# -*- coding: utf-8 -*-

from __future__ import print_function

import json
import logging
import os
import pathlib2
import pickle
import warnings

from google.protobuf.struct_pb2 import Value

import requests

from verta._protos.public.common import CommonService_pb2 as _CommonCommonService
from verta._protos.public.modeldb.versioning import VersioningService_pb2 as _VersioningService
from verta._protos.public.monitoring.DeploymentIntegration_pb2 import FeatureDataInModelVersion
from verta._protos.public.registry import (
    RegistryService_pb2 as _RegistryService,
    StageService_pb2 as _StageService,
)

from verta.external import six

from verta._internal_utils import (
    _artifact_utils,
    _request_utils,
    _utils,
    arg_handler,
    importer,
    time_utils,
)
from verta import utils

<<<<<<< HEAD
from verta import _blob, code, data_types, environment
from verta.environment import _Environment, Python
=======
from verta import _blob, code, data_types
from verta.environment import _Environment
>>>>>>> 9b2bff13
from verta.monitoring import profiler
from verta.tracking.entities._entity import _MODEL_ARTIFACTS_ATTR_KEY
from verta.tracking.entities import _deployable_entity
from .. import lock, DockerImage


logger = logging.getLogger(__name__)


class RegisteredModelVersion(_deployable_entity._DeployableEntity):
    """
    Object representing a version of a Registered Model.

    There should not be a need to instantiate this class directly; please use
    :meth:`RegisteredModel.get_or_create_version()
    <verta.registry.entities.RegisteredModel.get_or_create_version>`.

    Attributes
    ----------
    id : int
        ID of this Model Version.
    name : str
        Name of this Model Version.
    has_environment : bool
        Whether there is an environment associated with this Model Version.
    has_model : bool
        Whether there is a model associated with this Model Version.
    registered_model_id : int
        ID of this version's Registered Model.

    """

    ModelVersionMessage = _RegistryService.ModelVersion

    def __init__(self, conn, conf, msg):
        super(RegisteredModelVersion, self).__init__(
            conn, conf, _RegistryService, "registered_model_version", msg
        )

    def __repr__(self):
        self._refresh_cache()
        msg = self._msg
        artifact_keys = self.get_artifact_keys()
        if self.has_model:
            artifact_keys.append(self._MODEL_KEY)

        return "\n".join(
            (
                "version: {}".format(msg.version),
                "stage: {}".format(
                    _StageService.StageEnum.Stage.Name(msg.stage).lower()
                ),
                "lock level: {}".format(
                    _RegistryService.ModelVersionLockLevelEnum.ModelVersionLockLevel.Name(
                        msg.lock_level
                    ).lower()
                ),
                "url: {}://{}/{}/registry/{}/versions/{}".format(
                    self._conn.scheme,
                    self._conn.socket,
                    self.workspace,
                    self.registered_model_id,
                    self.id,
                ),
                "time created: {}".format(
                    _utils.timestamp_to_str(int(msg.time_created))
                ),
                "time updated: {}".format(
                    _utils.timestamp_to_str(int(msg.time_updated))
                ),
                "description: {}".format(msg.description),
                "labels: {}".format(msg.labels),
                "attributes: {}".format(
                    {
                        key: val
                        for key, val
                        in _utils.unravel_key_values(msg.attributes).items()
                        if not key.startswith(_deployable_entity._INTERNAL_ATTR_PREFIX)
                    }
                ),
                "id: {}".format(msg.id),
                "registered model id: {}".format(msg.registered_model_id),
                "experiment run id: {}".format(msg.experiment_run_id),
                # "archived status: {}".format(msg.archived == _CommonCommonService.TernaryEnum.TRUE),
                "artifact keys: {}".format(artifact_keys),
            )
        )

    @property
    def _MODEL_KEY(self):
        return _artifact_utils.REGISTRY_MODEL_KEY

    @property
    def name(self):
        self._refresh_cache()
        return self._msg.version

    @property
    def has_model(self):
        self._refresh_cache()
        return bool(self._msg.model) and bool(self._msg.model.key)

    @property
    def registered_model_id(self):
        self._refresh_cache()
        return self._msg.registered_model_id

    # @property
    # def is_archived(self):
    #     self._refresh_cache()
    #     return self._msg.archived == _CommonCommonService.TernaryEnum.TRUE

    @property
    def workspace(self):
        self._refresh_cache()
        Message = _RegistryService.GetRegisteredModelRequest
        response = self._conn.make_proto_request(
            "GET",
            "/api/v1/registry/registered_models/{}".format(self.registered_model_id),
        )

        registered_model_msg = self._conn.maybe_proto_response(
            response, Message.Response
        ).registered_model

        if registered_model_msg.workspace_id:
            return self._conn.get_workspace_name_from_id(
                registered_model_msg.workspace_id
            )
        else:
            return self._conn._OSS_DEFAULT_WORKSPACE

    def get_artifact_keys(self):
        """
        Gets the artifact keys of this Model Version.

        Returns
        -------
        list of str
            List of artifact keys of this Model Version.

        """
        self._refresh_cache()
        return list(map(lambda artifact: artifact.key, self._msg.artifacts))

    @classmethod
    def _generate_default_name(cls):
        return "ModelVersion {}".format(_utils.generate_default_name())

    @classmethod
    def _get_proto_by_id(cls, conn, id):
        Message = _RegistryService.GetModelVersionRequest
        endpoint = "/api/v1/registry/model_versions/{}".format(id)
        response = conn.make_proto_request("GET", endpoint)

        return conn.maybe_proto_response(response, Message.Response).model_version

    @classmethod
    def _get_proto_by_name(cls, conn, name, registered_model_id):
        if isinstance(name, six.string_types):
            value = Value(string_value=name)
        else:
            raise TypeError("`name` must be a string")

        Message = _RegistryService.FindModelVersionRequest
        predicates = [
            _CommonCommonService.KeyValueQuery(
                key="version",
                value=value,
                operator=_CommonCommonService.OperatorEnum.EQ,
            )
        ]
        endpoint = "/api/v1/registry/registered_models/{}/model_versions/find".format(
            registered_model_id
        )
        msg = Message(predicates=predicates)

        proto_response = conn.make_proto_request("POST", endpoint, body=msg)
        response = conn.maybe_proto_response(proto_response, Message.Response)

        if not response.model_versions:
            return None

        # should only have 1 entry here, as name/version is unique
        return response.model_versions[0]

    @classmethod
    def _create_proto_internal(
        cls,
        conn,
        ctx,
        name,
        desc=None,
        tags=None,
        attrs=None,
        date_created=None,
        experiment_run_id=None,
        lock_level=None,
    ):
        if lock_level is None:
            lock_level = lock.Open()
        registered_model_id = ctx.registered_model.id

        msg = cls.ModelVersionMessage(
            registered_model_id=registered_model_id,
            version=name,
            description=desc,
            labels=tags,
            attributes=attrs,
            time_created=date_created,
            time_updated=date_created,
            experiment_run_id=experiment_run_id,
            lock_level=lock_level._as_proto(),
        )
        endpoint = "/api/v1/registry/registered_models/{}/model_versions".format(
            registered_model_id
        )
        response = conn.make_proto_request("POST", endpoint, body=msg)
        model_version = conn.must_proto_response(
            response, _RegistryService.SetModelVersion.Response
        ).model_version

        print("created new ModelVersion: {}".format(model_version.version))
        return model_version

    def _get_artifact_msg(self, key):
        self._refresh_cache()

        if key == self._MODEL_KEY:
            if not self.has_model:
                raise KeyError("no model associated with this version")
            return self._msg.model

        for artifact_msg in self._msg.artifacts:
            if artifact_msg.key == key:
                return artifact_msg

        raise KeyError("no artifact found with key {}".format(key))

    def log_docker(
        self,
        docker_image,
        overwrite=False,
    ):
        """Log Docker image information for deployment.

        .. versionadded:: 0.20.0

        .. note::

            This method cannot be used alongside :meth:`log_environment`.

        Parameters
        ----------
        docker_image : :class:`~verta.registry.DockerImage`
            Docker image information.
        overwrite : bool, default False
            Whether to allow overwriting existing Docker image information.

        Examples
        --------
        .. code-block:: python

            from verta.registry import DockerImage

            model_ver.log_docker(
                DockerImage(
                    port=5000,
                    request_path="/predict_json",
                    health_path="/health",

                    repository="012345678901.dkr.ecr.apne2-az1.amazonaws.com/models/example",
                    tag="example",

                    env_vars={"CUDA_VISIBLE_DEVICES": "0,1"},
                )
            )

        """
        if not isinstance(docker_image, DockerImage):
            raise TypeError(
                "`docker_image` must be type verta.registry.DockerImage,"
                " not {}".format(type(docker_image))
            )

        if not overwrite:
            self._refresh_cache()
            if self._msg.docker_metadata.request_port:
                raise ValueError(
                    "Docker image information already exists;"
                    " consider setting overwrite=True"
                )
            if self.has_environment:
                raise ValueError(
                    "environment already exists;"
                    " consider setting overwrite=True"
                )

        if overwrite:
            self._fetch_with_no_cache()
            docker_image._merge_into_model_ver_proto(self._msg)
            self._update(self._msg, method="PUT")
        else:
            self._update(
                docker_image._as_model_ver_proto(),
                method="PATCH",
                update_mask={"paths": ["docker_metadata", "environment"]},
            )

    def get_docker(self):
        """Get logged Docker image information.

        Returns
        -------
        :class:`~verta.registry.DockerImage`

        """
        self._refresh_cache()
        if not self._msg.docker_metadata.request_port:
            raise ValueError(
                "Docker image information has not been logged"
            )

        return DockerImage._from_model_ver_proto(self._msg)

    def log_model(
        self,
        model,
        custom_modules=None,
        model_api=None,
        artifacts=None,
        overwrite=False,
    ):
        if self.has_model and not overwrite:
            raise ValueError("model already exists; consider setting overwrite=True")

        if model_api and not isinstance(model_api, utils.ModelAPI):
            raise ValueError(
                "`model_api` must be `verta.utils.ModelAPI`, not {}".format(
                    type(model_api)
                )
            )
        if artifacts is not None and not (
            isinstance(artifacts, list)
            and all(
                isinstance(artifact_key, six.string_types) for artifact_key in artifacts
            )
        ):
            raise TypeError(
                "`artifacts` must be list of str, not {}".format(type(artifacts))
            )

        # validate that `artifacts` are actually logged
        if artifacts:
            self._refresh_cache()
            run_msg = self._msg
            existing_artifact_keys = {artifact.key for artifact in run_msg.artifacts}
            unlogged_artifact_keys = set(artifacts) - existing_artifact_keys
            if unlogged_artifact_keys:
                raise ValueError(
                    "`artifacts` contains keys that have not been logged: {}".format(
                        sorted(unlogged_artifact_keys)
                    )
                )

        # associate artifact dependencies
        if artifacts:
            self.add_attribute(
                _MODEL_ARTIFACTS_ATTR_KEY, artifacts, overwrite=overwrite
            )

        serialized_model, method, model_type = _artifact_utils.serialize_model(model)

        # Create artifact message and update ModelVersion's message:
        model_msg = self._create_artifact_msg(
            self._MODEL_KEY,
            serialized_model,
            artifact_type=_CommonCommonService.ArtifactTypeEnum.MODEL,
            method=method,
            framework=model_type,
        )
        model_version_update = self.ModelVersionMessage(model=model_msg)
        self._update(model_version_update)

        # Upload the artifact to ModelDB:
        self._upload_artifact(
            self._MODEL_KEY,
            serialized_model,
            _CommonCommonService.ArtifactTypeEnum.MODEL,
        )

        # create and upload model API
        if model_type or model_api:  # only if provided or model is deployable
            if model_api is None:
                model_api = utils.ModelAPI()
            if "model_packaging" not in model_api:
                # add model serialization info to model_api
                model_api["model_packaging"] = {
                    "python_version": _utils.get_python_version(),
                    "type": model_type,
                    "deserialization": method,
                }
            self.log_artifact(
                _artifact_utils.MODEL_API_KEY, model_api, overwrite, "json"
            )

        # create and upload custom modules
        if model_type or custom_modules:  # only if provided or model is deployable
            # Log modules:
            custom_modules_artifact = self._custom_modules_as_artifact(custom_modules)
            self.log_artifact(
                _artifact_utils.CUSTOM_MODULES_KEY,
                custom_modules_artifact,
                overwrite,
                "zip",
            )

    def get_model(self):
        """
        Gets the model of this Model Version.

        If the model was originally logged as just a filesystem path, that path will be returned.
        Otherwise, bytes representing the model object will be returned.

        Returns
        -------
        str or object or bytes
            Path of the model, the model object, or a bytestream representing the
            model.

        """
        model_artifact = self._get_artifact(
            self._MODEL_KEY,
            _CommonCommonService.ArtifactTypeEnum.MODEL,
        )
        return _artifact_utils.deserialize_model(model_artifact, error_ok=True)

    def download_model(self, download_to_path):
        return self.download_artifact(
            self._MODEL_KEY, download_to_path
        )

    def del_model(self):
        """
        Deletes model of this Model Version.

        """
        self._fetch_with_no_cache()
        self._msg.ClearField("model")
        self._update(self._msg, method="PUT")

    def log_artifact(self, key, artifact, overwrite=False, _extension=None):
        """
        Logs an artifact to this Model Version.

        .. note::

            The following artifact keys are reserved for internal use within the
            Verta system:

            - ``"custom_modules"``
            - ``"model"``
            - ``"model.pkl"``
            - ``"model_api.json"``
            - ``"requirements.txt"``
            - ``"train_data"``
            - ``"tf_saved_model"``
            - ``"setup_script"``

        Parameters
        ----------
        key : str
            Name of the artifact.
        artifact : str or file-like or object
            Artifact or some representation thereof.
                - If str, then it will be interpreted as a filesystem path, its contents read as bytes,
                  and uploaded as an artifact. If it is a directory path, its contents will be zipped.
                - If file-like, then the contents will be read as bytes and uploaded as an artifact.
                - Otherwise, the object will be serialized and uploaded as an artifact.
        overwrite : bool, default False
            Whether to allow overwriting an existing artifact with key `key`.

        """
        # TODO: should validate keys, but can't here because this public
        #       method is also used to log internal artifacts
        # _artifact_utils.validate_key(key)
        if key == self._MODEL_KEY:
            raise ValueError(
                'the key "{}" is reserved for model;'
                " consider using log_model() instead".format(
                    self._MODEL_KEY
                )
            )

        self._fetch_with_no_cache()
        same_key_ind = -1

        for i in range(len(self._msg.artifacts)):
            if self._msg.artifacts[i].key == key:
                if not overwrite:
                    raise ValueError(
                        "The key has been set; consider setting overwrite=True"
                    )
                else:
                    same_key_ind = i
                break

        artifact_type = _CommonCommonService.ArtifactTypeEnum.BLOB

        if isinstance(artifact, six.string_types):
            if os.path.isdir(artifact):  # zip dirpath
                artifact = _artifact_utils.zip_dir(artifact)
            else:  # open filepath
                artifact = open(artifact, "rb")
        artifact_stream, method = _artifact_utils.ensure_bytestream(artifact)

        artifact_msg = self._create_artifact_msg(
            key,
            artifact_stream,
            artifact_type=artifact_type,
            method=method,
            extension=_extension,
        )
        if same_key_ind == -1:
            self._msg.artifacts.append(artifact_msg)
        else:
            self._msg.artifacts[same_key_ind].CopyFrom(artifact_msg)

        self._update(self._msg, method="PUT")
        self._upload_artifact(key, artifact_stream, artifact_type=artifact_type)

    def get_artifact(self, key):
        """
        Gets the artifact with name `key` from this Model Version.

        If the artifact was originally logged as just a filesystem path, that path will be returned.
        Otherwise, bytes representing the artifact object will be returned.

        Parameters
        ----------
        key : str
            Name of the artifact.

        Returns
        -------
        str or object or bytes
            Path of the artifact, the artifact object, or a bytestream representing the
            artifact.

        """
        artifact = self._get_artifact(key, _CommonCommonService.ArtifactTypeEnum.BLOB)
        artifact_stream = six.BytesIO(artifact)

        torch = importer.maybe_dependency("torch")
        if torch is not None:
            try:
                obj = torch.load(artifact_stream)
            except:  # not something torch can deserialize
                artifact_stream.seek(0)
            else:
                artifact_stream.close()
                return obj

        try:
            obj = pickle.load(artifact_stream)
        except:  # not something pickle can deserialize
            artifact_stream.seek(0)
        else:
            artifact_stream.close()
            return obj

        return artifact_stream

    def download_artifact(self, key, download_to_path):
        download_to_path = os.path.abspath(download_to_path)
        artifact = self._get_artifact_msg(key)

        # create parent dirs
        pathlib2.Path(download_to_path).parent.mkdir(parents=True, exist_ok=True)
        # TODO: clean up empty parent dirs if something later fails

        # get a stream of the file bytes, without loading into memory, and write to file
        logger.info("downloading %s from Registry", key)
        url = self._get_url_for_artifact(key, "GET").url
        with _utils.make_request("GET", url, self._conn, stream=True) as response:
            _utils.raise_for_http_error(response)

            if (
                artifact.filename_extension == _artifact_utils.ZIP_EXTENSION
            ):  # verta-created ZIP
                downloader = _request_utils.download_zipped_dir
            else:
                downloader = _request_utils.download_file
            downloader(response, download_to_path, overwrite_ok=True)

        return download_to_path

    def del_artifact(self, key):
        """
        Deletes the artifact with name `key` from this Model Version.

        Parameters
        ----------
        key : str
            Name of the artifact.

        """
        if key == self._MODEL_KEY:
            raise ValueError(
                "model can't be deleted through del_artifact(); consider using del_model() instead"
            )

        self._fetch_with_no_cache()

        ind = -1
        for i in range(len(self._msg.artifacts)):
            artifact = self._msg.artifacts[i]
            if artifact.key == key:
                ind = i
                break

        if ind == -1:
            raise KeyError("no artifact found with key {}".format(key))

        del self._msg.artifacts[ind]
        self._update(self._msg, method="PUT")

    def log_environment(self, env, overwrite=False):
        if not isinstance(env, _Environment):
            raise TypeError(
                "`env` must be of type Environment, not {}".format(type(env))
            )

        if self.has_environment and not overwrite:
            raise ValueError(
                "environment already exists; consider setting overwrite=True"
            )

        if overwrite:
            self._fetch_with_no_cache()
            self._msg.environment.CopyFrom(env._as_env_proto())
            self._update(self._msg, method="PUT")
        else:
            self._update(
                self.ModelVersionMessage(environment=env._as_env_proto()),
                method="PATCH",
                update_mask={"paths": ["environment"]},
            )

    def del_environment(self):
        """
        Deletes the environment of this Model Version.

        """
        self._fetch_with_no_cache()
        self._msg.ClearField("environment")
        self._update(self._msg, method="PUT")

    def _get_url_for_artifact(self, key, method, artifact_type=0, part_num=0):
        if method.upper() not in ("GET", "PUT"):
            raise ValueError("`method` must be one of {'GET', 'PUT'}")

        Message = _RegistryService.GetUrlForArtifact
        msg = Message(
            model_version_id=self.id,
            key=key,
            method=method,
            artifact_type=artifact_type,
            part_number=part_num,
        )
        data = _utils.proto_to_json(msg)
        endpoint = "{}://{}/api/v1/registry/model_versions/{}/getUrlForArtifact".format(
            self._conn.scheme, self._conn.socket, self.id
        )
        response = _utils.make_request("POST", endpoint, self._conn, json=data)
        _utils.raise_for_http_error(response)
        return _utils.json_to_proto(response.json(), Message.Response)

    def _upload_artifact(
        self, key, file_handle, artifact_type, part_size=_artifact_utils._64MB
    ):
        file_handle.seek(0)

        # check if multipart upload ok
        url_for_artifact = self._get_url_for_artifact(
            key, "PUT", artifact_type, part_num=1
        )

        print("uploading {} to Registry".format(key))
        if url_for_artifact.multipart_upload_ok:
            # TODO: parallelize this
            file_parts = iter(lambda: file_handle.read(part_size), b"")
            for part_num, file_part in enumerate(file_parts, start=1):
                print("uploading part {}".format(part_num), end="\r")

                # get presigned URL
                url = self._get_url_for_artifact(
                    key, "PUT", artifact_type, part_num=part_num
                ).url

                # wrap file part into bytestream to avoid OverflowError
                #     Passing a bytestring >2 GB (num bytes > max val of int32) directly to
                #     ``requests`` will overwhelm CPython's SSL lib when it tries to sign the
                #     payload. But passing a buffered bytestream instead of the raw bytestring
                #     indicates to ``requests`` that it should perform a streaming upload via
                #     HTTP/1.1 chunked transfer encoding and avoid this issue.
                #     https://github.com/psf/requests/issues/2717
                part_stream = six.BytesIO(file_part)

                # upload part
                response = _utils.make_request("PUT", url, self._conn, data=part_stream)
                _utils.raise_for_http_error(response)

                # commit part
                url = "{}://{}/api/v1/registry/model_versions/{}/commitArtifactPart".format(
                    self._conn.scheme, self._conn.socket, self.id
                )
                msg = _RegistryService.CommitArtifactPart(
                    model_version_id=self.id, key=key
                )
                msg.artifact_part.part_number = part_num
                msg.artifact_part.etag = response.headers["ETag"]
                data = _utils.proto_to_json(msg)
                response = _utils.make_request("POST", url, self._conn, json=data)
                _utils.raise_for_http_error(response)
            print()

            # complete upload
            url = "{}://{}/api/v1/registry/model_versions/{}/commitMultipartArtifact".format(
                self._conn.scheme, self._conn.socket, self.id
            )
            msg = _RegistryService.CommitMultipartArtifact(
                model_version_id=self.id, key=key
            )
            data = _utils.proto_to_json(msg)
            response = _utils.make_request("POST", url, self._conn, json=data)
            _utils.raise_for_http_error(response)
        else:
            # upload full artifact
            if url_for_artifact.fields:
                # if fields were returned by backend, make a POST request and supply them as form fields
                response = _utils.make_request(
                    "POST",
                    url_for_artifact.url,
                    self._conn,
                    # requests uses the `files` parameter for sending multipart/form-data POSTs.
                    #     https://stackoverflow.com/a/12385661/8651995
                    # the file contents must be the final form field
                    #     https://docs.aws.amazon.com/AmazonS3/latest/dev/HTTPPOSTForms.html#HTTPPOSTFormFields
                    files=list(url_for_artifact.fields.items())
                    + [("file", file_handle)],
                )
            else:
                response = _utils.make_request(
                    "PUT", url_for_artifact.url, self._conn, data=file_handle
                )
            _utils.raise_for_http_error(response)

        print("upload complete")

    def _get_artifact(self, key, artifact_type=0):
        # check to see if key exists
        self._get_artifact_msg(key)

        # download artifact from artifact store
        url = self._get_url_for_artifact(key, "GET", artifact_type).url

        response = _utils.make_request("GET", url, self._conn)
        _utils.raise_for_http_error(response)

        return response.content

    def set_description(self, desc):
        if not desc:
            raise ValueError("desc is not specified")
        self._update(self.ModelVersionMessage(description=desc))

    def get_description(self):
        self._refresh_cache()
        return self._msg.description

    def add_labels(self, labels):
        """
        Adds multiple labels to this Model Version.

        Parameters
        ----------
        labels : list of str
            Labels to add.

        """
        if not labels:
            raise ValueError("label is not specified")

        self._update(self.ModelVersionMessage(labels=labels))

    def add_label(self, label):
        """
        Adds a label to this Model Version.

        Parameters
        ----------
        str
            Label to add.

        """
        if label is None:
            raise ValueError("label is not specified")
        self._fetch_with_no_cache()
        self._update(self.ModelVersionMessage(labels=[label]))

    def del_label(self, label):
        """
        Deletes a label from this Model Version.

        Parameters
        ----------
        str
            Label to delete.

        """
        if label is None:
            raise ValueError("label is not specified")
        self._fetch_with_no_cache()
        if label in self._msg.labels:
            self._msg.labels.remove(label)
            self._update(self._msg, method="PUT")

    def get_labels(self):
        """
        Gets all labels of this Model Version.

        Returns
        -------
        list of str
            List of all labels of this Model Version.

        """
        self._refresh_cache()
        return self._msg.labels

    def download_docker_context(self, download_to_path, self_contained=False):
        """
        Downloads this Model Version's Docker context ``tgz``.

        Parameters
        ----------
        download_to_path : str
            Path to download Docker context to.
        self_contained : bool, default False
            Whether the downloaded Docker context should be self-contained.

        Returns
        -------
        downloaded_to_path : str
            Absolute path where Docker context was downloaded to. Matches `download_to_path`.

        """
        self._refresh_cache()
        endpoint = "{}://{}/api/v1/deployment/builds/dockercontext".format(
            self._conn.scheme,
            self._conn.socket,
        )
        body = {
            "model_version_id": self.id,
            "self_contained": self_contained,
        }

        with _utils.make_request(
            "POST", endpoint, self._conn, json=body, stream=True
        ) as response:
            try:
                _utils.raise_for_http_error(response)
            except requests.HTTPError as e:
                # propagate error caused by missing artifact
                error_text = e.response.text.strip()
                if error_text.startswith("missing artifact"):
                    new_e = RuntimeError(
                        "unable to obtain Docker context due to " + error_text
                    )
                    six.raise_from(new_e, None)
                else:
                    raise e

            downloaded_to_path = _request_utils.download_file(
                response, download_to_path, overwrite_ok=True
            )
            return os.path.abspath(downloaded_to_path)

    # def archive(self):
    #     """
    #     Archive this Model Version.

    #     """
    #     if self.is_archived:
    #         raise RuntimeError("the version has already been archived")

    #     self._update(self.ModelVersionMessage(archived=_CommonCommonService.TernaryEnum.TRUE))

    def add_attribute(self, key, value, overwrite=False):
        """
        Adds an attribute to this Model Version.

        Parameters
        ----------
        key : str
            Name of the attribute.
        value : one of {None, bool, float, int, str, list, dict}
            Value of the attribute.
        overwrite : bool, default False
            Whether to allow overwriting an existing attribute with key `key`.

        """
        self.add_attributes({key: value}, overwrite)

    def add_attributes(self, attrs, overwrite=False):
        """
        Adds potentially multiple attributes to this Model Version.

        Parameters
        ----------
        attrs : dict of str to {None, bool, float, int, str, list, dict}
            Attributes.
        overwrite : bool, default False
            Whether to allow overwriting an existing attribute with key `key`.

        """
        # validate all keys first
        for key in six.viewkeys(attrs):
            _utils.validate_flat_key(key)
        # convert data_types to dicts
        for key, value in attrs.items():
            if isinstance(value, data_types._VertaDataType):
                attrs[key] = value._as_dict()

        # build KeyValues
        attribute_keyvals = []
        existing_attrs = self.get_attributes()
        for key, value in six.viewitems(attrs):
            if key in existing_attrs and not overwrite:
                warnings.warn(
                    "skipping attribute {} which already exists;"
                    " set `overwrite=True` to overwrite".format(key)
                )
                continue

            attribute_keyvals.append(
                _CommonCommonService.KeyValue(
                    key=key,
                    value=_utils.python_to_val_proto(value, allow_collection=True),
                )
            )

        self._update(self.ModelVersionMessage(attributes=attribute_keyvals))

    def get_attribute(self, key):
        """
        Gets the attribute with name `key` from this Model Version.

        Parameters
        ----------
        key : str
            Name of the attribute.

        Returns
        -------
        one of {None, bool, float, int, str}
            Value of the attribute.

        """
        _utils.validate_flat_key(key)
        attributes = self.get_attributes()

        try:
            return attributes[key]
        except KeyError:
            six.raise_from(KeyError("no attribute found with key {}".format(key)), None)

    def get_attributes(self):
        """
        Gets all attributes from this Model Version.

        Returns
        -------
        dict of str to {None, bool, float, int, str}
            Names and values of all attributes.

        """
        self._refresh_cache()
        attributes = _utils.unravel_key_values(self._msg.attributes)
        for key, attribute in attributes.items():
            try:
                attributes[key] = data_types._VertaDataType._from_dict(attribute)
            except (KeyError, TypeError, ValueError):
                pass
        return attributes

    def _get_attribute_keys(self):
        return list(map(lambda attribute: attribute.key, self.get_attributes()))

    def del_attribute(self, key):
        """
        Deletes the attribute with name `key` from this Model Version

        Parameters
        ----------
        key : str
            Name of the attribute.

        """
        _utils.validate_flat_key(key)

        self._fetch_with_no_cache()
        attributes = list(
            filter(lambda attribute: attribute.key == key, self._msg.attributes)
        )
        if attributes:
            self._msg.attributes.remove(attributes[0])
            self._update(self._msg, method="PUT")

    def set_lock_level(self, lock_level):
        """
        Sets this model version's lock level

        Parameters
        ----------
        lock_level : :mod:`~verta.registry.lock`
            Lock level to set.

        """
        if not isinstance(lock_level, lock._LockLevel):
            raise TypeError(
                "`lock_level` must be an object from `verta.registry.lock`,"
                " not {}".format(type(lock_level))
            )

        msg = _RegistryService.SetLockModelVersionRequest(
            lock_level=lock_level._as_proto(),
        )
        endpoint = "/api/v1/registry/model_versions/{}/lock".format(self.id)
        response = self._conn.make_proto_request("PUT", endpoint, body=msg)
        self._conn.must_proto_response(response, msg.Response)

    def get_lock_level(self):
        """
        Gets this model version's lock level.

        Returns
        -------
        lock_level : :mod:`~verta.registry.lock`
            This model version's lock level.

        """
        self._refresh_cache()
        return lock._LockLevel._from_proto(self._msg.lock_level)

    def _update(self, msg, method="PATCH", update_mask=None):
        self._refresh_cache()  # to have `self._msg.registered_model_id` for URL
        if update_mask:
            url = "{}://{}/api/v1/registry/registered_models/{}/model_versions/{}/full_body".format(
                self._conn.scheme,
                self._conn.socket,
                self._msg.registered_model_id,
                self.id,
            )
            # proto converter for update_mask is missing
            data = {
                "model_version": _utils.proto_to_json(msg, False),
                "update_mask": update_mask,
            }
            response = _utils.make_request(method, url, self._conn, json=data)
        else:
            response = self._conn.make_proto_request(
                method,
                "/api/v1/registry/registered_models/{}/model_versions/{}".format(
                    self._msg.registered_model_id, self.id
                ),
                body=msg,
                include_default=False,
            )
        self._conn.must_proto_response(
            response, _RegistryService.SetModelVersion.Response
        )
        self._clear_cache()

    def _get_info_list(self, model_name):
        if model_name is None:
            id_or_name = str(self._msg.registered_model_id)
        else:
            id_or_name = model_name
        return [
            self._msg.version,
            str(self.id),
            id_or_name,
            _utils.timestamp_to_str(self._msg.time_updated),
        ]

    def delete(self):
        """
        Deletes this model version.

        .. versionadded:: 0.17.3

        """
        endpoint = "/api/v1/registry/model_versions/{}".format(self.id)
        response = self._conn.make_proto_request("DELETE", endpoint)
        self._conn.must_response(response)

    @staticmethod
    def _get_metadata_for_df(df):
        """Capture info about `df`'s cols to determine how to profile them.

        Parameters
        ----------
        df : pd.DataFrame
            DataFrame to be profiled downstream.

        Returns
        -------
        dict
            ``"num_unique"`` and ``"type"`` for each column in `df`.

        """
        get_col_metadata = lambda col: {"num_unique": col.value_counts().size, "type": str(col.dtypes)}
        s = df.apply(get_col_metadata)
        # pandas v1.1.* has a bug where the resulting index is just ints
        # rather than the original column names, so we set manually
        # https://github.com/pandas-dev/pandas/issues/37544
        s.index = df.columns

        return s.to_dict()

    @staticmethod
    def _add_time_attributes_to_feature_data(feature_data):
        """Set time-related fields of `feature_data` to to the current time.

        Parameters
        ----------
        feature_data : DeploymentIntegration_pb2.FeatureDataInModelVersion

        """
        time_millis = time_utils.now_in_millis()
        feature_data.created_at_millis = time_millis
        feature_data.time_window_start_at_millis = time_millis
        feature_data.time_window_end_at_millis = time_millis

    # TODO: factor out common code from _create_*_summary() methods
    @classmethod
    def _create_missing_value_summary(cls, df, col, labels):
        """Profile a DataFrame column's missing values.

        Parameters
        ----------
        df : pd.DataFrame
            DataFrame containing column to be profiled.
        col : str
            Name of column to be profiled.
        labels : dict of str to str
            ``{"col_type" : "input"}`` or ``{"col_type" : "output"}``.

        Returns
        -------
        DeploymentIntegration_pb2.FeatureDataInModelVersion

        """
        data_type_cls = data_types.DiscreteHistogram
        profiler_cls = profiler.MissingValuesProfiler

        sample = profiler_cls(columns=[col]).profile(df)
        histogram = list(sample.values())[0]
        content = data_type_cls(
            buckets=histogram._buckets,
            data=histogram._data,
        )._as_dict()
        feature_data = FeatureDataInModelVersion(
            feature_name=col,
            profiler_name=profiler_cls.__name__,
            profiler_parameters=json.dumps({
                "columns": [col],
            }),
            summary_name=col + "--" + "MissingValues",
            summary_type_name=content["type"],
            labels=labels,
            content=json.dumps(content),
        )
        cls._add_time_attributes_to_feature_data(feature_data)

        return feature_data

    @classmethod
    def _create_continuous_histogram_summary(cls, df, col, labels):
        """Profile a DataFrame column as continuous data.

        Parameters
        ----------
        df : pd.DataFrame
            DataFrame containing column to be profiled.
        col : str
            Name of column to be profiled.
        labels : dict of str to str
            ``{"col_type" : "input"}`` or ``{"col_type" : "output"}``.

        Returns
        -------
        DeploymentIntegration_pb2.FeatureDataInModelVersion

        """
        data_type_cls = data_types.FloatHistogram
        profiler_cls = profiler.ContinuousHistogramProfiler

        sample = profiler_cls(columns=[col]).profile(df)
        histogram = list(sample.values())[0]
        content = data_type_cls(
            bucket_limits=histogram._bucket_limits,
            data=histogram._data,
        )._as_dict()
        feature_data = FeatureDataInModelVersion(
            feature_name=col,
            profiler_name=profiler_cls.__name__,
            profiler_parameters=json.dumps({
                "columns": [col],
                "bins": histogram._bucket_limits,
            }),
            summary_name=col + "--" + "Distribution",
            summary_type_name=content["type"],
            labels=labels,
            content=json.dumps(content),
        )
        cls._add_time_attributes_to_feature_data(feature_data)

        return feature_data

    @classmethod
    def _create_discrete_histogram_summary(cls, df, col, labels):
        """Profile a DataFrame column as discrete data.

        Parameters
        ----------
        df : pd.DataFrame
            DataFrame containing column to be profiled.
        col : str
            Name of column to be profiled.
        labels : dict of str to str
            ``{"col_type" : "input"}`` or ``{"col_type" : "output"}``.

        Returns
        -------
        DeploymentIntegration_pb2.FeatureDataInModelVersion

        """
        data_type_cls = data_types.DiscreteHistogram
        profiler_cls = profiler.BinaryHistogramProfiler

        sample = profiler_cls(columns=[col]).profile(df)
        histogram = list(sample.values())[0]
        content = data_type_cls(
            buckets=histogram._buckets,
            data=histogram._data,
        )._as_dict()
        feature_data = FeatureDataInModelVersion(
            feature_name=col,
            profiler_name=profiler_cls.__name__,
            profiler_parameters=json.dumps({
                "columns": [col],
            }),
            summary_name=col + "--" + "Distribution",
            summary_type_name=content["type"],
            labels=labels,
            content=json.dumps(content),
        )
        cls._add_time_attributes_to_feature_data(feature_data)

        return feature_data

    @classmethod
    def _compute_training_data_profile(cls, in_df, out_df):
        """Profile training input and output data's features.

        Parameters
        ----------
        in_df : pd.DataFrame
            Input values.
        out_df : pd.DataFrame
            Output values.

        Returns
        -------
        feature_data_list : list of DeploymentIntegration_pb2.FeatureDataInModelVersion
            DataFrame feature data.

        """
        in_df_metadata = cls._get_metadata_for_df(in_df)
        out_df_metadata = cls._get_metadata_for_df(out_df)

        labels_list = [{"col_type" : "input"}, {"col_type" : "output"}]
        metadata_list = [in_df_metadata, out_df_metadata]
        df_list = [in_df, out_df]

        feature_data_list = []
        # we assume no overlap in names of input and output cols
        for labels, metadata, df in zip(labels_list, metadata_list, df_list):
            for col in metadata.keys():
                # ignore unsupported types. currently only numeric
                if metadata[col]["type"] not in ["float64", "int64"]:
                    logger.warning(
                        "skipping column %s (unsupported data type %s)",
                        metadata[col],
                        metadata[col]["type"],
                    )
                    continue
                feature_data_list.append(
                    cls._create_missing_value_summary(
                        df, col, labels,
                    )
                )
                # heuristic: > 20 unique values suggests continuous data
                if metadata[col]["num_unique"] > 20:
                    feature_data_list.append(
                        cls._create_continuous_histogram_summary(
                            df, col, labels,
                        )
                    )
                else:
                    feature_data_list.append(
                        cls._create_discrete_histogram_summary(
                            df, col, labels,
                        )
                    )

        return feature_data_list

    @classmethod
    def _collect_feature_data_and_vis_attributes(cls, feature_data_list):
        """Convert DataFrame feature data into serialized representations.

        Parameters
        ----------
        feature_data_list : list of DeploymentIntegration_pb2.FeatureDataInModelVersion

        Returns
        -------
        feature_data_attrs : dict
            Feature data, ready to add as attributes.

        """
        attributes = dict()

        for i, feature_data in enumerate(feature_data_list):
            logger.info("collecting feature %s", feature_data.feature_name)
            feature_data_key = _deployable_entity._FEATURE_DATA_ATTR_PREFIX + str(i)
            feature_data_val = _utils.proto_to_json(feature_data, False)
            sample_key = (
                _deployable_entity._TRAINING_DATA_ATTR_PREFIX
                + cls._normalize_attribute_key(feature_data.summary_name)
            )
            sample_val = json.loads(feature_data.content)

            attributes.update(
                {
                    feature_data_key: feature_data_val,
                    sample_key: sample_val,
                }
            )

        return attributes

    def log_training_data_profile(self, in_df, out_df):
        """Capture the profiles of training input and output data.

        The profiles are logged as structured data type attributes.

        .. versionadded:: 0.18.1

        Parameters
        ----------
        in_df : pd.DataFrame
            Input values.
        out_df : pd.DataFrame
            Output values.

        Examples
        --------
        .. code-block:: python

            df = pd.read_csv("census-train.csv")
            in_df = df.iloc[:, :-1]
            out_df = df.iloc[:, [-1]]

            model_ver.log_training_data_profile(in_df, out_df)

        """
        pd = importer.maybe_dependency("pandas")
        if pd is None:
            raise ImportError("pandas is not installed; try `pip install pandas`")
        if isinstance(out_df, pd.Series):
            # convert to DataFrame as a convenience
            out_df = out_df.to_frame(name=str(out_df.name or "output"))
        for df in [in_df, out_df]:
            if not isinstance(df, pd.DataFrame):
                raise TypeError(
                    "`in_df` and `out_df` must be of type pd.DataFrame,"
                    " not {}".format(type(df))
                )
            if not (len(in_df) and len(out_df)):
                raise ValueError(
                    "`in_df` and `out_df` must both have at least one row"
                )
            if not all(isinstance(col, six.string_types) for col in df.columns):
                # helper fns run into type errors handling non-str column names
                # TODO: try to resolve this restriction
                raise TypeError(
                    "column names in `in_df` and `out_df` must all be str;"
                    " consider using `df.columns = df.columns.astype(str)`"
                )

        feature_data_list = self._compute_training_data_profile(
            in_df, out_df,
        )
        attrs = self._collect_feature_data_and_vis_attributes(feature_data_list)
        self.add_attributes(attrs)

    def log_code_version(self, key, code_version):
        """Log a code version snapshot.

        .. versionadded:: 0.19.0

        Parameters
        ----------
        key : str
            Name for the code version.
        code_version : `code <verta.code.html>`__
            Code version.

        Examples
        --------
        .. code-block:: python

            from verta.code import Git

            training_code = Git(
                repo_url="git@github.com:VertaAI/models.git",
                commit_hash="52f3d22",
                autocapture=False,
            )
            inference_code = Git(
                repo_url="git@github.com:VertaAI/data-processing.git",
                commit_hash="26f9787",
                autocapture=False,
            )

            model_ver.log_code_version("training", training_code)
            model_ver.log_code_version("inference_code", inference_code)

        """
        self.log_code_versions({key: code_version})

    def log_code_versions(self, code_versions):
        """Log multiple code version snapshots in a batched request.

        .. versionadded:: 0.19.0

        Parameters
        ----------
        code_versions : dict of str to `code <verta.code.html>`__
            Code versions mapped to names.

        Examples
        --------
        .. code-block:: python

            from verta.code import Git

            code_versions = {
                "training": Git(
                    repo_url="git@github.com:VertaAI/models.git",
                    commit_hash="52f3d22",
                    autocapture=False,
                ),
                "inference_code": Git(
                    repo_url="git@github.com:VertaAI/data-processing.git",
                    commit_hash="26f9787",
                    autocapture=False,
                ),
            }

            model_ver.log_code_versions(code_versions)

        """
        for key, code_version in code_versions.items():
            if not isinstance(key, six.string_types):
                raise TypeError("key must be str, not {}".format(type(key)))
            if not isinstance(code_version, code._Code):
                raise TypeError(
                    "code version must be an object from verta.code,"
                    " not {}".format(type(code_version))
                )

        msg = _RegistryService.LogCodeBlobInModelVersion(
            model_version_id=self.id,
            code_blob_map={
                key: code_version._as_proto().code
                for key, code_version
                in code_versions.items()
            },
        )
        endpoint = "/api/v1/registry/model_versions/{}/logCodeBlobInModelVersion".format(
            self.id,
        )
        response = self._conn.make_proto_request("POST", endpoint, body=msg)
        self._conn.must_response(response)
        self._clear_cache()

    def get_code_version(self, key):
        """Get a code version snapshot.

        .. versionadded:: 0.19.0

        Parameters
        ----------
        key : str
            Name of the code version.

        Returns
        -------
        `code <verta.code.html>`__
            Code version.

        Examples
        --------
        .. code-block:: python

            model_ver.get_code_version("training")
            # Git Version
            #     commit 52f3d22
            #     in repo git@github.com:VertaAI/models.git

        """
        code_versions = self.get_code_versions()

        try:
            return code_versions[key]
        except KeyError:
            raise KeyError("no code version found with key {}".format(key))

    def get_code_versions(self):
        """Get all code version snapshots.

        .. versionadded:: 0.19.0

        Returns
        -------
        dict of str to `code <verta.code.html>`__
            Code versions mapped to names.

        Examples
        --------
        .. code-block:: python

            model_ver.get_code_versions()
            # {'training': Git Version
            #      commit 52f3d22
            #      in repo git@github.com:VertaAI/models.git,
            #  'inference_code': Git Version
            #      commit 26f9787
            #      in repo git@github.com:VertaAI/data-processing.git}

        """
        self._refresh_cache()

        code_versions = dict()
        for key, code_blob in self._msg.code_blob_map.items():
            # create wrapper blob msg so we can reuse the blob system's proto-to-obj
            blob = _VersioningService.Blob()
            blob.code.CopyFrom(code_blob)
            content = _blob.Blob.blob_msg_to_object(blob)

            code_versions[key] = content

        return code_versions<|MERGE_RESOLUTION|>--- conflicted
+++ resolved
@@ -33,13 +33,7 @@
 )
 from verta import utils
 
-<<<<<<< HEAD
 from verta import _blob, code, data_types, environment
-from verta.environment import _Environment, Python
-=======
-from verta import _blob, code, data_types
-from verta.environment import _Environment
->>>>>>> 9b2bff13
 from verta.monitoring import profiler
 from verta.tracking.entities._entity import _MODEL_ARTIFACTS_ATTR_KEY
 from verta.tracking.entities import _deployable_entity
@@ -668,7 +662,7 @@
         self._update(self._msg, method="PUT")
 
     def log_environment(self, env, overwrite=False):
-        if not isinstance(env, _Environment):
+        if not isinstance(env, environment._Environment):
             raise TypeError(
                 "`env` must be of type Environment, not {}".format(type(env))
             )
