--- conflicted
+++ resolved
@@ -96,34 +96,19 @@
     def model_test(self):
         """Test a model's behavior for correctness.
 
-<<<<<<< HEAD
-        :meth:`test` does nothing by default. Implement this method—with any
-        assertions you wish—to validate your model.
-
-        This method is called
-
-        - in :func:`verta.registry.test_model_build`
-        - when a model build is completed in the Verta platform
-=======
         :meth:`model_test` does nothing by default. Implement this method—with
         any assertions you wish—to validate your model.
 
         This method is automatically called
 
->>>>>>> e8acde1e
         - when an endpoint is initializing in the Verta platform
 
         .. note::
 
             If using model data logging (e.g. :func:`verta.runtime.log`), any
             calls here to the model's :meth:`predict` method must be wrapped
-<<<<<<< HEAD
-            in a :class:`verta.runtime.context`. This incidentally also
-            enables assertions for expected logs.
-=======
             in a :class:`verta.runtime.context`. This also allows testing of
             expected logs.
->>>>>>> e8acde1e
 
         Returns
         -------
@@ -135,8 +120,6 @@
         Any
             Raised exceptions will be propagated.
 
-<<<<<<< HEAD
-=======
         Examples
         --------
         .. code-block:: python
@@ -177,6 +160,5 @@
                             f"expected output {expected_output}, got {output}",
                         )
 
->>>>>>> e8acde1e
         """
         pass