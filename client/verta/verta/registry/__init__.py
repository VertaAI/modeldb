--- conflicted
+++ resolved
@@ -1,6 +1,3 @@
-<<<<<<< HEAD
-"""Model registry."""
-=======
 # -*- coding: utf-8 -*-
 
 """Model registry."""
@@ -12,5 +9,4 @@
 documentation.reassign_module(
     [VertaModelBase],
     module_name=__name__,
-)
->>>>>>> 713384b4
+)