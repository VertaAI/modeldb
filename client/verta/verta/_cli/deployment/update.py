# -*- coding: utf-8 -*-

import click
import json

from .deployment import deployment
from ... import Client
from ...deployment.update._strategies import DirectUpdateStrategy, CanaryUpdateStrategy
from ...deployment.update.rules import _UpdateRule


@deployment.group()
def update():
    pass

@update.command(name="endpoint")
@click.argument("path", nargs=1, required=True)
@click.option("--run-id", "-r", help="Experiment Run to deploy.")
@click.option("--strategy", "-s", type=click.Choice(['direct', 'canary'], case_sensitive=False), help="Strategy to use to roll out new deployment.")
@click.option("--canary-rule", "-c", multiple=True, help="Rule to use for canary deployment. Can only be used alongside --strategy=canary.")
@click.option("--canary-interval", "-i", type=click.IntRange(min=0), help="Rollout interval, in seconds. Can only be used alongside --strategy=canary.")
@click.option("--canary-step", type=click.FloatRange(min=0.0, max=1.0), help="Ratio of deployment to roll out per interval. Can only be used alongside --strategy=canary.")
@click.option("--env-vars", type=str, help="Environment variables to set for the model build. The format is --env-vars '{\"VERTA_HOST\": \"app.verta.ai\"}'.")
@click.option("--workspace", "-w", help="Workspace to use.")
# TODO: more options
<<<<<<< HEAD
def update_endpoint(path, run_id, strategy, canary_rule, canary_interval, canary_step, env_vars, workspace):
    """List all endpoints available.
=======
def update_endpoint(path, run_id, strategy, canary_rule, canary_interval, canary_step, workspace):
    """Update an endpoint.
>>>>>>> 51ab19dc
    """
    if canary_step == 0.0:
        raise click.BadParameter("--canary-step must be positive.")

    if canary_interval == 0:
        raise click.BadParameter("--canary-interval must be positive.")

    canary_options = (canary_rule, canary_interval, canary_step)
    if strategy != "canary" and any(canary_options):
        raise click.BadParameter("--canary-rule, --canary-interval, and --canary-step can only be used alongside --strategy=canary")
    if strategy == "canary" and not all(canary_options):
        raise click.BadParameter("--canary-rule, --canary-interval, and --canary-step must be provided alongside --strategy=canary")

    client = Client()

    try:
        endpoint = client.get_endpoint(path=path, workspace=workspace)
    except ValueError:
        raise click.BadParameter("endpoint with path {} not found".format(path))

    try:
        run = client.get_experiment_run(id=run_id)
    except ValueError:
        raise click.BadParameter("experiment run with id {} not found".format(run_id))

    if strategy == 'direct':
        endpoint.update(run, DirectUpdateStrategy())
    else:
        # strategy is canary
        strategy_obj = CanaryUpdateStrategy(canary_interval, canary_step)
        for rule in canary_rule:
            strategy_obj.add_rule(_UpdateRule._from_dict(json.loads(rule)))
        endpoint.update(run, strategy_obj)<|MERGE_RESOLUTION|>--- conflicted
+++ resolved
@@ -23,13 +23,8 @@
 @click.option("--env-vars", type=str, help="Environment variables to set for the model build. The format is --env-vars '{\"VERTA_HOST\": \"app.verta.ai\"}'.")
 @click.option("--workspace", "-w", help="Workspace to use.")
 # TODO: more options
-<<<<<<< HEAD
 def update_endpoint(path, run_id, strategy, canary_rule, canary_interval, canary_step, env_vars, workspace):
-    """List all endpoints available.
-=======
-def update_endpoint(path, run_id, strategy, canary_rule, canary_interval, canary_step, workspace):
     """Update an endpoint.
->>>>>>> 51ab19dc
     """
     if canary_step == 0.0:
         raise click.BadParameter("--canary-step must be positive.")
