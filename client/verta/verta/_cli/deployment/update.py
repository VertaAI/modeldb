# -*- coding: utf-8 -*-

import click
import json

from .deployment import deployment
from ... import Client
from ...deployment.update._strategies import DirectUpdateStrategy, CanaryUpdateStrategy
from ...deployment.update.rules import _UpdateRule
from ...deployment.resources import _Resource
from ...deployment.autoscaling import Autoscaling
from ...deployment.autoscaling.metrics import _AutoscalingMetric
from ..._registry import RegisteredModelVersion


@deployment.group()
def update():
    pass

@update.command(name="endpoint")
@click.argument("path", nargs=1, required=True)
@click.option("--run-id", "-r", help="Experiment Run to deploy. Cannot be used alongside --model-version-id.")
@click.option("--model-version-id", "-m", help="Model Version to deploy. Cannot be used alongside --run-id.")
@click.option("--filename", "-f", type=click.Path(exists=True, dir_okay=False), help="Path to JSON or YAML config file. Can't be used alongside other options except for --workspace.")
@click.option("--strategy", "-s", type=click.Choice(['direct', 'canary'], case_sensitive=False), help="Strategy to use to roll out new deployment.")
@click.option("--resources", help="Resources allowed for the updated endpoint.")
@click.option("--canary-rule", "-c", multiple=True, help="Rule to use for canary deployment. Can only be used alongside --strategy=canary.")
@click.option("--canary-interval", "-i", type=click.IntRange(min=0), help="Rollout interval, in seconds. Can only be used alongside --strategy=canary.")
@click.option("--canary-step", type=click.FloatRange(min=0.0, max=1.0), help="Ratio of deployment to roll out per interval. Can only be used alongside --strategy=canary.")
@click.option("--autoscaling", help="Quantities for autoscaling. Must also provide --autoscaling-metrics.")
@click.option("--autoscaling-metrics", multiple=True, help="Metrics for autoscaling. Can only be used alongside --autoscaling.")
@click.option("--env-vars", type=str, help="Environment variables to set for the model build. The format is --env-vars '{\"VERTA_HOST\": \"app.verta.ai\"}'.")
@click.option("--workspace", "-w", help="Workspace to use.")
# TODO: more options
<<<<<<< HEAD
def update_endpoint(path, run_id, model_version_id, filename, strategy, canary_rule, canary_interval, canary_step, autoscaling, autoscaling_metrics, env_vars, workspace):
=======
def update_endpoint(path, run_id, model_version_id, strategy, resources, canary_rule, canary_interval, canary_step, autoscaling, autoscaling_metrics, env_vars, workspace):
>>>>>>> 4d4fb7ec
    """Update an endpoint.
    """
    non_file_options = (run_id, model_version_id, strategy, canary_rule, canary_interval, canary_step, autoscaling, autoscaling_metrics, env_vars)

    if filename and any(non_file_options):
        raise click.BadParameter("--filename can't be used alongside other options except for --workspace.")

    if canary_step == 0.0:
        raise click.BadParameter("--canary-step must be positive.")

    if canary_interval == 0:
        raise click.BadParameter("--canary-interval must be positive.")

    canary_options = (canary_rule, canary_interval, canary_step)
    if strategy != "canary" and any(canary_options):
        raise click.BadParameter("--canary-rule, --canary-interval, and --canary-step can only be used alongside --strategy=canary")
    if strategy == "canary" and not all(canary_options):
        raise click.BadParameter("--canary-rule, --canary-interval, and --canary-step must be provided alongside --strategy=canary")

    if autoscaling and not autoscaling_metrics:
        raise click.BadParameter("--autoscaling-metrics must be provided when using --autoscaling.")

    if autoscaling_metrics and not autoscaling:
        raise click.BadParameter("--autoscaling-metrics can only be provided when using --autoscaling.")

    client = Client()

    try:
        endpoint = client.get_endpoint(path=path, workspace=workspace)
    except ValueError:
        raise click.BadParameter("endpoint with path {} not found".format(path))

    if filename:
        endpoint.update_from_config(filename)
        return

    if run_id and model_version_id:
        raise click.BadParameter("cannot provide both --run-id and --model-version-id.")
    elif run_id:
        try:
            model_reference = client.get_experiment_run(id=run_id)
        except ValueError:
            raise click.BadParameter("experiment run with id {} not found".format(run_id))
    elif model_version_id:
        try:
            model_reference = RegisteredModelVersion._get_by_id(client._conn, client._conf, model_version_id)
        except ValueError:
            raise click.BadParameter("model version with id {} not found".format(model_version_id))
    else:
        raise click.BadParameter("must provide either --model-version-id or --run-id.")

    if strategy == 'direct':
        strategy_obj = DirectUpdateStrategy()
    else:
        # strategy is canary
        strategy_obj = CanaryUpdateStrategy(canary_interval, canary_step)
        for rule in canary_rule:
            strategy_obj.add_rule(_UpdateRule._from_dict(json.loads(rule)))

    if resources:
        resources_list = _Resource._from_dict(json.loads(resources))
    else:
        resources_list = None

    if autoscaling:
        autoscaling_obj = Autoscaling._from_dict(json.loads(autoscaling))
        for metric in autoscaling_metrics:
            autoscaling_obj.add_metric(_AutoscalingMetric._from_dict(json.loads(metric)))
    else:
        autoscaling_obj = None

    if env_vars:
        env_vars_dict = json.loads(env_vars)
    else:
        env_vars_dict = None

    endpoint.update(model_reference, strategy_obj, resources=resources_list, autoscaling=autoscaling_obj, env_vars=env_vars_dict)<|MERGE_RESOLUTION|>--- conflicted
+++ resolved
@@ -32,14 +32,10 @@
 @click.option("--env-vars", type=str, help="Environment variables to set for the model build. The format is --env-vars '{\"VERTA_HOST\": \"app.verta.ai\"}'.")
 @click.option("--workspace", "-w", help="Workspace to use.")
 # TODO: more options
-<<<<<<< HEAD
-def update_endpoint(path, run_id, model_version_id, filename, strategy, canary_rule, canary_interval, canary_step, autoscaling, autoscaling_metrics, env_vars, workspace):
-=======
-def update_endpoint(path, run_id, model_version_id, strategy, resources, canary_rule, canary_interval, canary_step, autoscaling, autoscaling_metrics, env_vars, workspace):
->>>>>>> 4d4fb7ec
+def update_endpoint(path, run_id, model_version_id, filename, strategy, resources, canary_rule, canary_interval, canary_step, autoscaling, autoscaling_metrics, env_vars, workspace):
     """Update an endpoint.
     """
-    non_file_options = (run_id, model_version_id, strategy, canary_rule, canary_interval, canary_step, autoscaling, autoscaling_metrics, env_vars)
+    non_file_options = (run_id, model_version_id, strategy, resources, canary_rule, canary_interval, canary_step, autoscaling, autoscaling_metrics, env_vars)
 
     if filename and any(non_file_options):
         raise click.BadParameter("--filename can't be used alongside other options except for --workspace.")
