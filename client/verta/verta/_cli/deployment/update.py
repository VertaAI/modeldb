# -*- coding: utf-8 -*-

import click
import json

from .deployment import deployment
from ... import Client
from ...deployment.update._strategies import DirectUpdateStrategy, CanaryUpdateStrategy
from ...deployment.update.rules import _UpdateRule
<<<<<<< HEAD
from ...deployment.resources import _Resource
=======
from ...deployment.autoscaling import Autoscaling
from ...deployment.autoscaling.metrics import _AutoscalingMetric
>>>>>>> 0662c3cc
from ..._registry import RegisteredModelVersion


@deployment.group()
def update():
    pass

@update.command(name="endpoint")
@click.argument("path", nargs=1, required=True)
@click.option("--run-id", "-r", help="Experiment Run to deploy. Cannot be used alongside --model-version-id.")
@click.option("--model-version-id", "-m", help="Model Version to deploy. Cannot be used alongside --run-id.")
@click.option("--strategy", "-s", type=click.Choice(['direct', 'canary'], case_sensitive=False), help="Strategy to use to roll out new deployment.")
@click.option("--resources", help="Resources for endpoint update.")
@click.option("--canary-rule", "-c", multiple=True, help="Rule to use for canary deployment. Can only be used alongside --strategy=canary.")
@click.option("--canary-interval", "-i", type=click.IntRange(min=0), help="Rollout interval, in seconds. Can only be used alongside --strategy=canary.")
@click.option("--canary-step", type=click.FloatRange(min=0.0, max=1.0), help="Ratio of deployment to roll out per interval. Can only be used alongside --strategy=canary.")
@click.option("--autoscaling", help="Quantities for autoscaling. Must also provide --autoscaling-metrics.")
@click.option("--autoscaling-metrics", multiple=True, help="Metrics for autoscaling. Can only be used alongside --autoscaling.")
@click.option("--env-vars", type=str, help="Environment variables to set for the model build. The format is --env-vars '{\"VERTA_HOST\": \"app.verta.ai\"}'.")
@click.option("--workspace", "-w", help="Workspace to use.")
# TODO: more options
<<<<<<< HEAD
def update_endpoint(path, run_id, model_version_id, strategy, resources, canary_rule, canary_interval, canary_step, env_vars, workspace):
=======
def update_endpoint(path, run_id, model_version_id, strategy, canary_rule, canary_interval, canary_step, autoscaling, autoscaling_metrics, env_vars, workspace):
>>>>>>> 0662c3cc
    """Update an endpoint.
    """
    if canary_step == 0.0:
        raise click.BadParameter("--canary-step must be positive.")

    if canary_interval == 0:
        raise click.BadParameter("--canary-interval must be positive.")

    canary_options = (canary_rule, canary_interval, canary_step)
    if strategy != "canary" and any(canary_options):
        raise click.BadParameter("--canary-rule, --canary-interval, and --canary-step can only be used alongside --strategy=canary")
    if strategy == "canary" and not all(canary_options):
        raise click.BadParameter("--canary-rule, --canary-interval, and --canary-step must be provided alongside --strategy=canary")

    if autoscaling and not autoscaling_metrics:
        raise click.BadParameter("--autoscaling-metrics must be provided when using --autoscaling.")

    if autoscaling_metrics and not autoscaling:
        raise click.BadParameter("--autoscaling-metrics can only be provided when using --autoscaling.")

    client = Client()

    try:
        endpoint = client.get_endpoint(path=path, workspace=workspace)
    except ValueError:
        raise click.BadParameter("endpoint with path {} not found".format(path))

    if run_id and model_version_id:
        raise click.BadParameter("cannot provide both --run-id and --model-version-id.")
    elif run_id:
        try:
            model_reference = client.get_experiment_run(id=run_id)
        except ValueError:
            raise click.BadParameter("experiment run with id {} not found".format(run_id))
    elif model_version_id:
        try:
            model_reference = RegisteredModelVersion._get_by_id(client._conn, client._conf, model_version_id)
        except ValueError:
            raise click.BadParameter("model version with id {} not found".format(model_version_id))
    else:
        raise click.BadParameter("must provide either --model-version-id or --run-id.")

    if strategy == 'direct':
        strategy_obj = DirectUpdateStrategy()
    else:
        # strategy is canary
        strategy_obj = CanaryUpdateStrategy(canary_interval, canary_step)
        for rule in canary_rule:
            strategy_obj.add_rule(_UpdateRule._from_dict(json.loads(rule)))

<<<<<<< HEAD
    if resources:
        resources_list = _Resource._from_dict(json.loads(resources))
    else:
        resources_list = None
=======
    if autoscaling:
        autoscaling_obj = Autoscaling._from_dict(json.loads(autoscaling))
        for metric in autoscaling_metrics:
            autoscaling_obj.add_metric(_AutoscalingMetric._from_dict(json.loads(metric)))
    else:
        autoscaling_obj = None
>>>>>>> 0662c3cc

    if env_vars:
        env_vars_dict = json.loads(env_vars)
    else:
        env_vars_dict = None

<<<<<<< HEAD
    endpoint.update(model_reference, strategy_obj, resources=resources_list, env_vars=env_vars_dict)
=======
    endpoint.update(model_reference, strategy_obj, autoscaling=autoscaling_obj, env_vars=env_vars_dict)
>>>>>>> 0662c3cc
<|MERGE_RESOLUTION|>--- conflicted
+++ resolved
@@ -7,12 +7,9 @@
 from ... import Client
 from ...deployment.update._strategies import DirectUpdateStrategy, CanaryUpdateStrategy
 from ...deployment.update.rules import _UpdateRule
-<<<<<<< HEAD
 from ...deployment.resources import _Resource
-=======
 from ...deployment.autoscaling import Autoscaling
 from ...deployment.autoscaling.metrics import _AutoscalingMetric
->>>>>>> 0662c3cc
 from ..._registry import RegisteredModelVersion
 
 
@@ -34,11 +31,7 @@
 @click.option("--env-vars", type=str, help="Environment variables to set for the model build. The format is --env-vars '{\"VERTA_HOST\": \"app.verta.ai\"}'.")
 @click.option("--workspace", "-w", help="Workspace to use.")
 # TODO: more options
-<<<<<<< HEAD
-def update_endpoint(path, run_id, model_version_id, strategy, resources, canary_rule, canary_interval, canary_step, env_vars, workspace):
-=======
-def update_endpoint(path, run_id, model_version_id, strategy, canary_rule, canary_interval, canary_step, autoscaling, autoscaling_metrics, env_vars, workspace):
->>>>>>> 0662c3cc
+def update_endpoint(path, run_id, model_version_id, strategy, resources, canary_rule, canary_interval, canary_step, autoscaling, autoscaling_metrics, env_vars, workspace):
     """Update an endpoint.
     """
     if canary_step == 0.0:
@@ -89,27 +82,21 @@
         for rule in canary_rule:
             strategy_obj.add_rule(_UpdateRule._from_dict(json.loads(rule)))
 
-<<<<<<< HEAD
     if resources:
         resources_list = _Resource._from_dict(json.loads(resources))
     else:
         resources_list = None
-=======
+
     if autoscaling:
         autoscaling_obj = Autoscaling._from_dict(json.loads(autoscaling))
         for metric in autoscaling_metrics:
             autoscaling_obj.add_metric(_AutoscalingMetric._from_dict(json.loads(metric)))
     else:
         autoscaling_obj = None
->>>>>>> 0662c3cc
 
     if env_vars:
         env_vars_dict = json.loads(env_vars)
     else:
         env_vars_dict = None
 
-<<<<<<< HEAD
-    endpoint.update(model_reference, strategy_obj, resources=resources_list, env_vars=env_vars_dict)
-=======
-    endpoint.update(model_reference, strategy_obj, autoscaling=autoscaling_obj, env_vars=env_vars_dict)
->>>>>>> 0662c3cc
+    endpoint.update(model_reference, strategy_obj, resources=resources_list, autoscaling=autoscaling_obj, env_vars=env_vars_dict)