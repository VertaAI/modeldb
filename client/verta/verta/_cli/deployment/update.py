--- conflicted
+++ resolved
@@ -20,7 +20,7 @@
 @click.argument("path", nargs=1, required=True)
 @click.option("--run-id", "-r", help="Experiment Run to deploy. Cannot be used alongside --model-version-id.")
 @click.option("--model-version-id", "-m", help="Model Version to deploy. Cannot be used alongside --run-id.")
-@click.option("--filename", "-f", help="Path to JSON or YAML config file. Can only be used alongside --workspace.")
+@click.option("--filename", "-f", type=click.Path(), help="Path to JSON or YAML config file. Can only be used alongside --workspace.")
 @click.option("--strategy", "-s", type=click.Choice(['direct', 'canary'], case_sensitive=False), help="Strategy to use to roll out new deployment.")
 @click.option("--canary-rule", "-c", multiple=True, help="Rule to use for canary deployment. Can only be used alongside --strategy=canary.")
 @click.option("--canary-interval", "-i", type=click.IntRange(min=0), help="Rollout interval, in seconds. Can only be used alongside --strategy=canary.")
@@ -30,17 +30,13 @@
 @click.option("--env-vars", type=str, help="Environment variables to set for the model build. The format is --env-vars '{\"VERTA_HOST\": \"app.verta.ai\"}'.")
 @click.option("--workspace", "-w", help="Workspace to use.")
 # TODO: more options
-<<<<<<< HEAD
-def update_endpoint(path, run_id, model_version_id, filename, strategy, canary_rule, canary_interval, canary_step, env_vars, workspace):
-=======
-def update_endpoint(path, run_id, model_version_id, strategy, canary_rule, canary_interval, canary_step, autoscaling, autoscaling_metrics, env_vars, workspace):
->>>>>>> 0662c3cc
+def update_endpoint(path, run_id, model_version_id, filename, strategy, canary_rule, canary_interval, canary_step, autoscaling, autoscaling_metrics, env_vars, workspace):
     """Update an endpoint.
     """
-    non_file_options = (run_id, model_version_id, strategy, canary_rule, canary_interval, canary_step, env_vars)
+    non_file_options = (run_id, model_version_id, strategy, canary_rule, canary_interval, canary_step, autoscaling, autoscaling_metrics, env_vars)
 
     if filename and any(non_file_options):
-        raise click.BadParameter("--filename can only be used alongside --workspace.")
+        raise click.BadParameter("--filename can't be used alongside other options except for --workspace.")
 
     if canary_step == 0.0:
         raise click.BadParameter("--canary-step must be positive.")
@@ -106,8 +102,4 @@
     else:
         env_vars_dict = None
 
-<<<<<<< HEAD
-    endpoint.update(model_reference, strategy_obj, env_vars=env_vars_dict)
-=======
-    endpoint.update(model_reference, strategy_obj, autoscaling=autoscaling_obj, env_vars=env_vars_dict)
->>>>>>> 0662c3cc
+    endpoint.update(model_reference, strategy_obj, autoscaling=autoscaling_obj, env_vars=env_vars_dict)