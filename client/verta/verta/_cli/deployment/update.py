# -*- coding: utf-8 -*-

import click
import json

from .deployment import deployment
from ... import Client
from ...deployment.update._strategies import DirectUpdateStrategy, CanaryUpdateStrategy
from ...deployment.update.rules import _UpdateRule
from ..._registry import RegisteredModelVersion


@deployment.group()
def update():
    pass

@update.command(name="endpoint")
@click.argument("path", nargs=1, required=True)
@click.option("--run-id", "-r", help="Experiment Run to deploy. Cannot be used alongside --model-version-id.")
@click.option("--model-version-id", "-m", help="Model Version to deploy. Cannot be used alongside --run-id.")
@click.option("--strategy", "-s", type=click.Choice(['direct', 'canary'], case_sensitive=False), help="Strategy to use to roll out new deployment.")
@click.option("--canary-rule", "-c", multiple=True, help="Rule to use for canary deployment. Can only be used alongside --strategy=canary.")
@click.option("--canary-interval", "-i", type=click.IntRange(min=0), help="Rollout interval, in seconds. Can only be used alongside --strategy=canary.")
@click.option("--canary-step", type=click.FloatRange(min=0.0, max=1.0), help="Ratio of deployment to roll out per interval. Can only be used alongside --strategy=canary.")
@click.option("--env-vars", type=str, help="Environment variables to set for the model build. The format is --env-vars '{\"VERTA_HOST\": \"app.verta.ai\"}'.")
@click.option("--workspace", "-w", help="Workspace to use.")
# TODO: more options
def update_endpoint(path, run_id, model_version_id, strategy, canary_rule, canary_interval, canary_step, env_vars, workspace):
    """Update an endpoint.
    """
    if canary_step == 0.0:
        raise click.BadParameter("--canary-step must be positive.")

    if canary_interval == 0:
        raise click.BadParameter("--canary-interval must be positive.")

    canary_options = (canary_rule, canary_interval, canary_step)
    if strategy != "canary" and any(canary_options):
        raise click.BadParameter("--canary-rule, --canary-interval, and --canary-step can only be used alongside --strategy=canary")
    if strategy == "canary" and not all(canary_options):
        raise click.BadParameter("--canary-rule, --canary-interval, and --canary-step must be provided alongside --strategy=canary")

    client = Client()

    try:
        endpoint = client.get_endpoint(path=path, workspace=workspace)
    except ValueError:
        raise click.BadParameter("endpoint with path {} not found".format(path))

    if run_id and model_version_id:
        raise click.BadParameter("cannot provide both --run-id and --model-version-id.")
    elif run_id:
        try:
            model_reference = client.get_experiment_run(id=run_id)
        except ValueError:
            raise click.BadParameter("experiment run with id {} not found".format(run_id))
    elif model_version_id:
        try:
            model_reference = RegisteredModelVersion._get_by_id(client._conn, client._conf, model_version_id)
        except ValueError:
            raise click.BadParameter("model version with id {} not found".format(model_version_id))
    else:
        raise click.BadParameter("must provide either --model-version-id or --run-id.")

    if strategy == 'direct':
<<<<<<< HEAD
        strategy_obj = DirectUpdateStrategy()
=======
        endpoint.update(model_reference, DirectUpdateStrategy())
>>>>>>> 9836e5b0
    else:
        # strategy is canary
        strategy_obj = CanaryUpdateStrategy(canary_interval, canary_step)
        for rule in canary_rule:
            strategy_obj.add_rule(_UpdateRule._from_dict(json.loads(rule)))
<<<<<<< HEAD

    if env_vars:
        env_vars_dict = json.loads(env_vars)
    else:
        env_vars_dict = None

    endpoint.update(run, strategy_obj, env_vars=env_vars_dict)
=======
        endpoint.update(model_reference, strategy_obj)
>>>>>>> 9836e5b0
<|MERGE_RESOLUTION|>--- conflicted
+++ resolved
@@ -63,24 +63,16 @@
         raise click.BadParameter("must provide either --model-version-id or --run-id.")
 
     if strategy == 'direct':
-<<<<<<< HEAD
         strategy_obj = DirectUpdateStrategy()
-=======
-        endpoint.update(model_reference, DirectUpdateStrategy())
->>>>>>> 9836e5b0
     else:
         # strategy is canary
         strategy_obj = CanaryUpdateStrategy(canary_interval, canary_step)
         for rule in canary_rule:
             strategy_obj.add_rule(_UpdateRule._from_dict(json.loads(rule)))
-<<<<<<< HEAD
 
     if env_vars:
         env_vars_dict = json.loads(env_vars)
     else:
         env_vars_dict = None
 
-    endpoint.update(run, strategy_obj, env_vars=env_vars_dict)
-=======
-        endpoint.update(model_reference, strategy_obj)
->>>>>>> 9836e5b0
+    endpoint.update(run, strategy_obj, env_vars=env_vars_dict)