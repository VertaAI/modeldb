--- conflicted
+++ resolved
@@ -67,32 +67,6 @@
         registered_model.create_version_from_run(run_id=from_run, name=version_name)
         return
 
-<<<<<<< HEAD
-    model_version = registered_model.get_or_create_version(name=version_name, labels=list(label))
-
-    if model and model_version.has_model:
-        raise click.BadParameter("a model has already been associated with the version")
-
-    if artifact:
-        artifact_keys = model_version.get_artifact_keys()
-
-        for pair in artifact:
-            if len(pair) != 2:
-                raise click.BadParameter("key and path for artifacts must be separated by a '='")
-            (key, _) = pair
-            if key == "model":
-                raise click.BadParameter("the key \"model\" is reserved for model")
-
-            if key in artifact_keys:
-                raise click.BadParameter("key \"{}\" already exists".format(key))
-
-        for (key, path) in artifact:
-            model_version.log_artifact(key, path)
-
-    if model:
-        model_version.log_model(model)
-=======
     registered_model.get_or_create_version(name=version_name, labels=list(label))
     # labels have been added
-    ctx.invoke(update_model_version, model_name=model_name, version_name=version_name, model=model, artifact=artifact, workspace=workspace)
->>>>>>> a759c11e
+    ctx.invoke(update_model_version, model_name=model_name, version_name=version_name, model=model, artifact=artifact, workspace=workspace)