# -*- coding: utf-8 -*-

import click

from .registry import registry
from ... import Client
from .update import update_model_version


@registry.group(name="create")
def create():
    """Create a new entry.

    For example, to create a new model with name BERT, run

    `verta registry create registeredmodel BERT`

    or to create a BERT model with the version latest, run

    `verta registry create registeredmodelversion BERT latest`

    """
    pass

@create.command(name="registeredmodel")
@click.argument("model_name", nargs=1, required=True)
@click.option("--label", "-l", multiple=True, help="Labels to be associated with the object.")
@click.option("--visibility", "-v", default="private", show_default=True, type=click.Choice(["private", "org"], case_sensitive=False), help="Visibility level of the object.")
@click.option("--workspace", "-w", help="Workspace to use.")
def create_model(model_name, label, visibility, workspace):
    """Create a new registeredmodel entry.
    """
    public_within_org = visibility == "org"
    client = Client()

    model = client.get_or_create_registered_model(model_name, workspace=workspace, public_within_org=public_within_org)
    for l in label:
        model.add_label(l)

@create.command(name="registeredmodelversion")
@click.argument("model_name", nargs=1, required=True)
@click.argument("version_name", nargs=1, required=True)
@click.option("--label", "-l", multiple=True, help="Labels to be associated with the object.")
@click.option("--model", help="Path to the model.")
@click.option("--artifact", type=(str, str), multiple=True, help="Path to an artifact required for the model. The format is --artifact artifact_key path_to_artifact.")
@click.option("--workspace", "-w", help="Workspace to use.")
<<<<<<< HEAD
@click.option("--from-run", help="ID of the Experiment Run to enter into the model registry. This option cannot be provided alongside --model nor --artifact.")
@click.pass_context
def create_model_version(ctx, model_name, version_name, label, model, artifact, workspace, from_run):
=======
@click.option("--from-run", type=str, help="ID of the Experiment Run to enter into the model registry. This option cannot be provided alongside other options, except for --workspace.")
def create_model_version(model_name, version_name, label, model, artifact, workspace, from_run):
>>>>>>> 574a0140
    """Create a new registeredmodelversion entry.
    """
    if artifact and len(artifact) > len(set(map(lambda pair: pair[0], artifact))):
        raise click.BadParameter("cannot have duplicate artifact keys")

    if from_run and (label or model or artifact):
        raise click.BadParameter("--from-run cannot be provided alongside other options, except for --workspace")

    client = Client()

    try:
        registered_model = client.get_registered_model(name=model_name, workspace=workspace)
    except ValueError:
        raise click.BadParameter("model {} not found".format(model_name))

<<<<<<< HEAD
    registered_model.get_or_create_version(name=version_name, labels=list(label))
    # labels have been added
    ctx.invoke(update_model_version, model_name=model_name, version_name=version_name, model=model, artifact=artifact, workspace=workspace)
=======
    if from_run:
        registered_model.create_version_from_run(run_id=from_run, name=version_name)
        return

    model_version = registered_model.get_or_create_version(name=version_name, labels=list(label))

    if model and model_version.has_model:
        raise click.BadParameter("a model has already been associated with the version")

    if artifact:
        artifact_keys = model_version.get_artifact_keys()

        for (key, _) in artifact:
            if key == "model":
                raise click.BadParameter("the key \"model\" is reserved for model")

            if key in artifact_keys:
                raise click.BadParameter("key \"{}\" already exists".format(key))

        for (key, path) in artifact:
            model_version.log_artifact(key, path)

    if model:
        model_version.log_model(model)
>>>>>>> 574a0140
<|MERGE_RESOLUTION|>--- conflicted
+++ resolved
@@ -44,14 +44,9 @@
 @click.option("--model", help="Path to the model.")
 @click.option("--artifact", type=(str, str), multiple=True, help="Path to an artifact required for the model. The format is --artifact artifact_key path_to_artifact.")
 @click.option("--workspace", "-w", help="Workspace to use.")
-<<<<<<< HEAD
-@click.option("--from-run", help="ID of the Experiment Run to enter into the model registry. This option cannot be provided alongside --model nor --artifact.")
+@click.option("--from-run", type=str, help="ID of the Experiment Run to enter into the model registry. This option cannot be provided alongside other options, except for --workspace.")
 @click.pass_context
 def create_model_version(ctx, model_name, version_name, label, model, artifact, workspace, from_run):
-=======
-@click.option("--from-run", type=str, help="ID of the Experiment Run to enter into the model registry. This option cannot be provided alongside other options, except for --workspace.")
-def create_model_version(model_name, version_name, label, model, artifact, workspace, from_run):
->>>>>>> 574a0140
     """Create a new registeredmodelversion entry.
     """
     if artifact and len(artifact) > len(set(map(lambda pair: pair[0], artifact))):
@@ -67,33 +62,10 @@
     except ValueError:
         raise click.BadParameter("model {} not found".format(model_name))
 
-<<<<<<< HEAD
-    registered_model.get_or_create_version(name=version_name, labels=list(label))
-    # labels have been added
-    ctx.invoke(update_model_version, model_name=model_name, version_name=version_name, model=model, artifact=artifact, workspace=workspace)
-=======
     if from_run:
         registered_model.create_version_from_run(run_id=from_run, name=version_name)
         return
 
-    model_version = registered_model.get_or_create_version(name=version_name, labels=list(label))
-
-    if model and model_version.has_model:
-        raise click.BadParameter("a model has already been associated with the version")
-
-    if artifact:
-        artifact_keys = model_version.get_artifact_keys()
-
-        for (key, _) in artifact:
-            if key == "model":
-                raise click.BadParameter("the key \"model\" is reserved for model")
-
-            if key in artifact_keys:
-                raise click.BadParameter("key \"{}\" already exists".format(key))
-
-        for (key, path) in artifact:
-            model_version.log_artifact(key, path)
-
-    if model:
-        model_version.log_model(model)
->>>>>>> 574a0140
+    registered_model.get_or_create_version(name=version_name, labels=list(label))
+    # labels have been added
+    ctx.invoke(update_model_version, model_name=model_name, version_name=version_name, model=model, artifact=artifact, workspace=workspace)