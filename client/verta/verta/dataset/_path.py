# -*- coding: utf-8 -*-

from __future__ import print_function

import collections
import hashlib
import os

from .._protos.public.modeldb.versioning import VersioningService_pb2 as _VersioningService

from ..external import six

from .._internal_utils import _artifact_utils
from .._internal_utils import _file_utils
from .._internal_utils import _utils

from . import _dataset


class Path(_dataset._Dataset):
    """
    Captures metadata about files.

    .. note::

        If relative paths are passed in, they will *not* be converted to absolute paths.

    Parameters
    ----------
    paths : list of str
        List of filepaths or directory paths.
    base_path : str, optional
        Directory path to be removed from the beginning of all components before saving to ModelDB.
    enable_mdb_versioning : bool, default False
        Whether to upload the data itself to ModelDB to enable managed data versioning.

    Examples
    --------
    .. code-block:: python

        from verta.dataset import Path
        dataset1 = Path([
            "../datasets/census-train.csv",
            "../datasets/census-test.csv",
        ])
        dataset2 = Path([
            "../datasets",
        ])

    """
    def __init__(self, paths, base_path=None, enable_mdb_versioning=False):
        if isinstance(paths, six.string_types):
            paths = [paths]
        paths = map(os.path.expanduser, paths)

        super(Path, self).__init__(enable_mdb_versioning=enable_mdb_versioning)

        filepaths = _file_utils.flatten_file_trees(paths)
<<<<<<< HEAD
        components = list(map(self._get_file_metadata, filepaths))

        # remove `base_path` from the beginning of component paths
        base_path_to_component_paths = collections.defaultdict(set)
        if base_path is not None:
            for component in components:
                path = _file_utils.remove_prefix_dir(component.path, prefix_dir=base_path)
                if path == component.path:  # no change
                    raise ValueError("path {} does not begin with `base_path` {}".format(
                        component.path,
                        base_path,
                    ))

                # update component with modified path
                component.path = path

                # keep track of which paths correspond to which `base_path`
                #     `base_path` needs to be tracked to reconstruct the original filepath in
                #     _prepare_components_to_upload() so that the file can actually be located for
                #     upload. This is a mapping because more paths could be added to this blob
                #     using different base paths.
                base_path_to_component_paths[base_path].add(component.path)

        self._msg.path.components.extend(components)
        self._base_path_to_component_paths = base_path_to_component_paths
=======
        components = list(map(self._file_to_component, filepaths))

        self._components_map.update({
            component.path: component
            for component
            in components
        })
>>>>>>> a7d14f21

    @classmethod
    def _from_proto(cls, blob_msg):
        obj = cls(paths=[])

        for component_msg in blob_msg.dataset.path.components:
            component = _dataset.Component._from_proto(component_msg)
            obj._components_map[component.path] = component

        return obj

    def _as_proto(self):
        blob_msg = _VersioningService.Blob()

        for component in self._components_map.values():
            component_msg = component._as_proto()
            blob_msg.dataset.path.components.append(component_msg)

        return blob_msg

    @classmethod
    def _file_to_component(cls, filepath):
        return _dataset.Component(
            path=filepath,
            size=os.stat(filepath).st_size,
            last_modified=_utils.timestamp_to_ms(os.stat(filepath).st_mtime),
            md5=cls._hash_file(filepath),
        )

    # TODO: move to _file_utils.calc_md5()
    @staticmethod
    def _hash_file(filepath):
        """
        Returns the MD5 hash of `filename`.

        Notes
        -----
        Loop recommended by https://stackoverflow.com/questions/3431825 and
        https://stackoverflow.com/questions/1131220.

        """
        file_hash = hashlib.md5()
        with open(filepath, 'rb') as f:
            for chunk in iter(lambda: f.read(8192), b''):
                file_hash.update(chunk)
        return file_hash.hexdigest()

    def _prepare_components_to_upload(self):
        """
        Tracks files for upload to ModelDB.

        This method does nothing if ModelDB-managed versioning was not enabled.

        """
        if not self._mdb_versioned:
            return

<<<<<<< HEAD
        for component_blob in self._path_component_blobs:
            component_path = component_blob.path

            # reconstruct original filepaths with removed `base_path`s
            for base_path, component_paths in self._base_path_to_component_paths.items():
                if component_path in component_paths:
                    filepath = os.path.join(base_path, component_path)
                    break
            else:
                filepath = component_path
            filepath = os.path.abspath(filepath)
=======
        for component in self._components_map.values():
            # TODO: when stripping base path is implemented, reconstruct original path here
            filepath = os.path.abspath(component.path)
>>>>>>> a7d14f21

            # track which file this component corresponds to
            component._local_path = filepath

            # track MDB path to component
            with open(filepath, 'rb') as f:
                artifact_hash = _artifact_utils.calc_sha256(f)
            component._internal_versioned_path = artifact_hash + '/' + os.path.basename(filepath)

    def _clean_up_uploaded_components(self):
        """
        This method does nothing because this dataset's components shouldn't be automatically deleted.

        """
        return<|MERGE_RESOLUTION|>--- conflicted
+++ resolved
@@ -56,11 +56,9 @@
         super(Path, self).__init__(enable_mdb_versioning=enable_mdb_versioning)
 
         filepaths = _file_utils.flatten_file_trees(paths)
-<<<<<<< HEAD
-        components = list(map(self._get_file_metadata, filepaths))
+        components = list(map(self._file_to_component, filepaths))
 
         # remove `base_path` from the beginning of component paths
-        base_path_to_component_paths = collections.defaultdict(set)
         if base_path is not None:
             for component in components:
                 path = _file_utils.remove_prefix_dir(component.path, prefix_dir=base_path)
@@ -73,24 +71,14 @@
                 # update component with modified path
                 component.path = path
 
-                # keep track of which paths correspond to which `base_path`
-                #     `base_path` needs to be tracked to reconstruct the original filepath in
-                #     _prepare_components_to_upload() so that the file can actually be located for
-                #     upload. This is a mapping because more paths could be added to this blob
-                #     using different base paths.
-                base_path_to_component_paths[base_path].add(component.path)
-
-        self._msg.path.components.extend(components)
-        self._base_path_to_component_paths = base_path_to_component_paths
-=======
-        components = list(map(self._file_to_component, filepaths))
+                # track base path
+                component._base_path = base_path
 
         self._components_map.update({
             component.path: component
             for component
             in components
         })
->>>>>>> a7d14f21
 
     @classmethod
     def _from_proto(cls, blob_msg):
@@ -148,23 +136,12 @@
         if not self._mdb_versioned:
             return
 
-<<<<<<< HEAD
-        for component_blob in self._path_component_blobs:
-            component_path = component_blob.path
-
-            # reconstruct original filepaths with removed `base_path`s
-            for base_path, component_paths in self._base_path_to_component_paths.items():
-                if component_path in component_paths:
-                    filepath = os.path.join(base_path, component_path)
-                    break
+        for component in self._components_map.values():
+            if component._base_path:
+                filepath = os.path.join(component._base_path, component.path)
             else:
-                filepath = component_path
+                filepath = component.path
             filepath = os.path.abspath(filepath)
-=======
-        for component in self._components_map.values():
-            # TODO: when stripping base path is implemented, reconstruct original path here
-            filepath = os.path.abspath(component.path)
->>>>>>> a7d14f21
 
             # track which file this component corresponds to
             component._local_path = filepath
