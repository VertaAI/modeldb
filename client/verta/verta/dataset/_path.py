--- conflicted
+++ resolved
@@ -57,17 +57,13 @@
             })
 
         metadata = six.viewvalues(paths_to_metadata)
-        self._component_blobs.extend(metadata)
+        self._path_component_blobs.extend(metadata)
 
     def __repr__(self):
         # TODO: consolidate with S3 since they're almost identical now
         lines = ["Path Version"]
         components = sorted(
-<<<<<<< HEAD
-            self._component_blobs,
-=======
             self._path_component_blobs,
->>>>>>> 758dbb4d
             key=lambda component_msg: component_msg.path,
         )
         for component in components:
@@ -76,17 +72,12 @@
         return "\n    ".join(lines)
 
     @property
-<<<<<<< HEAD
-    def _component_blobs(self):
-        return self._msg.path.components
-=======
     def _path_component_blobs(self):
         return [
             component
             for component
             in self._msg.path.components
         ]
->>>>>>> 758dbb4d
 
     @classmethod
     def _get_path_metadata(cls, path):
