# -*- coding: utf-8 -*-

from __future__ import print_function

import ast
import copy
import glob
import importlib
import os
import pathlib2
import pprint
import re
import shutil
import sys
import tarfile
import tempfile
import time
import warnings
import zipfile

import requests
from verta._tracking.organization import Organization
from ._internal_utils._utils import check_unnecessary_params_warning

from ._protos.public.common import CommonService_pb2 as _CommonCommonService
from ._protos.public.modeldb import CommonService_pb2 as _CommonService
from ._protos.public.modeldb import ProjectService_pb2 as _ProjectService
from ._protos.public.modeldb import ExperimentService_pb2 as _ExperimentService
from ._protos.public.modeldb import ExperimentRunService_pb2 as _ExperimentRunService

from .external import six
from .external.six.moves import cPickle as pickle  # pylint: disable=import-error, no-name-in-module
from .external.six.moves.urllib.parse import urlparse  # pylint: disable=import-error, no-name-in-module

from ._internal_utils import (
    _artifact_utils,
    _config_utils,
    _git_utils,
    _histogram_utils,
    _pip_requirements_utils,
    _request_utils,
    _utils,
)

from . import _repository
from ._repository import commit as commit_module
from . import deployment
from . import utils

from ._tracking import entity
from ._tracking import (
    _Context,
    Project,
    Projects,
    Experiment,
    Experiments,
    ExperimentRun,
    ExperimentRuns,
)

from ._registry import (
    RegisteredModel,
    RegisteredModels,
    RegisteredModelVersion,
    RegisteredModelVersions,
)
from ._dataset_versioning.dataset import Dataset
from ._dataset_versioning.datasets import Datasets
from ._dataset_versioning.dataset_version import DatasetVersion
from .endpoint._endpoint import Endpoint
from .endpoint._endpoints import Endpoints
from .endpoint.update import DirectUpdateStrategy
from .visibility import _visibility


class Client(object):
    """
    Object for interfacing with the ModelDB backend.

    .. deprecated:: 0.12.0
       The `port` parameter will removed in v0.17.0; please combine `port` with the first parameter,
       e.g. `Client("localhost:8080")`.
    .. deprecated:: 0.13.3
       The `expt_runs` attribute will removed in v0.17.0; consider using `proj.expt_runs` and
       `expt.expt_runs` instead.

    This class provides functionality for starting/resuming Projects, Experiments, and Experiment Runs.

    Parameters
    ----------
    host : str, optional
        Hostname of the Verta Web App.
    email : str, optional
        Authentication credentials for managed service. If this does not sound familiar, then there
        is no need to set it.
    dev_key : str, optional
        Authentication credentials for managed service. If this does not sound familiar, then there
        is no need to set it.
    max_retries : int, default 5
        Maximum number of times to retry a request on a connection failure. This only attempts retries
        on HTTP codes {502, 503, 504} which commonly occur during back end connection lapses.
    ignore_conn_err : bool, default False
        Whether to ignore connection errors and instead return successes with empty contents.
    use_git : bool, default True
        Whether to use a local Git repository for certain operations such as Code Versioning.
    debug : bool, default False
        Whether to print extra verbose information to aid in debugging.
    _connect : str, default True
        Whether to connect to server (``False`` for unit tests).

    Attributes
    ----------
    max_retries : int
        Maximum number of times to retry a request on a connection failure. Changes to this value
        propagate to any objects that are/were created from this Client.
    ignore_conn_err : bool
        Whether to ignore connection errors and instead return successes with empty contents. Changes
        to this value propagate to any objects that are/were created from this Client.
    debug : bool
        Whether to print extra verbose information to aid in debugging. Changes to this value propagate
        to any objects that are/were created from this Client.
    proj : :class:`~verta._tracking.project.Project` or None
        Currently active Project.
    expt : :class:`~verta._tracking.experiment.Experiment` or None
        Currently active Experiment.

    """
    def __init__(self, host=None, port=None, email=None, dev_key=None,
                 max_retries=5, ignore_conn_err=False, use_git=True, debug=False, _connect=True):
        self._load_config()

        if host is None and 'VERTA_HOST' in os.environ:
            host = os.environ['VERTA_HOST']
            print("set host from environment")
        host = self._set_from_config_if_none(host, "host")
        if email is None and 'VERTA_EMAIL' in os.environ:
            email = os.environ['VERTA_EMAIL']
            print("set email from environment")
        email = self._set_from_config_if_none(email, "email")
        if dev_key is None and 'VERTA_DEV_KEY' in os.environ:
            dev_key = os.environ['VERTA_DEV_KEY']
            print("set developer key from environment")
        dev_key = self._set_from_config_if_none(dev_key, "dev_key")

        if host is None:
            raise ValueError("`host` must be provided")
        auth = {_utils._GRPC_PREFIX+'source': "PythonClient"}
        if email is None and dev_key is None:
            if debug:
                print("[DEBUG] email and developer key not found; auth disabled")
        elif email is not None and dev_key is not None:
            if debug:
                print("[DEBUG] using email: {}".format(email))
                print("[DEBUG] using developer key: {}".format(dev_key[:8] + re.sub(r"[^-]", '*', dev_key[8:])))
            auth.update({
                _utils._GRPC_PREFIX+'email': email,
                _utils._GRPC_PREFIX+'developer_key': dev_key,
                # without underscore, for NGINX support
                # https://www.nginx.com/resources/wiki/start/topics/tutorials/config_pitfalls#missing-disappearing-http-headers
                _utils._GRPC_PREFIX+'developer-key': dev_key,
            })
            # save credentials to env for other Verta Client features
            os.environ['VERTA_EMAIL'] = email
            os.environ['VERTA_DEV_KEY'] = dev_key
        else:
            raise ValueError("`email` and `dev_key` must be provided together")

        back_end_url = urlparse(host)
        socket = back_end_url.netloc + back_end_url.path.rstrip('/')
        if port is not None:
            warnings.warn("`port` (the second parameter) will removed in a later version;"
                          " please combine it with the first parameter, e.g. \"localhost:8080\"",
                          category=FutureWarning)
            socket = "{}:{}".format(socket, port)
        scheme = back_end_url.scheme or ("https" if ".verta.ai" in socket else "http")
        auth[_utils._GRPC_PREFIX+'scheme'] = scheme

        # verify connection
        conn = _utils.Connection(scheme, socket, auth, max_retries, ignore_conn_err)
        if _connect:
            try:
                response = _utils.make_request("GET",
                                               "{}://{}/api/v1/modeldb/project/verifyConnection".format(conn.scheme, conn.socket),
                                               conn)
            except requests.ConnectionError as err:
                err.args = ("connection failed; please check `host` and `port`; error message: \n\n{}".format(err.args[0]),) + err.args[1:]
                six.raise_from(err, None)

            def is_unauthorized(response): return response.status_code == 401

            if is_unauthorized(response):
                # response.reason was "Unauthorized"
                try:
                    response.raise_for_status()
                except requests.HTTPError as e:
                    e.args = ("authentication failed; please check `VERTA_EMAIL` and `VERTA_DEV_KEY`\n\n{}".format(
                        e.args[0]),) + e.args[1:]

                    raise e

            _utils.raise_for_http_error(response)
            print("connection successfully established")

        self._conn = conn
        self._conf = _utils.Configuration(use_git, debug)

        self._ctx = _Context(self._conn, self._conf)

    @property
    def proj(self):
        return self._ctx.proj

    @property
    def expt(self):
        return self._ctx.expt

    @property
    def max_retries(self):
        return self._conn.retry.total

    @max_retries.setter
    def max_retries(self, value):
        self._conn.retry.total = value

    @property
    def ignore_conn_err(self):
        return self._conn.ignore_conn_err

    @ignore_conn_err.setter
    def ignore_conn_err(self, value):
        self._conn.ignore_conn_err = value

    @property
    def use_git(self):
        return self._conf.use_git

    @use_git.setter
    def use_git(self, _):
        """This would mess with state in safe but unexpected ways."""
        raise AttributeError("cannot set `use_git` after Client has been initialized")

    @property
    def debug(self):
        return self._conf.debug

    @debug.setter
    def debug(self, value):
        self._conf.debug = value

    @property
    def projects(self):
        return Projects(self._conn, self._conf)

    @property
    def experiments(self):
        return Experiments(self._conn, self._conf)

    @property
    def expt_runs(self):
        return ExperimentRuns(self._conn, self._conf)

<<<<<<< HEAD
=======
    def _get_personal_workspace(self):
        email = self._conn.auth.get('Grpc-Metadata-email')
        if email is not None:
            response = _utils.make_request(
                "GET",
                "{}://{}/api/v1/uac-proxy/uac/getUser".format(self._conn.scheme, self._conn.socket),
                self._conn, params={'email': email},
            )

            if response.ok:
                try:
                    response_json = _utils.body_to_json(response)
                except ValueError:  # not JSON response
                    pass
                else:
                    return response_json['verta_info']['username']
            else:
                if response.status_code == 404:  # UAC not found
                    pass
                else:
                    _utils.raise_for_http_error(response)
        return self._conn._OSS_DEFAULT_WORKSPACE

>>>>>>> 98d8e87c
    def _load_config(self):
        with _config_utils.read_merged_config() as config:
            self._config = config

    def _set_from_config_if_none(self, var, resource_name):
        if var is None:
            var = self._config.get(resource_name)
            if var:
                print("setting {} from config file".format(resource_name))
        return var or None

    @staticmethod
    def _validate_visibility(visibility):
        """
        Validates the value of `visibility`.

        Parameters
        ----------
        visibility : :class:`~verta.visibility._visibility._Visibility` or None

        """
        # TODO: consider a decorator for create_*()s that validates common params
        if (visibility is not None
                and not isinstance(visibility, _visibility._Visibility)):
            raise TypeError(
                "`visibility` must be an object from `verta.visibility`,"
                " not {}".format(type(visibility))
            )

        return visibility

    def get_project(self, name=None, workspace=None, id=None):
        """
        Retrieves an already created Project. Only one of `name` or `id` can be provided.

        Parameters
        ----------
        name : str, optional
            Name of the Project.
        workspace : str, optional
            Workspace under which the Project with name `name` exists. If not provided, the current
            user's personal workspace will be used.
        id : str, optional
            ID of the Project. This parameter cannot be provided alongside `name`.

        Returns
        -------
        :class:`~verta._tracking.project.Project`

        """
        if name is not None and id is not None:
            raise ValueError("cannot specify both `name` and `id`")

        name = self._set_from_config_if_none(name, "project")
        if name is None and id is None:
            raise ValueError("must specify either `name` or `id`")
        workspace = self._set_from_config_if_none(workspace, "workspace")

        self._ctx = _Context(self._conn, self._conf)
        self._ctx.workspace_name = workspace

        if id is not None:
            self._ctx.proj = Project._get_by_id(self._conn, self._conf, id)
            self._ctx.populate()
        else:
            self._ctx.proj = Project._get_by_name(self._conn, self._conf, name, self._ctx.workspace_name)

        if self._ctx.proj is None:
            raise ValueError("Project not found")
        return self._ctx.proj

    def set_project(self, name=None, desc=None, tags=None, attrs=None, workspace=None, public_within_org=None, visibility=None, id=None):
        """
        Attaches a Project to this Client.

        If an accessible Project with name `name` does not already exist, it will be created
        and initialized with specified metadata parameters. If such a Project does already exist,
        it will be retrieved; specifying metadata parameters in this case will raise a warning.

        If an Experiment is already attached to this Client, it will be detached.

        Parameters
        ----------
        name : str, optional
            Name of the Project. If no name is provided, one will be generated.
        desc : str, optional
            Description of the Project.
        tags : list of str, optional
            Tags of the Project.
        attrs : dict of str to {None, bool, float, int, str}, optional
            Attributes of the Project.
        workspace : str, optional
            Workspace under which the Project with name `name` exists. If not provided, the current
            user's personal workspace will be used.
        public_within_org : bool, default False
            If creating a Project in an organization's workspace, whether to make this Project
            accessible to all members of that organization.
        visibility : :class:`~verta.visibility._visibility._Visibility`, optional
            Visibility to set when creating this project. If not provided, an
            appropriate default will be used.
        id : str, optional
            ID of the Project. This parameter cannot be provided alongside `name`, and other
            parameters will be ignored.

        Returns
        -------
        :class:`~verta._tracking.project.Project`

        Raises
        ------
        ValueError
            If a Project with `name` already exists, but metadata parameters are passed in.

        """
        if name is not None and id is not None:
            raise ValueError("cannot specify both `name` and `id`")
        self._validate_visibility(visibility)

        name = self._set_from_config_if_none(name, "project")
        workspace = self._set_from_config_if_none(workspace, "workspace")

        self._ctx = _Context(self._conn, self._conf)
        self._ctx.workspace_name = workspace

        resource_name = "Project"
        param_names = "`desc`, `tags`, `attrs`, `public_within_org`, or `visibility`"
        params = (desc, tags, attrs, public_within_org, visibility)
        if id is not None:
            self._ctx.proj = Project._get_by_id(self._conn, self._conf, id)
            check_unnecessary_params_warning(resource_name, "id {}".format(id),
                                                  param_names, params)
            self._ctx.populate()
        else:
            self._ctx.proj = Project._get_or_create_by_name(self._conn, name,
                                                        lambda name: Project._get_by_name(self._conn, self._conf, name, self._ctx.workspace_name),
                                                        lambda name: Project._create(self._conn, self._conf, self._ctx, name=name, desc=desc, tags=tags, attrs=attrs, public_within_org=public_within_org, visibility=visibility),
                                                        lambda: check_unnecessary_params_warning(
                                                            resource_name, "name {}".format(name),
                                                            param_names, params))

        return self._ctx.proj

    def get_experiment(self, name=None, id=None):
        """
        Retrieves an already created Experiment. Only one of `name` or `id` can be provided.

        Parameters
        ----------
        name : str, optional
            Name of the Experiment.
        id : str, optional
            ID of the Experiment. This parameter cannot be provided alongside `name`.

        Returns
        -------
        :class:`~verta._tracking.experiment.Experiment`

        """
        if name is not None and id is not None:
            raise ValueError("cannot specify both `name` and `id`")

        name = self._set_from_config_if_none(name, "experiment")
        if name is None and id is None:
            raise ValueError("must specify either `name` or `id`")

        if id is not None:
            self._ctx.expt = Experiment._get_by_id(self._conn, self._conf, id)
            self._ctx.populate()
        else:
            if self._ctx.proj is None:
                self.set_project()

            self._ctx.expt = Experiment._get_by_name(self._conn, self._conf, name, self._ctx.proj.id)

        if self._ctx.expt is None:
            raise ValueError("Experment not found")
        return self._ctx.expt

    def set_experiment(self, name=None, desc=None, tags=None, attrs=None, id=None):
        """
        Attaches an Experiment under the currently active Project to this Client.

        If an accessible Experiment with name `name` does not already exist under the currently
        active Project, it will be created and initialized with specified metadata parameters. If
        such an Experiment does already exist, it will be retrieved; specifying metadata parameters
        in this case will raise a warning.

        Parameters
        ----------
        name : str, optional
            Name of the Experiment. If no name is provided, one will be generated.
        desc : str, optional
            Description of the Experiment.
        tags : list of str, optional
            Tags of the Experiment.
        attrs : dict of str to {None, bool, float, int, str}, optional
            Attributes of the Experiment.
        id : str, optional
            ID of the Experiment. This parameter cannot be provided alongside `name`, and other
            parameters will be ignored.

        Returns
        -------
        :class:`~verta._tracking.experiment.Experiment`

        Raises
        ------
        ValueError
            If an Experiment with `name` already exists, but metadata parameters are passed in.
        AttributeError
            If a Project is not yet in progress.

        """
        if name is not None and id is not None:
            raise ValueError("cannot specify both `name` and `id`")

        name = self._set_from_config_if_none(name, "experiment")

        resource_name = "Experiment"
        param_names = "`desc`, `tags`, or `attrs`"
        params = (desc, tags, attrs)
        if id is not None:
            self._ctx.expt = Experiment._get_by_id(self._conn, self._conf, id)
            check_unnecessary_params_warning(resource_name, "id {}".format(id),
                                                  param_names, params)
            self._ctx.populate()
        else:
            if self._ctx.proj is None:
                self.set_project()

            self._ctx.expt = Experiment._get_or_create_by_name(self._conn, name,
                                                            lambda name: Experiment._get_by_name(self._conn, self._conf, name, self._ctx.proj.id),
                                                            lambda name: Experiment._create(self._conn, self._conf, self._ctx, name=name, desc=desc, tags=tags, attrs=attrs),
                                                            lambda: check_unnecessary_params_warning(
                                                                   resource_name,
                                                                   "name {}".format(name),
                                                                   param_names, params))

        return self._ctx.expt

    def get_experiment_run(self, name=None, id=None):
        """
        Retrieves an already created Experiment Run. Only one of `name` or `id` can be provided.

        Parameters
        ----------
        name : str, optional
            Name of the Experiment Run.
        id : str, optional
            ID of the Experiment Run. This parameter cannot be provided alongside `name`.

        Returns
        -------
        :class:`~verta._tracking.experimentrun.ExperimentRun`

        """
        if name is not None and id is not None:
            raise ValueError("cannot specify both `name` and `id`")

        if name is None and id is None:
            raise ValueError("must specify either `name` or `id`")

        if id is not None:
            self._ctx.expt_run = ExperimentRun._get_by_id(self._conn, self._conf, id)
            self._ctx.populate()
        else:
            if self._ctx.expt is None:
                self.set_experiment()

            self._ctx.expt_run = ExperimentRun._get_by_name(self._conn, self._conf, name, self._ctx.expt.id)

        if self._ctx.expt_run is None:
            raise ValueError("ExperimentRun not Found")
        return self._ctx.expt_run

    def set_experiment_run(self, name=None, desc=None, tags=None, attrs=None, id=None, date_created=None):
        """
        Attaches an Experiment Run under the currently active Experiment to this Client.

        If an accessible Experiment Run with name `name` does not already exist under the
        currently active Experiment, it will be created and initialized with specified metadata
        parameters. If such a Experiment Run does already exist, it will be retrieved; specifying
        metadata parameters in this case will raise a warning.

        Parameters
        ----------
        name : str, optional
            Name of the Experiment Run. If no name is provided, one will be generated.
        desc : str, optional
            Description of the Experiment Run.
        tags : list of str, optional
            Tags of the Experiment Run.
        attrs : dict of str to {None, bool, float, int, str}, optional
            Attributes of the Experiment Run.
        id : str, optional
            ID of the Experiment Run. This parameter cannot be provided alongside `name`, and other
            parameters will be ignored.

        Returns
        -------
        :class:`~verta._tracking.experimentrun.ExperimentRun`

        Raises
        ------
        ValueError
            If an Experiment Run with `name` already exists, but metadata parameters are passed in.
        AttributeError
            If an Experiment is not yet in progress.

        """
        if name is not None and id is not None:
            raise ValueError("cannot specify both `name` and `id`")

        resource_name = "Experiment Run"
        param_names = "`desc`, `tags`, `attrs`, or `date_created`"
        params = (desc, tags, attrs, date_created)
        if id is not None:
            self._ctx.expt_run = ExperimentRun._get_by_id(self._conn, self._conf, id)
            check_unnecessary_params_warning(resource_name, "id {}".format(id),
                                                  param_names, params)
            self._ctx.populate()
        else:
            if self._ctx.expt is None:
                self.set_experiment()

            self._ctx.expt_run = ExperimentRun._get_or_create_by_name(self._conn, name,
                                                                    lambda name: ExperimentRun._get_by_name(self._conn, self._conf, name, self._ctx.expt.id),
                                                                    lambda name: ExperimentRun._create(self._conn, self._conf, self._ctx, name=name, desc=desc, tags=tags, attrs=attrs, date_created=date_created),
                                                                    lambda: check_unnecessary_params_warning(
                                                                          resource_name,
                                                                          "name {}".format(name),
                                                                          param_names, params))

        return self._ctx.expt_run

    def get_or_create_repository(self, name=None, workspace=None, id=None, public_within_org=None, visibility=None):
        """
        Gets or creates a Repository by `name` and `workspace`, or gets a Repository by `id`.

        Parameters
        ----------
        name : str
            Name of the Repository. This parameter cannot be provided alongside `id`.
        workspace : str, optional
            Workspace under which the Repository with name `name` exists. If not provided, the
            current user's personal workspace will be used.
        id : str, optional
            ID of the Repository, to be provided instead of `name`.
        public_within_org : bool, default False
            If creating a Repository in an organization's workspace, whether to make this Repository
            accessible to all members of that organization.
        visibility : :class:`~verta.visibility._visibility._Visibility`, optional
            Visibility to set when creating this repository. If not provided,
            an appropriate default will be used.

        Returns
        -------
        :class:`~verta._repository.Repository`
            Specified Repository.

        """
        self._validate_visibility(visibility)

        if name is not None and id is not None:
            raise ValueError("cannot specify both `name` and `id`")
        elif id is not None:
            repo = _repository.Repository._get(self._conn, id_=id)
            if repo is None:
                raise ValueError("no Repository found with ID {}".format(id))
            print("set existing Repository: {}".format(repo.name))
            return repo
        elif name is not None:
            if workspace is None:
                workspace = self._conn.get_default_workspace()
            workspace_str = "workspace {}".format(workspace)

            repo = _repository.Repository._get(self._conn, name=name, workspace=workspace)

            if not repo:  # not found
                try:
                    repo = _repository.Repository._create(self._conn, name=name, workspace=workspace,
                                                          public_within_org=public_within_org, visibility=visibility)
                except requests.HTTPError as e:
                    if e.response.status_code == 409:  # already exists
                        raise RuntimeError("unable to get Repository from ModelDB;"
                                           " please notify the Verta development team")
                    else:
                        six.raise_from(e, None)
                print("created new Repository: {} in {}".format(name, workspace_str))
            else:
                print("set existing Repository: {} from {}".format(name, workspace_str))

            return repo
        else:
            raise ValueError("must specify either `name` or `id`")

    # set aliases for get-or-create functions for API compatibility
    def get_or_create_project(self, *args, **kwargs):
        """
        Alias for :meth:`Client.set_project()`.

        """
        return self.set_project(*args, **kwargs)

    def get_or_create_experiment(self, *args, **kwargs):
        """
        Alias for :meth:`Client.set_experiment()`.

        """
        return self.set_experiment(*args, **kwargs)

    def get_or_create_experiment_run(self, *args, **kwargs):
        """
        Alias for :meth:`Client.set_experiment_run()`.

        """
        return self.set_experiment_run(*args, **kwargs)

    def set_repository(self, *args, **kwargs):
        """
        Alias for :meth:`Client.get_or_create_repository()`.

        """
        return self.get_or_create_repository(*args, **kwargs)
    # set aliases for get-or-create functions for API compatibility

    def get_or_create_registered_model(self, name=None, desc=None, labels=None, workspace=None, public_within_org=None, visibility=None, id=None):
        """
        Attaches a registered_model to this Client.

        If an accessible registered_model with name `name` does not already exist, it will be created
        and initialized with specified metadata parameters. If such a registered_model does already exist,
        it will be retrieved; specifying metadata parameters in this case will raise a warning.

        Parameters
        ----------
        name : str, optional
            Name of the registered_model. If no name is provided, one will be generated.
        desc : str, optional
            Description of the registered_model.
        labels: list of str, optional
            Labels of the registered_model.
        workspace : str, optional
            Workspace under which the registered_model with name `name` exists. If not provided, the current
            user's personal workspace will be used.
        public_within_org : bool, default False
            If creating a registered_model in an organization's workspace, whether to make this registered_model
            accessible to all members of that organization.
        visibility : :class:`~verta.visibility._visibility._Visibility`, optional
            Visibility to set when creating this registered model. If not
            provided, an appropriate default will be used.
        id : str, optional
            ID of the registered_model. This parameter cannot be provided alongside `name`, and other
            parameters will be ignored.

        Returns
        -------
        :class:`~verta._registry.model.RegisteredModel`

        Raises
        ------
        ValueError
            If a registered_model with `name` already exists, but metadata parameters are passed in.

        """
        if name is not None and id is not None:
            raise ValueError("cannot specify both `name` and `id`")
        self._validate_visibility(visibility)

        name = self._set_from_config_if_none(name, "registered_model")
        workspace = self._set_from_config_if_none(workspace, "workspace")

        if workspace is None:
            workspace = self._conn.get_default_workspace()

        ctx = _Context(self._conn, self._conf)
        ctx.workspace_name = workspace

        resource_name = "Registered Model"
        param_names = "`desc`, `labels`, `public_within_org`, or `visibility`"
        params = (desc, labels, public_within_org, visibility)
        if id is not None:
            registered_model = RegisteredModel._get_by_id(self._conn, self._conf, id)
            check_unnecessary_params_warning(resource_name, "id {}".format(id),
                                                  param_names, params)
        else:
            registered_model = RegisteredModel._get_or_create_by_name(self._conn, name,
                                                                  lambda name: RegisteredModel._get_by_name(self._conn, self._conf, name, ctx.workspace_name),
                                                                  lambda name: RegisteredModel._create(self._conn, self._conf, ctx, name=name, desc=desc, tags=labels, public_within_org=public_within_org, visibility=visibility),
                                                                  lambda: check_unnecessary_params_warning(
                                                                      resource_name,
                                                                      "name {}".format(name),
                                                                      param_names, params))

        return registered_model

    def get_registered_model(self, name=None, workspace=None, id=None):
        """
        Retrieve an already created Registered Model. Only one of name or id can be provided.

        Parameters
        ----------
        name : str, optional
            Name of the Registered Model.
        id : str, optional
            ID of the Registered Model. This parameter cannot be provided alongside `name`.

        Returns
        -------
        :class:`~verta._registry.model.RegisteredModel`
        """
        if name is not None and id is not None:
            raise ValueError("cannot specify both `name` and `id`")

        name = self._set_from_config_if_none(name, "registered_model")
        if name is None and id is None:
            raise ValueError("must specify either `name` or `id`")
        workspace = self._set_from_config_if_none(workspace, "workspace")
        if workspace is None:
            workspace = self._conn.get_default_workspace()

        if id is not None:
            registered_model = RegisteredModel._get_by_id(self._conn, self._conf, id)
        else:
            registered_model =  RegisteredModel._get_by_name(self._conn, self._conf, name, workspace)

        if registered_model is None:
            raise ValueError("Registered model not found")

        return registered_model

    def set_registered_model(self, *args, **kwargs):
        """
        Alias for :meth:`Client.get_or_create_registered_model()`.

        """
        return self.get_or_create_registered_model(*args, **kwargs)

    def get_registered_model_version(self, id):
        """
        Retrieve an already created Model Version.

        Parameters
        ----------
        id : str
            ID of the Model Version.

        Returns
        -------
        :class:`~verta._registry.modelversion.RegisteredModelVersion`
        """
        return RegisteredModelVersion._get_by_id(self._conn, self._conf, id)

    @property
    def registered_models(self):
        return RegisteredModels(self._conn, self._conf)

    @property
    def registered_model_versions(self):
        return RegisteredModelVersions(self._conn, self._conf)

    def get_or_create_endpoint(self, path=None, description=None, workspace=None, public_within_org=None, visibility=None, id=None):
        """
        Attaches an endpoint to this Client.

        If an accessible endpoint with name `path` does not already exist, it will be created
        and initialized with specified metadata parameters. If such an endpoint does already exist,
        it will be retrieved; specifying metadata parameters in this case will raise a warning.

        Parameters
        ----------
        path : str, optional
            Path for the endpoint.
        description : str, optional
            Description of the endpoint.
        workspace : str, optional
            Workspace under which the endpoint with name `name` exists. If not provided, the current
            user's personal workspace will be used.
        public_within_org : bool, default False
            If creating an endpoint in an organization's workspace, whether to make this endpoint
            accessible to all members of that organization.
        visibility : :class:`~verta.visibility._visibility._Visibility`, optional
            Visibility to set when creating this endpoint. If not provided, an
            appropriate default will be used.
        id : str, optional
            ID of the endpoint. This parameter cannot be provided alongside `name`, and other
            parameters will be ignored.

        Returns
        -------
        :class:`~verta.endpoint._endpoint.Endpoint`

        Raises
        ------
        ValueError
            If an endpoint with `path` already exists, but metadata parameters are passed in.

        """
        if path is not None and id is not None:
            raise ValueError("cannot specify both `path` and `id`")
        if path is None and id is None:
            raise ValueError("must specify either `path` or `id`")
        self._validate_visibility(visibility)

        workspace = self._set_from_config_if_none(workspace, "workspace")
        if workspace is None:
            workspace = self._conn.get_default_workspace()
        resource_name = "Endpoint"
        param_names = "`description`, `public_within_org`, or `visibility`"
        params = [description, public_within_org, visibility]
        if id is not None:
            check_unnecessary_params_warning(resource_name, "id {}".format(id),
                                                  param_names, params)
            return Endpoint._get_by_id(self._conn, self._conf, workspace, id)
        else:
            return Endpoint._get_or_create_by_name(self._conn, path,
                                            lambda path: Endpoint._get_by_path(self._conn, self._conf, workspace, path),
                                            lambda path: Endpoint._create(self._conn, self._conf, workspace, path, description, public_within_org, visibility),
                                            lambda: check_unnecessary_params_warning(
                                                 resource_name,
                                                 "path {}".format(path),
                                                 param_names, params))



    def get_endpoint(self, path=None, workspace=None, id=None):
        """
        Retrieves an already created Endpoint. Only one of `path` or `id` can be provided.

        Parameters
        ----------
        path : str, optional
            Path of the Endpoint.
        workspace : str, optional
            Name of the workspace of the Endpoint.
        id : str, optional
            ID of the Endpoint. This parameter cannot be provided alongside `path`.

        Returns
        -------
        :class:`~verta.endpoint._endpoint.Endpoint`

        """
        if path is not None and id is not None:
            raise ValueError("cannot specify both `path` and `id`")
        if path is None and id is None:
            raise ValueError("must specify either `path` or `id`")

        workspace = self._set_from_config_if_none(workspace, "workspace")
        if workspace is None:
            workspace = self._conn.get_default_workspace()

        if id is not None:
            endpoint = Endpoint._get_by_id(self._conn, self._conf, workspace, id)
        else:
            endpoint = Endpoint._get_by_path(self._conn, self._conf, workspace, path)

        if endpoint is None:
            raise ValueError("Endpoint not found")
        return endpoint

    def set_endpoint(self, *args, **kwargs):
        """
        Alias for :meth:`Client.get_or_create_endpoint()`.

        """
        return self.get_or_create_endpoint(*args, **kwargs)

    def create_project(self, name=None, desc=None, tags=None, attrs=None, workspace=None, public_within_org=None, visibility=None):
        """
        Creates a new Project.

        A Project with name `name` will be created and initialized with specified metadata parameters.

        If an Experiment is already attached to this Client, it will be detached.

        Parameters
        ----------
        name : str, optional
            Name of the Project. If no name is provided, one will be generated.
        desc : str, optional
            Description of the Project.
        tags : list of str, optional
            Tags of the Project.
        attrs : dict of str to {None, bool, float, int, str}, optional
            Attributes of the Project.
        workspace : str, optional
            Workspace under which the Project with name `name` exists. If not provided, the current
            user's personal workspace will be used.
        public_within_org : bool, default False
            If creating a Project in an organization's workspace, whether to make this Project
            accessible to all members of that organization.
        visibility : :class:`~verta.visibility._visibility._Visibility`, optional
            Visibility to set when creating this project. If not provided, an
            appropriate default will be used.

        Returns
        -------
        :class:`~verta._tracking.project.Project`

        Raises
        ------
        ValueError
            If a Project with `name` already exists.

        """
        self._validate_visibility(visibility)

        name = self._set_from_config_if_none(name, "project")
        workspace = self._set_from_config_if_none(workspace, "workspace")

        self._ctx = _Context(self._conn, self._conf)
        self._ctx.workspace_name = workspace
        self._ctx.proj = Project._create(
            self._conn, self._conf, self._ctx,
            name=name, desc=desc, tags=tags, attrs=attrs,
            public_within_org=public_within_org, visibility=visibility,
        )
        return self._ctx.proj

    def create_experiment(self, name=None, desc=None, tags=None, attrs=None):
        """
        Creates a new Experiment under the currently active Project.

        Experiment with name `name` will be created and initialized with specified metadata parameters.

        Parameters
        ----------
        name : str, optional
            Name of the Experiment. If no name is provided, one will be generated.
        desc : str, optional
            Description of the Experiment.
        tags : list of str, optional
            Tags of the Experiment.
        attrs : dict of str to {None, bool, float, int, str}, optional
            Attributes of the Experiment.

        Returns
        -------
        :class:`~verta._tracking.experiment.Experiment`

        Raises
        ------
        ValueError
            If an Experiment with `name` already exists.
        AttributeError
            If a Project is not yet in progress.

        """
        name = self._set_from_config_if_none(name, "experiment")

        if self._ctx.proj is None:
            self.set_project()

        self._ctx.expt = Experiment._create(self._conn, self._conf, self._ctx, name=name, desc=desc, tags=tags, attrs=attrs)

        return self._ctx.expt


    def create_experiment_run(self, name=None, desc=None, tags=None, attrs=None, date_created=None):
        """
        Creates a new Experiment Run under the currently active Experiment.

        An Experiment Run with name `name` will be created and initialized with specified metadata
        parameters.

        Parameters
        ----------
        name : str, optional
            Name of the Experiment Run. If no name is provided, one will be generated.
        desc : str, optional
            Description of the Experiment Run.
        tags : list of str, optional
            Tags of the Experiment Run.
        attrs : dict of str to {None, bool, float, int, str}, optional
            Attributes of the Experiment Run.

        Returns
        -------
        :class:`~verta._tracking.experimentrun.ExperimentRun`

        Raises
        ------
        ValueError
            If an Experiment Run with `name` already exists.
        AttributeError
            If an Experiment is not yet in progress.

        """
        if self._ctx.expt is None:
            self.set_experiment()

        self._ctx.expt_run = ExperimentRun._create(self._conn, self._conf, self._ctx, name=name, desc=desc, tags=tags, attrs=attrs, date_created=date_created)

        return self._ctx.expt_run


    def create_registered_model(self, name=None, desc=None, labels=None, workspace=None, public_within_org=None, visibility=None):
        """
        Creates a new Registered Model.

        A registered_model with name `name` does will be created and initialized with specified metadata parameters.

        Parameters
        ----------
        name : str, optional
            Name of the registered_model. If no name is provided, one will be generated.
        desc : str, optional
            Description of the registered_model.
        labels: list of str, optional
            Labels of the registered_model.
        workspace : str, optional
            Workspace under which the registered_model with name `name` exists. If not provided, the current
            user's personal workspace will be used.
        public_within_org : bool, default False
            If creating a registered_model in an organization's workspace, whether to make this registered_model
            accessible to all members of that organization.
        visibility : :class:`~verta.visibility._visibility._Visibility`, optional
            Visibility to set when creating this registered model. If not
            provided, an appropriate default will be used.

        Returns
        -------
        :class:`~verta._registry.model.RegisteredModel`

        Raises
        ------
        ValueError
            If a registered_model with `name` already exists.

        """
        self._validate_visibility(visibility)

        name = self._set_from_config_if_none(name, "registered_model")
        workspace = self._set_from_config_if_none(workspace, "workspace")

        if workspace is None:
            workspace = self._conn.get_default_workspace()

        ctx = _Context(self._conn, self._conf)
        ctx.workspace_name = workspace

        return RegisteredModel._create(
            self._conn, self._conf, ctx,
            name=name, desc=desc, tags=labels,
            public_within_org=public_within_org, visibility=visibility,
        )


    def create_endpoint(self, path, description=None, workspace=None, public_within_org=None, visibility=None):
        """
        Attaches an endpoint to this Client.

        An accessible endpoint with name `name` will be created and initialized with specified metadata parameters.

        Parameters
        ----------
        path : str
            Path for the endpoint.
        description : str, optional
            Description of the endpoint.
        workspace : str, optional
            Workspace under which the endpoint with name `name` exists. If not provided, the current
            user's personal workspace will be used.
        public_within_org : bool, default False
            If creating an endpoint in an organization's workspace, whether to make this endpoint
            accessible to all members of that organization.
        visibility : :class:`~verta.visibility._visibility._Visibility`, optional
            Visibility to set when creating this endpoint. If not provided, an
            appropriate default will be used.

        Returns
        -------
        :class:`~verta._registry.model.RegisteredModel`

        Raises
        ------
        ValueError
            If an endpoint with `path` already exists.

        """
        if path is None:
            raise ValueError("Must specify `path`")
        self._validate_visibility(visibility)

        workspace = self._set_from_config_if_none(workspace, "workspace")
        if workspace is None:
            workspace = self._conn.get_default_workspace()
        return Endpoint._create(self._conn, self._conf, workspace, path, description, public_within_org, visibility)

    @property
    def endpoints(self):
        return Endpoints(self._conn, self._conf, self._conn.get_default_workspace())

    def download_endpoint_manifest(
            self, download_to_path, path, name, strategy=None,
            resources=None, autoscaling=None, env_vars=None,
            workspace=None):
        """
        Downloads this endpoint's Kubernetes manifest YAML.

        Parameters
        ----------
        download_to_path : str
            Local path to download manifest YAML to.
        path : str
            Path of the endpoint.
        name : str
            Name of the endpoint.
        strategy : :ref:`update strategy <update-stategies>`, default DirectUpdateStrategy()
            Strategy (direct or canary) for updating the endpoint.
        resources : :class:`~verta.endpoint.resources.Resources`, optional
            Resources allowed for the updated endpoint.
        autoscaling : :class:`~verta.endpoint.autoscaling._autoscaling.Autoscaling`, optional
            Autoscaling condition for the updated endpoint.
        env_vars : dict of str to str, optional
            Environment variables.
        workspace : str, optional
            Workspace for the endpoint. If not provided, the current user's
            personal workspace will be used.

        Returns
        -------
        downloaded_to_path : str
            Absolute path where deployment YAML was downloaded to. Matches `download_to_path`.

        """
        if not path.startswith('/'):
            path = '/' + path

        if not strategy:
            strategy = DirectUpdateStrategy()

        data = {
            'endpoint': {'path': path},
            'name': name,
            'update': Endpoint._create_update_body(strategy, resources, autoscaling, env_vars),
            'workspace_name': workspace or self._conn.get_default_workspace(),
        }

        endpoint = "{}://{}/api/v1/deployment/operations/manifest".format(
            self._conn.scheme,
            self._conn.socket,
        )

        with _utils.make_request("POST", endpoint, self._conn, json=data, stream=True) as response:
            _utils.raise_for_http_error(response)

            downloaded_to_path = _request_utils.download(response, download_to_path, overwrite_ok=True)
            return os.path.abspath(downloaded_to_path)

    def get_or_create_dataset(self, name=None, desc=None, tags=None, attrs=None, workspace=None, time_created=None, public_within_org=None, visibility=None, id=None):
        """
        Gets or creates a dataset.

        .. versionchanged:: 0.16.0
            The dataset versioning interface was overhauled.

        If an accessible dataset with name `name` does not already exist, it will be created
        and initialized with specified metadata parameters. If such a dataset does already exist,
        it will be retrieved; specifying metadata parameters in this case will raise a warning.

        Parameters
        ----------
        name : str, optional
            Name of the dataset. If no name is provided, one will be generated.
        desc : str, optional
            Description of the dataset.
        tags : list of str, optional
            Tags of the dataset.
        attrs : dict of str to {None, bool, float, int, str}, optional
            Attributes of the dataset.
        workspace : str, optional
            Workspace under which the dataset with name `name` exists. If not provided, the current
            user's personal workspace will be used.
        public_within_org : bool, default False
            If creating a dataset in an organization's workspace, whether to make this dataset
            accessible to all members of that organization.
        visibility : :class:`~verta.visibility._visibility._Visibility`, optional
            Visibility to set when creating this dataset. If not provided, an
            appropriate default will be used.
        id : str, optional
            ID of the dataset. This parameter cannot be provided alongside `name`, and other
            parameters will be ignored.

        Returns
        -------
        :class:`~verta._dataset_versioning.dataset.Dataset`

        Raises
        ------
        ValueError
            If a dataset with `name` already exists, but metadata parameters are passed in.

        """
        if name is not None and id is not None:
            raise ValueError("cannot specify both `name` and `id`")
        self._validate_visibility(visibility)

        name = self._set_from_config_if_none(name, "dataset")
        workspace = self._set_from_config_if_none(workspace, "workspace")

        ctx = _Context(self._conn, self._conf)
        ctx.workspace_name = workspace

        resource_name = "Dataset"
        param_names = "`desc`, `tags`, `attrs`, `time_created`, `public_within_org`, or `visibility`"
        params = (desc, tags, attrs, time_created, public_within_org, visibility)
        if id is not None:
            dataset = Dataset._get_by_id(self._conn, self._conf, id)
            check_unnecessary_params_warning(resource_name, "id {}".format(id),
                                                  param_names, params)
        else:
            dataset = Dataset._get_or_create_by_name(self._conn, name,
                                                        lambda name: Dataset._get_by_name(self._conn, self._conf, name, ctx.workspace_name),
                                                        lambda name: Dataset._create(self._conn, self._conf, ctx, name=name, desc=desc, tags=tags, attrs=attrs, time_created=time_created, public_within_org=public_within_org, visibility=visibility),
                                                        lambda: check_unnecessary_params_warning(
                                                         resource_name,
                                                         "name {}".format(name),
                                                         param_names, params))

        return dataset

    def set_dataset(self, *args, **kwargs):
        """
        Alias for :meth:`Client.get_or_create_dataset()`.

        .. versionchanged:: 0.16.0
            The dataset versioning interface was overhauled.

        """
        return self.get_or_create_dataset(*args, **kwargs)

    def create_dataset(self, name=None, desc=None, tags=None, attrs=None, workspace=None, time_created=None, public_within_org=None, visibility=None):
        """
        Creates a dataset, initialized with specified metadata parameters.

        .. versionchanged:: 0.16.0
            The dataset versioning interface was overhauled.

        Parameters
        ----------
        name : str, optional
            Name of the dataset. If no name is provided, one will be generated.
        desc : str, optional
            Description of the dataset.
        tags : list of str, optional
            Tags of the dataset.
        attrs : dict of str to {None, bool, float, int, str}, optional
            Attributes of the dataset.
        workspace : str, optional
            Workspace under which the dataset with name `name` exists. If not provided, the current
            user's personal workspace will be used.
        public_within_org : bool, default False
            If creating a dataset in an organization's workspace, whether to make this dataset
            accessible to all members of that organization.
        visibility : :class:`~verta.visibility._visibility._Visibility`, optional
            Visibility to set when creating this dataset. If not provided, an
            appropriate default will be used.

        Returns
        -------
        :class:`~verta._dataset_versioning.dataset.Dataset`

        Raises
        ------
        ValueError
            If a dataset with `name` already exists.

        """
        self._validate_visibility(visibility)

        name = self._set_from_config_if_none(name, "dataset")
        workspace = self._set_from_config_if_none(workspace, "workspace")

        ctx = _Context(self._conn, self._conf)
        ctx.workspace_name = workspace
        return Dataset._create(
            self._conn, self._conf, ctx,
            name=name, desc=desc, tags=tags, attrs=attrs, time_created=time_created,
            public_within_org=public_within_org, visibility=visibility,
        )

    def get_dataset(self, name=None, workspace=None, id=None):
        """
        Gets a dataset.

        .. versionchanged:: 0.16.0
            The dataset versioning interface was overhauled.

        Parameters
        ----------
        name : str, optional
            Name of the dataset. This parameter cannot be provided alongside `id`.
        workspace : str, optional
            Workspace under which the dataset with name `name` exists. If not provided, the current
            user's personal workspace will be used.
        id : str, optional
            ID of the dataset. This parameter cannot be provided alongside `name`.

        Returns
        -------
        :class:`~verta._dataset_versioning.dataset.Dataset`

        """
        if name is not None and id is not None:
            raise ValueError("cannot specify both `name` and `id`")

        name = self._set_from_config_if_none(name, "dataset")
        if name is None and id is None:
            raise ValueError("must specify either `name` or `id`")
        workspace = self._set_from_config_if_none(workspace, "workspace")

        if id is not None:
            dataset = Dataset._get_by_id(self._conn, self._conf, id)
        else:
            dataset = Dataset._get_by_name(self._conn, self._conf, name, workspace)

        if dataset is None:
            raise ValueError("Dataset not found")
        return dataset

    @property
    def datasets(self):
        return Datasets(self._conn, self._conf)

    def get_dataset_version(self, id):
        """
        Gets a dataset version.

        .. versionchanged:: 0.16.0
            The dataset versioning interface was overhauled.

        Parameters
        ----------
        id : str
            ID of the dataset version.

        Returns
        -------
        :class:`~verta._dataset_versioning.dataset_version.DatasetVersion`

        """
        dataset_version = DatasetVersion._get_by_id(self._conn, self._conf, id)

        if dataset_version is None:
            raise ValueError("Dataset Version not found")
        return dataset_version

    # holdover for backwards compatibility
    def find_datasets(self,
                      dataset_ids=None, name=None,
                      tags=None,
                      sort_key=None, ascending=False,
                      workspace=None):
        warnings.warn(
            "this method is deprecated and will removed in an upcoming version;"
            " consider using `client.datasets.find()` instead",
            category=FutureWarning,
        )
        datasets = self.datasets
        if dataset_ids:
            datasets = datasets.with_ids(_utils.as_list_of_str(dataset_ids))
        if sort_key:
            datasets = datasets.sort(sort_key, not ascending)
        if workspace:
            datasets = datasets.with_workspace(workspace)

        predicates = []
        if tags is not None:
            tags = _utils.as_list_of_str(tags)
            predicates.extend(
                "tags == \"{}\"".format(tag)
                for tag in tags
            )
        if name is not None:
            if not isinstance(name, six.string_types):
                raise TypeError("`name` must be str, not {}".format(type(name)))
            predicates.append("name ~= \"{}\"".format(name))
        if predicates:
            datasets = datasets.find(predicates)

        return datasets

    def _create_organization(self, name, desc=None, collaborator_type=None, global_can_deploy=None):
        return Organization._create(self._conn, name, desc, collaborator_type, global_can_deploy)

    def _get_organization(self, name):
        return Organization._get_by_name(self._conn, name)<|MERGE_RESOLUTION|>--- conflicted
+++ resolved
@@ -259,8 +259,6 @@
     def expt_runs(self):
         return ExperimentRuns(self._conn, self._conf)
 
-<<<<<<< HEAD
-=======
     def _get_personal_workspace(self):
         email = self._conn.auth.get('Grpc-Metadata-email')
         if email is not None:
@@ -284,7 +282,6 @@
                     _utils.raise_for_http_error(response)
         return self._conn._OSS_DEFAULT_WORKSPACE
 
->>>>>>> 98d8e87c
     def _load_config(self):
         with _config_utils.read_merged_config() as config:
             self._config = config
