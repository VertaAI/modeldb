# -*- coding: utf-8 -*-

from __future__ import print_function

import ast
import copy
import glob
import importlib
import os
import pathlib2
import pprint
import re
import shutil
import sys
import tarfile
import tempfile
import time
import warnings
import zipfile

import requests
import yaml

from ._protos.public.common import CommonService_pb2 as _CommonCommonService
from ._protos.public.modeldb import CommonService_pb2 as _CommonService
from ._protos.public.modeldb import ProjectService_pb2 as _ProjectService
from ._protos.public.modeldb import ExperimentService_pb2 as _ExperimentService
from ._protos.public.modeldb import ExperimentRunService_pb2 as _ExperimentRunService

from .external import six
from .external.six.moves import cPickle as pickle  # pylint: disable=import-error, no-name-in-module
from .external.six.moves.urllib.parse import urlparse  # pylint: disable=import-error, no-name-in-module

from ._internal_utils import (
    _artifact_utils,
    _config_utils,
    _git_utils,
    _histogram_utils,
    _pip_requirements_utils,
    _request_utils,
    _utils,
)

from . import _dataset
from . import _repository
from ._repository import commit as commit_module
from . import deployment
from . import utils

from ._tracking import (
    _Context,
    Project,
    Projects,
    Experiment,
    Experiments,
    ExperimentRun,
    ExperimentRuns,
)

<<<<<<< HEAD
from ._registry import (
    RegisteredModel,
    RegisteredModels,
    RegisteredModelVersion,
    RegisteredModelVersions,
)
=======
from ._dataset_versioning import Datasets
>>>>>>> d514b752


_OSS_DEFAULT_WORKSPACE = "personal"

# for ExperimentRun._log_modules()
_CUSTOM_MODULES_DIR = "/app/custom_modules/"  # location in DeploymentService model container

# for ExperimentRun.log_model()
_MODEL_ARTIFACTS_ATTR_KEY = "verta_model_artifacts"

_CACHE_DIR = os.path.join(
    os.path.expanduser("~"),
    ".verta",
    "cache",
)


class Client(object):
    """
    Object for interfacing with the ModelDB backend.

    .. deprecated:: 0.12.0
       The `port` parameter will removed in v0.15.0; please combine `port` with the first parameter,
       e.g. `Client("localhost:8080")`.
    .. deprecated:: 0.13.3
       The `expt_runs` attribute will removed in v0.15.0; consider using `proj.expt_runs` and
       `expt.expt_runs` instead.

    This class provides functionality for starting/resuming Projects, Experiments, and Experiment Runs.

    Parameters
    ----------
    host : str, optional
        Hostname of the Verta Web App.
    email : str, optional
        Authentication credentials for managed service. If this does not sound familiar, then there
        is no need to set it.
    dev_key : str, optional
        Authentication credentials for managed service. If this does not sound familiar, then there
        is no need to set it.
    max_retries : int, default 5
        Maximum number of times to retry a request on a connection failure. This only attempts retries
        on HTTP codes {502, 503, 504} which commonly occur during back end connection lapses.
    ignore_conn_err : bool, default False
        Whether to ignore connection errors and instead return successes with empty contents.
    use_git : bool, default True
        Whether to use a local Git repository for certain operations such as Code Versioning.
    debug : bool, default False
        Whether to print extra verbose information to aid in debugging.
    _connect : str, default True
        Whether to connect to server (``False`` for unit tests).

    Attributes
    ----------
    max_retries : int
        Maximum number of times to retry a request on a connection failure. Changes to this value
        propagate to any objects that are/were created from this Client.
    ignore_conn_err : bool
        Whether to ignore connection errors and instead return successes with empty contents. Changes
        to this value propagate to any objects that are/were created from this Client.
    debug : bool
        Whether to print extra verbose information to aid in debugging. Changes to this value propagate
        to any objects that are/were created from this Client.
    proj : :class:`Project` or None
        Currently active Project.
    expt : :class:`Experiment` or None
        Currently active Experiment.

    """
    def __init__(self, host=None, port=None, email=None, dev_key=None,
                 max_retries=5, ignore_conn_err=False, use_git=True, debug=False, _connect=True):
        self._load_config()

        if host is None and 'VERTA_HOST' in os.environ:
            host = os.environ['VERTA_HOST']
            print("set host from environment")
        host = self._set_from_config_if_none(host, "host")
        if email is None and 'VERTA_EMAIL' in os.environ:
            email = os.environ['VERTA_EMAIL']
            print("set email from environment")
        email = self._set_from_config_if_none(email, "email")
        if dev_key is None and 'VERTA_DEV_KEY' in os.environ:
            dev_key = os.environ['VERTA_DEV_KEY']
            print("set developer key from environment")
        dev_key = self._set_from_config_if_none(dev_key, "dev_key")

        if host is None:
            raise ValueError("`host` must be provided")
        auth = {_utils._GRPC_PREFIX+'source': "PythonClient"}
        if email is None and dev_key is None:
            if debug:
                print("[DEBUG] email and developer key not found; auth disabled")
        elif email is not None and dev_key is not None:
            if debug:
                print("[DEBUG] using email: {}".format(email))
                print("[DEBUG] using developer key: {}".format(dev_key[:8] + re.sub(r"[^-]", '*', dev_key[8:])))
            auth.update({
                _utils._GRPC_PREFIX+'email': email,
                _utils._GRPC_PREFIX+'developer_key': dev_key,
            })
            # save credentials to env for other Verta Client features
            os.environ['VERTA_EMAIL'] = email
            os.environ['VERTA_DEV_KEY'] = dev_key
        else:
            raise ValueError("`email` and `dev_key` must be provided together")

        back_end_url = urlparse(host)
        socket = back_end_url.netloc + back_end_url.path.rstrip('/')
        if port is not None:
            warnings.warn("`port` (the second parameter) will removed in a later version;"
                          " please combine it with the first parameter, e.g. \"localhost:8080\"",
                          category=FutureWarning)
            socket = "{}:{}".format(socket, port)
        scheme = back_end_url.scheme or ("https" if ".verta.ai" in socket else "http")
        auth[_utils._GRPC_PREFIX+'scheme'] = scheme

        # verify connection
        conn = _utils.Connection(scheme, socket, auth, max_retries, ignore_conn_err)
        if _connect:
            try:
                response = _utils.make_request("GET",
                                               "{}://{}/api/v1/modeldb/project/verifyConnection".format(conn.scheme, conn.socket),
                                               conn)
            except requests.ConnectionError:
                six.raise_from(requests.ConnectionError("connection failed; please check `host` and `port`"),
                               None)

            def is_unauthorized(response): return response.status_code == 401

            if is_unauthorized(response):
                auth_error_msg = "authentication failed; please check `VERTA_EMAIL` and `VERTA_DEV_KEY`"
                six.raise_from(requests.HTTPError(auth_error_msg), None)

            _utils.raise_for_http_error(response)
            print("connection successfully established")

        self._conn = conn
        self._conf = _utils.Configuration(use_git, debug)

        self._ctx = _Context(self._conn, self._conf)

    @property
    def proj(self):
        return self._ctx.proj

    @property
    def registered_model(self):
        return self._ctx.registered_model

    @property
    def expt(self):
        return self._ctx.expt

    @property
    def max_retries(self):
        return self._conn.retry.total

    @max_retries.setter
    def max_retries(self, value):
        self._conn.retry.total = value

    @property
    def ignore_conn_err(self):
        return self._conn.ignore_conn_err

    @ignore_conn_err.setter
    def ignore_conn_err(self, value):
        self._conn.ignore_conn_err = value

    @property
    def use_git(self):
        return self._conf.use_git

    @use_git.setter
    def use_git(self, _):
        """This would mess with state in safe but unexpected ways."""
        raise AttributeError("cannot set `use_git` after Client has been initialized")

    @property
    def debug(self):
        return self._conf.debug

    @debug.setter
    def debug(self, value):
        self._conf.debug = value

    @property
    def projects(self):
        return Projects(self._conn, self._conf)

    @property
    def experiments(self):
        return Experiments(self._conn, self._conf)

    @property
    def expt_runs(self):
        return ExperimentRuns(self._conn, self._conf)

    def _get_personal_workspace(self):
        email = self._conn.auth.get('Grpc-Metadata-email')
        if email is not None:
            response = _utils.make_request(
                "GET",
                "{}://{}/api/v1/uac-proxy/uac/getUser".format(self._conn.scheme, self._conn.socket),
                self._conn, params={'email': email},
            )

            if response.ok:
                try:
                    response_json = _utils.body_to_json(response)
                except ValueError:  # not JSON response
                    pass
                else:
                    return response_json['verta_info']['username']
            else:
                if response.status_code == 404:  # UAC not found
                    pass
                else:
                    _utils.raise_for_http_error(response)
        return _OSS_DEFAULT_WORKSPACE

    def _load_config(self):
        with _config_utils.read_merged_config() as config:
            self._config = config

    def _set_from_config_if_none(self, var, resource_name):
        if var is None:
            var = self._config.get(resource_name)
            if var:
                print("setting {} from config file".format(resource_name))
        return var or None

    def get_project(self, name=None, workspace=None, id=None):
        if name is not None and id is not None:
            raise ValueError("cannot specify both `name` and `id`")

        name = self._set_from_config_if_none(name, "project")
        if name is None and id is None:
            raise ValueError("must specify either `name` or `id`")
        workspace = self._set_from_config_if_none(workspace, "workspace")

        self._ctx = _Context(self._conn, self._conf)
        self._ctx.workspace_name = workspace

        if id is not None:
            self._ctx.proj = Project._get_by_id(self._conn, self._conf, id)
            self._ctx.populate()
        else:
            self._ctx.proj = Project._get_by_name(self._conn, self._conf, name, self._ctx.workspace_name)

        if self._ctx.proj is None:
            raise ValueError("Project not found")
        return self._ctx.proj

    def set_project(self, name=None, desc=None, tags=None, attrs=None, workspace=None, public_within_org=None, id=None):
        """
        Attaches a Project to this Client.

        If an accessible Project with name `name` does not already exist, it will be created
        and initialized with specified metadata parameters. If such a Project does already exist,
        it will be retrieved; specifying metadata parameters in this case will raise an exception.

        If an Experiment is already attached to this Client, it will be detached.

        Parameters
        ----------
        name : str, optional
            Name of the Project. If no name is provided, one will be generated.
        desc : str, optional
            Description of the Project.
        tags : list of str, optional
            Tags of the Project.
        attrs : dict of str to {None, bool, float, int, str}, optional
            Attributes of the Project.
        workspace : str, optional
            Workspace under which the Project with name `name` exists. If not provided, the current
            user's personal workspace will be used.
        public_within_org : bool, default False
            If creating a Project in an organization's workspace, whether to make this Project
            accessible to all members of that organization.
        id : str, optional
            ID of the Project. This parameter cannot be provided alongside `name`, and other
            parameters will be ignored.

        Returns
        -------
        :class:`Project`

        Raises
        ------
        ValueError
            If a Project with `name` already exists, but metadata parameters are passed in.

        """
        if name is not None and id is not None:
            raise ValueError("cannot specify both `name` and `id`")

        name = self._set_from_config_if_none(name, "project")
        workspace = self._set_from_config_if_none(workspace, "workspace")

        self._ctx = _Context(self._conn, self._conf)
        self._ctx.workspace_name = workspace

        if id is not None:
            self._ctx.proj = Project._get_by_id(self._conn, self._conf, id)
            self._ctx.populate()
        else:
            self._ctx.proj = Project._get_or_create_by_name(self._conn, name,
                                                        lambda name: Project._get_by_name(self._conn, self._conf, name, self._ctx.workspace_name),
                                                        lambda name: Project._create(self._conn, self._conf, self._ctx, name, desc=desc, tags=tags, attrs=attrs, public_within_org=public_within_org))

        return self._ctx.proj

    def get_experiment(self, name=None, id=None):
        if name is not None and id is not None:
            raise ValueError("cannot specify both `name` and `id`")

        name = self._set_from_config_if_none(name, "experiment")
        if name is None and id is None:
            raise ValueError("must specify either `name` or `id`")

        if id is not None:
            self._ctx.expt = Experiment._get_by_id(self._conn, self._conf, id)
            self._ctx.populate()
        else:
            if self._ctx.proj is None:
                self.set_project()

            self._ctx.expt = Experiment._get_by_name(self._conn, self._conf, name, self._ctx.proj.id)

        if self._ctx.expt is None:
            raise ValueError("Experment not found")
        return self._ctx.expt

    def set_experiment(self, name=None, desc=None, tags=None, attrs=None, id=None):
        """
        Attaches an Experiment under the currently active Project to this Client.

        If an accessible Experiment with name `name` does not already exist under the currently
        active Project, it will be created and initialized with specified metadata parameters. If
        such an Experiment does already exist, it will be retrieved; specifying metadata parameters
        in this case will raise an exception.

        Parameters
        ----------
        name : str, optional
            Name of the Experiment. If no name is provided, one will be generated.
        desc : str, optional
            Description of the Experiment.
        tags : list of str, optional
            Tags of the Experiment.
        attrs : dict of str to {None, bool, float, int, str}, optional
            Attributes of the Experiment.
        id : str, optional
            ID of the Experiment. This parameter cannot be provided alongside `name`, and other
            parameters will be ignored.

        Returns
        -------
        :class:`Experiment`

        Raises
        ------
        ValueError
            If an Experiment with `name` already exists, but metadata parameters are passed in.
        AttributeError
            If a Project is not yet in progress.

        """
        if name is not None and id is not None:
            raise ValueError("cannot specify both `name` and `id`")

        name = self._set_from_config_if_none(name, "experiment")

        if id is not None:
            self._ctx.expt = Experiment._get_by_id(self._conn, self._conf, id)
            self._ctx.populate()
        else:
            if self._ctx.proj is None:
                self.set_project()

            self._ctx.expt = Experiment._get_or_create_by_name(self._conn, name,
                                                            lambda name: Experiment._get_by_name(self._conn, self._conf, name, self._ctx.proj.id),
                                                            lambda name: Experiment._create(self._conn, self._conf, self._ctx, name, desc=desc, tags=tags, attrs=attrs))

        return self._ctx.expt

    def get_experiment_run(self, name=None, id=None):
        if name is not None and id is not None:
            raise ValueError("cannot specify both `name` and `id`")

        if name is None and id is None:
            raise ValueError("must specify either `name` or `id`")

        if id is not None:
            self._ctx.expt_run = ExperimentRun._get_by_id(self._conn, self._conf, id)
            self._ctx.populate()
        else:
            if self._ctx.expt is None:
                self.set_experiment()

            self._ctx.expt_run = ExperimentRun._get_by_name(self._conn, self._conf, name, self._ctx.expt.id)

        if self._ctx.expt_run is None:
            raise ValueError("ExperimentRun not Found")
        return self._ctx.expt_run

    def set_experiment_run(self, name=None, desc=None, tags=None, attrs=None, id=None, date_created=None):
        """
        Attaches an Experiment Run under the currently active Experiment to this Client.

        If an accessible Experiment Run with name `name` does not already exist under the
        currently active Experiment, it will be created and initialized with specified metadata
        parameters. If such a Experiment Run does already exist, it will be retrieved; specifying
        metadata parameters in this case will raise an exception.

        Parameters
        ----------
        name : str, optional
            Name of the Experiment Run. If no name is provided, one will be generated.
        desc : str, optional
            Description of the Experiment Run.
        tags : list of str, optional
            Tags of the Experiment Run.
        attrs : dict of str to {None, bool, float, int, str}, optional
            Attributes of the Experiment Run.
        id : str, optional
            ID of the Experiment Run. This parameter cannot be provided alongside `name`, and other
            parameters will be ignored.

        Returns
        -------
        :class:`ExperimentRun`

        Raises
        ------
        ValueError
            If an Experiment Run with `name` already exists, but metadata parameters are passed in.
        AttributeError
            If an Experiment is not yet in progress.

        """
        if name is not None and id is not None:
            raise ValueError("cannot specify both `name` and `id`")

        if id is not None:
            self._ctx.expt_run = ExperimentRun._get_by_id(self._conn, self._conf, id)
            self._ctx.populate()
        else:
            if self._ctx.expt is None:
                self.set_experiment()

            self._ctx.expt_run = ExperimentRun._get_or_create_by_name(self._conn, name,
                                                                    lambda name: ExperimentRun._get_by_name(self._conn, self._conf, name, self._ctx.expt.id),
                                                                    lambda name: ExperimentRun._create(self._conn, self._conf, self._ctx, name, desc=desc, tags=tags, attrs=attrs, date_created=date_created))

        return self._ctx.expt_run

    def get_or_create_repository(self, name=None, workspace=None, id=None):
        """
        Gets or creates a Repository by `name` and `workspace`, or gets a Repository by `id`.

        Parameters
        ----------
        name : str
            Name of the Repository. This parameter cannot be provided alongside `id`.
        workspace : str, optional
            Workspace under which the Repository with name `name` exists. If not provided, the
            current user's personal workspace will be used.
        id : str, optional
            ID of the Repository, to be provided instead of `name`.

        Returns
        -------
        :class:`~verta._repository.Repository`
            Specified Repository.

        """
        if name is not None and id is not None:
            raise ValueError("cannot specify both `name` and `id`")
        elif id is not None:
            repo = _repository.Repository._get(self._conn, id_=id)
            if repo is None:
                raise ValueError("no Repository found with ID {}".format(id))
            print("set existing Repository: {}".format(repo.name))
            return repo
        elif name is not None:
            if workspace is None:
                workspace_str = "personal workspace"
                workspace = self._get_personal_workspace()
            else:
                workspace_str = "workspace {}".format(workspace)

            try:
                repo = _repository.Repository._create(self._conn, name, workspace)
            except requests.HTTPError as e:
                if e.response.status_code == 403:  # cannot create in other workspace
                    repo = _repository.Repository._get(self._conn, name=name, workspace=workspace)
                    if repo is None:  # not accessible in other workspace
                        six.raise_from(e, None)
                elif e.response.status_code == 409:  # already exists
                    repo = _repository.Repository._get(self._conn, name=name, workspace=workspace)
                    if repo is None:  # already exists, but couldn't get it
                        raise RuntimeError("unable to get Repository from ModelDB;"
                                           " please notify the Verta development team")
                else:
                    six.raise_from(e, None)
                print("set existing Repository: {} from {}".format(name, workspace_str))
            else:
                print("created new Repository: {} in {}".format(name, workspace_str))
            return repo
        else:
            raise ValueError("must specify either `name` or `id`")

    # NOTE: dataset visibility cannot be set via a client
    def set_dataset(self, name=None, type="local",
                    desc=None, tags=None, attrs=None,
                    workspace=None,
                    public_within_org=None,
                    id=None):
        """
        Attaches a Dataset to this Client.

        If an accessible Dataset with name `name` does not already exist, it will be created
        and initialized with specified metadata parameters. If such a Dataset does already exist,
        it will be retrieved; specifying metadata parameters in this case will raise an exception.

        Parameters
        ----------
        name : str, optional
            Name of the Dataset. If no name is provided, one will be generated.
        type : str, one of {'local', 's3', 'big query', 'atlas hive', 'postgres'}
            The type of the dataset so we can collect the right type of metadata
        desc : str, optional
            Description of the Dataset.
        tags : list of str, optional
            Tags of the Dataset.
        attrs : dict of str to {None, bool, float, int, str}, optional
            Attributes of the Dataset.
        workspace : str, optional
            Workspace under which the Dataset with name `name` exists. If not provided, the current
            user's personal workspace will be used.
        public_within_org : bool, default False
            If creating a Dataset in an organization's workspace, whether to make this Dataset
            accessible to all members of that organization.
        id : str, optional
            ID of the Dataset. This parameter cannot be provided alongside `name`, and other
            parameters will be ignored.

        Returns
        -------
        :class:`Dataset`

        Raises
        ------
        ValueError
            If a Dataset with `name` already exists, but metadata parameters are passed in.

        """
        # Note: If a dataset with `name` already exists,
        #       there is no way to determine its type/subclass from back end,
        #       so it is assumed that the user has passed in the correct `type`.
        if type == "local":
            DatasetSubclass = _dataset.LocalDataset
        elif type == "s3":
            DatasetSubclass = _dataset.S3Dataset
        elif type == "big query":
            DatasetSubclass = _dataset.BigQueryDataset
        elif type == "atlas hive":
            DatasetSubclass = _dataset.AtlasHiveDataset
        elif type == "postgres":
            DatasetSubclass = _dataset.RDBMSDataset
        else:
            raise ValueError("`type` must be one of {'local', 's3', 'big query', 'atlas hive', 'postgres'}")

        name = self._set_from_config_if_none(name, "dataset")
        workspace = self._set_from_config_if_none(workspace, "workspace")
        return DatasetSubclass(self._conn, self._conf,
                               name=name, desc=desc, tags=tags, attrs=attrs,
                               workspace=workspace,
                               public_within_org=public_within_org,
                               _dataset_id=id)

    def get_dataset(self, name=None, id=None):
        """
        Retrieve an already created Dataset. Only one of name or id can be provided.

        Parameters
        ----------
        name : str, optional
            Name of the Dataset.
        id : str, optional
            ID of the Dataset. This parameter cannot be provided alongside `name`.

        Returns
        -------
        :class:`Dataset`
        """
        return _dataset.Dataset(self._conn, self._conf, name=name, _dataset_id=id)

    def find_datasets(self,
                      dataset_ids=None, name=None,
                      tags=None,
                      sort_key=None, ascending=False,
                      workspace=None):
        """
        Gets the Datasets in `workspace` that match the given query parameters. If no parameters
        are specified, we return all datasets.

        Parameters
        ----------
        dataset_ids : list of str, optional
            IDs of datasets that we wish to retrieve
        name: str, optional
            Name of dataset we wish to retrieve. Fuzzy matches supported.
        tags: list of str, optional
            List of tags by which we'd like to query datasets.
        sort_key: string, optional
            Key by which the resulting list of datasets should be sorted.
        ascending: bool, default: False
            Whether to sort returned datasets in ascending or descending order.
        workspace : str, optional
            Workspace in which to look for datasets. If not provided, the current user's personal
            workspace will be used.

        Returns
        -------
        list of :class:`Dataset`

        """
        datasets = Datasets(self._conn, self._conf)
        if dataset_ids:
            datasets = datasets.with_ids(_utils.as_list_of_str(dataset_ids))
        if sort_key:
            datasets = datasets.sort(sort_key, not ascending)
        if workspace:
            datasets = datasets.with_workspace(workspace)

        predicates = []
        if tags is not None:
            tags = _utils.as_list_of_str(tags)
            predicates.extend(
                "tags == \"{}\"".format(tag)
                for tag in tags
            )
        if name is not None:
            if not isinstance(name, six.string_types):
                raise TypeError("`name` must be str, not {}".format(type(name)))
            predicates.append("name in \"{}\"".format(name))
        if predicates:
            datasets = datasets.find(predicates)

        return datasets

    def get_dataset_version(self, id):
        """
        Retrieve an already created DatasetVersion.

        Parameters
        ----------
        id : str
            ID of the DatasetVersion.

        Returns
        -------
        :class:`DatasetVersion`
        """
        return _dataset.DatasetVersion(self._conn, self._conf, _dataset_version_id=id)

    # set aliases for get-or-create functions for API compatibility
    def get_or_create_project(self, *args, **kwargs):
        """
        Alias for :meth:`Client.set_project()`.

        """
        return self.set_project(*args, **kwargs)

    def get_or_create_experiment(self, *args, **kwargs):
        """
        Alias for :meth:`Client.set_experiment()`.

        """
        return self.set_experiment(*args, **kwargs)

    def get_or_create_experiment_run(self, *args, **kwargs):
        """
        Alias for :meth:`Client.set_experiment_run()`.

        """
        return self.set_experiment_run(*args, **kwargs)

    def get_or_create_dataset(self, *args, **kwargs):
        """
        Alias for :meth:`Client.set_dataset()`.

        """
        return self.set_dataset(*args, **kwargs)

    def set_repository(self, *args, **kwargs):
        """
        Alias for :meth:`Client.get_or_create_repository()`.

        """
        return self.get_or_create_repository(*args, **kwargs)
    # set aliases for get-or-create functions for API compatibility

    def get_or_create_registered_model(self, *args, **kwargs):
        """
        Alias for :meth:`Client.set_project()`.

        """
        return self.set_registered_model(*args, **kwargs)

    def get_registered_model(self, name=None, workspace=None, id=None):
        if name is not None and id is not None:
            raise ValueError("cannot specify both `name` and `id`")

        name = self._set_from_config_if_none(name, "registered_model")
        if name is None and id is None:
            raise ValueError("must specify either `name` or `id`")
        workspace = self._set_from_config_if_none(workspace, "workspace")
        if workspace is None:
            workspace = self._get_personal_workspace()

        self._ctx = _Context(self._conn, self._conf)
        self._ctx.workspace_name = workspace

        if id is not None:
            self._ctx.registered_model = RegisteredModel._get_by_id(self._conn, self._conf, id)
            self._ctx.populate()
        else:
            self._ctx.registered_model = RegisteredModel._get_by_name(self._conn, self._conf, name, self._ctx.workspace_name)

        return self._ctx.registered_model

    def set_registered_model(self, name=None, desc=None, tags=None, attrs=None, workspace=None, public_within_org=None, id=None):
        """
        Attaches a registered_model to this Client.

        If an accessible registered_model with name `name` does not already exist, it will be created
        and initialized with specified metadata parameters. If such a registered_model does already exist,
        it will be retrieved; specifying metadata parameters in this case will raise an exception.

        Parameters
        ----------
        name : str, optional
            Name of the registered_model. If no name is provided, one will be generated.
        desc : str, optional
            Description of the registered_model.
        tags: list of str, optional
            Labels of the registered_model.
        attrs : dict of str to {None, bool, float, int, str}, optional
            Attributes of the registered_model.
        workspace : str, optional
            Workspace under which the registered_model with name `name` exists. If not provided, the current
            user's personal workspace will be used.
        public_within_org : bool, default False
            If creating a registered_model in an organization's workspace, whether to make this registered_model
            accessible to all members of that organization.
        id : str, optional
            ID of the registered_model. This parameter cannot be provided alongside `name`, and other
            parameters will be ignored.

        Returns
        -------
        :class:`~verta._registry.model.RegisteredModel`

        Raises
        ------
        ValueError
            If a registered_model with `name` already exists, but metadata parameters are passed in.

        """
        if name is not None and id is not None:
            raise ValueError("cannot specify both `name` and `id`")

        name = self._set_from_config_if_none(name, "registered_model")
        workspace = self._set_from_config_if_none(workspace, "workspace")

        if workspace is None:
            workspace = self._get_personal_workspace()

        self._ctx = _Context(self._conn, self._conf)
        self._ctx.workspace_name = workspace

        if id is not None:
            self._ctx.registered_model = RegisteredModel._get_by_id(self._conn, self._conf, id)
            self._ctx.populate()
        else:
            self._ctx.registered_model = RegisteredModel._get_or_create_by_name(self._conn, name,
                                                                                lambda name: RegisteredModel._get_by_name(self._conn, self._conf, name, self._ctx.workspace_name),
                                                                                lambda name: RegisteredModel._create(self._conn, self._conf, self._ctx, name, desc=desc, tags=tags, attrs=attrs, public_within_org=public_within_org))

        return self._ctx.registered_model

    def get_registered_model_version(self, name=None, id=None):
        if self._ctx.registered_model is None:
            raise RuntimeError("Registered model is not set. Please call `client.set_registered_model()`")
        return self._ctx.registered_model.get_version(name, id)

    @property
    def registered_models(self):
        return RegisteredModels(self._conn, self._conf)

    @property
    def registered_model_versions(self):
        return RegisteredModelVersions(self._conn, self._conf)<|MERGE_RESOLUTION|>--- conflicted
+++ resolved
@@ -57,16 +57,13 @@
     ExperimentRuns,
 )
 
-<<<<<<< HEAD
 from ._registry import (
     RegisteredModel,
     RegisteredModels,
     RegisteredModelVersion,
     RegisteredModelVersions,
 )
-=======
 from ._dataset_versioning import Datasets
->>>>>>> d514b752
 
 
 _OSS_DEFAULT_WORKSPACE = "personal"
