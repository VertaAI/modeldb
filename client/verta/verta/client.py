# -*- coding: utf-8 -*-

from __future__ import print_function

import ast
import copy
import glob
import importlib
import os
import pathlib2
import pprint
import re
import shutil
import sys
import tarfile
import tempfile
import time
import warnings
import zipfile

import requests
import yaml
from verta._tracking.organization import Organization
from ._dataset_versioning.dataset_version import DatasetVersion

from ._protos.public.common import CommonService_pb2 as _CommonCommonService
from ._protos.public.modeldb import CommonService_pb2 as _CommonService
from ._protos.public.modeldb import ProjectService_pb2 as _ProjectService
from ._protos.public.modeldb import ExperimentService_pb2 as _ExperimentService
from ._protos.public.modeldb import ExperimentRunService_pb2 as _ExperimentRunService

from .external import six
from .external.six.moves import cPickle as pickle  # pylint: disable=import-error, no-name-in-module
from .external.six.moves.urllib.parse import urlparse  # pylint: disable=import-error, no-name-in-module

from ._internal_utils import (
    _artifact_utils,
    _config_utils,
    _git_utils,
    _histogram_utils,
    _pip_requirements_utils,
    _request_utils,
    _utils,
)

from . import _dataset
from . import _repository
from ._repository import commit as commit_module
from . import deployment
from . import utils

from ._tracking import entity
from ._tracking import (
    _Context,
    Project,
    Projects,
    Experiment,
    Experiments,
    ExperimentRun,
    ExperimentRuns,
)

from ._registry import (
    RegisteredModel,
    RegisteredModels,
    RegisteredModelVersion,
    RegisteredModelVersions,
)
from ._dataset_versioning.dataset import Dataset
from ._dataset_versioning.datasets import Datasets
from .endpoint._endpoint import Endpoint
from .endpoint._endpoints import Endpoints
from .endpoint.update import DirectUpdateStrategy


class Client(object):
    """
    Object for interfacing with the ModelDB backend.

    .. deprecated:: 0.12.0
       The `port` parameter will removed in v0.16.0; please combine `port` with the first parameter,
       e.g. `Client("localhost:8080")`.
    .. deprecated:: 0.13.3
       The `expt_runs` attribute will removed in v0.16.0; consider using `proj.expt_runs` and
       `expt.expt_runs` instead.

    This class provides functionality for starting/resuming Projects, Experiments, and Experiment Runs.

    Parameters
    ----------
    host : str, optional
        Hostname of the Verta Web App.
    email : str, optional
        Authentication credentials for managed service. If this does not sound familiar, then there
        is no need to set it.
    dev_key : str, optional
        Authentication credentials for managed service. If this does not sound familiar, then there
        is no need to set it.
    max_retries : int, default 5
        Maximum number of times to retry a request on a connection failure. This only attempts retries
        on HTTP codes {502, 503, 504} which commonly occur during back end connection lapses.
    ignore_conn_err : bool, default False
        Whether to ignore connection errors and instead return successes with empty contents.
    use_git : bool, default True
        Whether to use a local Git repository for certain operations such as Code Versioning.
    debug : bool, default False
        Whether to print extra verbose information to aid in debugging.
    _connect : str, default True
        Whether to connect to server (``False`` for unit tests).

    Attributes
    ----------
    max_retries : int
        Maximum number of times to retry a request on a connection failure. Changes to this value
        propagate to any objects that are/were created from this Client.
    ignore_conn_err : bool
        Whether to ignore connection errors and instead return successes with empty contents. Changes
        to this value propagate to any objects that are/were created from this Client.
    debug : bool
        Whether to print extra verbose information to aid in debugging. Changes to this value propagate
        to any objects that are/were created from this Client.
    proj : :class:`~verta._tracking.project.Project` or None
        Currently active Project.
    expt : :class:`~verta._tracking.experiment.Experiment` or None
        Currently active Experiment.

    """
    def __init__(self, host=None, port=None, email=None, dev_key=None,
                 max_retries=5, ignore_conn_err=False, use_git=True, debug=False, _connect=True):
        self._load_config()

        if host is None and 'VERTA_HOST' in os.environ:
            host = os.environ['VERTA_HOST']
            print("set host from environment")
        host = self._set_from_config_if_none(host, "host")
        if email is None and 'VERTA_EMAIL' in os.environ:
            email = os.environ['VERTA_EMAIL']
            print("set email from environment")
        email = self._set_from_config_if_none(email, "email")
        if dev_key is None and 'VERTA_DEV_KEY' in os.environ:
            dev_key = os.environ['VERTA_DEV_KEY']
            print("set developer key from environment")
        dev_key = self._set_from_config_if_none(dev_key, "dev_key")

        if host is None:
            raise ValueError("`host` must be provided")
        auth = {_utils._GRPC_PREFIX+'source': "PythonClient"}
        if email is None and dev_key is None:
            if debug:
                print("[DEBUG] email and developer key not found; auth disabled")
        elif email is not None and dev_key is not None:
            if debug:
                print("[DEBUG] using email: {}".format(email))
                print("[DEBUG] using developer key: {}".format(dev_key[:8] + re.sub(r"[^-]", '*', dev_key[8:])))
            auth.update({
                _utils._GRPC_PREFIX+'email': email,
                _utils._GRPC_PREFIX+'developer_key': dev_key,
            })
            # save credentials to env for other Verta Client features
            os.environ['VERTA_EMAIL'] = email
            os.environ['VERTA_DEV_KEY'] = dev_key
        else:
            raise ValueError("`email` and `dev_key` must be provided together")

        back_end_url = urlparse(host)
        socket = back_end_url.netloc + back_end_url.path.rstrip('/')
        if port is not None:
            warnings.warn("`port` (the second parameter) will removed in a later version;"
                          " please combine it with the first parameter, e.g. \"localhost:8080\"",
                          category=FutureWarning)
            socket = "{}:{}".format(socket, port)
        scheme = back_end_url.scheme or ("https" if ".verta.ai" in socket else "http")
        auth[_utils._GRPC_PREFIX+'scheme'] = scheme

        # verify connection
        conn = _utils.Connection(scheme, socket, auth, max_retries, ignore_conn_err)
        if _connect:
            try:
                response = _utils.make_request("GET",
                                               "{}://{}/api/v1/modeldb/project/verifyConnection".format(conn.scheme, conn.socket),
                                               conn)
            except requests.ConnectionError:
                six.raise_from(requests.ConnectionError("connection failed; please check `host` and `port`"),
                               None)

            def is_unauthorized(response): return response.status_code == 401

            if is_unauthorized(response):
                auth_error_msg = "authentication failed; please check `VERTA_EMAIL` and `VERTA_DEV_KEY`"
                six.raise_from(requests.HTTPError(auth_error_msg), None)

            _utils.raise_for_http_error(response)
            print("connection successfully established")

        self._conn = conn
        self._conf = _utils.Configuration(use_git, debug)

        self._ctx = _Context(self._conn, self._conf)

    @property
    def proj(self):
        return self._ctx.proj

    @property
    def expt(self):
        return self._ctx.expt

    @property
    def max_retries(self):
        return self._conn.retry.total

    @max_retries.setter
    def max_retries(self, value):
        self._conn.retry.total = value

    @property
    def ignore_conn_err(self):
        return self._conn.ignore_conn_err

    @ignore_conn_err.setter
    def ignore_conn_err(self, value):
        self._conn.ignore_conn_err = value

    @property
    def use_git(self):
        return self._conf.use_git

    @use_git.setter
    def use_git(self, _):
        """This would mess with state in safe but unexpected ways."""
        raise AttributeError("cannot set `use_git` after Client has been initialized")

    @property
    def debug(self):
        return self._conf.debug

    @debug.setter
    def debug(self, value):
        self._conf.debug = value

    @property
    def projects(self):
        return Projects(self._conn, self._conf)

    @property
    def experiments(self):
        return Experiments(self._conn, self._conf)

    @property
    def expt_runs(self):
        return ExperimentRuns(self._conn, self._conf)

    def _get_personal_workspace(self):
        email = self._conn.auth.get('Grpc-Metadata-email')
        if email is not None:
            response = _utils.make_request(
                "GET",
                "{}://{}/api/v1/uac-proxy/uac/getUser".format(self._conn.scheme, self._conn.socket),
                self._conn, params={'email': email},
            )

            if response.ok:
                try:
                    response_json = _utils.body_to_json(response)
                except ValueError:  # not JSON response
                    pass
                else:
                    return response_json['verta_info']['username']
            else:
                if response.status_code == 404:  # UAC not found
                    pass
                else:
                    _utils.raise_for_http_error(response)
        return entity._OSS_DEFAULT_WORKSPACE

    def _load_config(self):
        with _config_utils.read_merged_config() as config:
            self._config = config

    def _set_from_config_if_none(self, var, resource_name):
        if var is None:
            var = self._config.get(resource_name)
            if var:
                print("setting {} from config file".format(resource_name))
        return var or None

    def get_project(self, name=None, workspace=None, id=None):
        """
        Retrieves an already created Project. Only one of `name` or `id` can be provided.

        Parameters
        ----------
        name : str, optional
            Name of the Project.
        workspace : str, optional
            Workspace under which the Project with name `name` exists. If not provided, the current
            user's personal workspace will be used.
        id : str, optional
            ID of the Project. This parameter cannot be provided alongside `name`.

        Returns
        -------
        :class:`~verta._tracking.project.Project`

        """
        if name is not None and id is not None:
            raise ValueError("cannot specify both `name` and `id`")

        name = self._set_from_config_if_none(name, "project")
        if name is None and id is None:
            raise ValueError("must specify either `name` or `id`")
        workspace = self._set_from_config_if_none(workspace, "workspace")

        self._ctx = _Context(self._conn, self._conf)
        self._ctx.workspace_name = workspace

        if id is not None:
            self._ctx.proj = Project._get_by_id(self._conn, self._conf, id)
            self._ctx.populate()
        else:
            self._ctx.proj = Project._get_by_name(self._conn, self._conf, name, self._ctx.workspace_name)

        if self._ctx.proj is None:
            raise ValueError("Project not found")
        return self._ctx.proj

    def set_project(self, name=None, desc=None, tags=None, attrs=None, workspace=None, public_within_org=None, id=None):
        """
        Attaches a Project to this Client.

        If an accessible Project with name `name` does not already exist, it will be created
        and initialized with specified metadata parameters. If such a Project does already exist,
        it will be retrieved; specifying metadata parameters in this case will raise an exception.

        If an Experiment is already attached to this Client, it will be detached.

        Parameters
        ----------
        name : str, optional
            Name of the Project. If no name is provided, one will be generated.
        desc : str, optional
            Description of the Project.
        tags : list of str, optional
            Tags of the Project.
        attrs : dict of str to {None, bool, float, int, str}, optional
            Attributes of the Project.
        workspace : str, optional
            Workspace under which the Project with name `name` exists. If not provided, the current
            user's personal workspace will be used.
        public_within_org : bool, default False
            If creating a Project in an organization's workspace, whether to make this Project
            accessible to all members of that organization.
        id : str, optional
            ID of the Project. This parameter cannot be provided alongside `name`, and other
            parameters will be ignored.

        Returns
        -------
        :class:`~verta._tracking.project.Project`

        Raises
        ------
        ValueError
            If a Project with `name` already exists, but metadata parameters are passed in.

        """
        if name is not None and id is not None:
            raise ValueError("cannot specify both `name` and `id`")

        name = self._set_from_config_if_none(name, "project")
        workspace = self._set_from_config_if_none(workspace, "workspace")

        self._ctx = _Context(self._conn, self._conf)
        self._ctx.workspace_name = workspace

        if id is not None:
            self._ctx.proj = Project._get_by_id(self._conn, self._conf, id)
            self._ctx.populate()
        else:
            self._ctx.proj = Project._get_or_create_by_name(self._conn, name,
                                                        lambda name: Project._get_by_name(self._conn, self._conf, name, self._ctx.workspace_name),
                                                        lambda name: Project._create(self._conn, self._conf, self._ctx, name=name, desc=desc, tags=tags, attrs=attrs, public_within_org=public_within_org))

        return self._ctx.proj

    def get_experiment(self, name=None, id=None):
        """
        Retrieves an already created Experiment. Only one of `name` or `id` can be provided.

        Parameters
        ----------
        name : str, optional
            Name of the Experiment.
        id : str, optional
            ID of the Experiment. This parameter cannot be provided alongside `name`.

        Returns
        -------
        :class:`~verta._tracking.experiment.Experiment`

        """
        if name is not None and id is not None:
            raise ValueError("cannot specify both `name` and `id`")

        name = self._set_from_config_if_none(name, "experiment")
        if name is None and id is None:
            raise ValueError("must specify either `name` or `id`")

        if id is not None:
            self._ctx.expt = Experiment._get_by_id(self._conn, self._conf, id)
            self._ctx.populate()
        else:
            if self._ctx.proj is None:
                self.set_project()

            self._ctx.expt = Experiment._get_by_name(self._conn, self._conf, name, self._ctx.proj.id)

        if self._ctx.expt is None:
            raise ValueError("Experment not found")
        return self._ctx.expt

    def set_experiment(self, name=None, desc=None, tags=None, attrs=None, id=None):
        """
        Attaches an Experiment under the currently active Project to this Client.

        If an accessible Experiment with name `name` does not already exist under the currently
        active Project, it will be created and initialized with specified metadata parameters. If
        such an Experiment does already exist, it will be retrieved; specifying metadata parameters
        in this case will raise an exception.

        Parameters
        ----------
        name : str, optional
            Name of the Experiment. If no name is provided, one will be generated.
        desc : str, optional
            Description of the Experiment.
        tags : list of str, optional
            Tags of the Experiment.
        attrs : dict of str to {None, bool, float, int, str}, optional
            Attributes of the Experiment.
        id : str, optional
            ID of the Experiment. This parameter cannot be provided alongside `name`, and other
            parameters will be ignored.

        Returns
        -------
        :class:`~verta._tracking.experiment.Experiment`

        Raises
        ------
        ValueError
            If an Experiment with `name` already exists, but metadata parameters are passed in.
        AttributeError
            If a Project is not yet in progress.

        """
        if name is not None and id is not None:
            raise ValueError("cannot specify both `name` and `id`")

        name = self._set_from_config_if_none(name, "experiment")

        if id is not None:
            self._ctx.expt = Experiment._get_by_id(self._conn, self._conf, id)
            self._ctx.populate()
        else:
            if self._ctx.proj is None:
                self.set_project()

            self._ctx.expt = Experiment._get_or_create_by_name(self._conn, name,
                                                            lambda name: Experiment._get_by_name(self._conn, self._conf, name, self._ctx.proj.id),
                                                            lambda name: Experiment._create(self._conn, self._conf, self._ctx, name=name, desc=desc, tags=tags, attrs=attrs))

        return self._ctx.expt

    def get_experiment_run(self, name=None, id=None):
        """
        Retrieves an already created Experiment Run. Only one of `name` or `id` can be provided.

        Parameters
        ----------
        name : str, optional
            Name of the Experiment Run.
        id : str, optional
            ID of the Experiment Run. This parameter cannot be provided alongside `name`.

        Returns
        -------
        :class:`~verta._tracking.experimentrun.ExperimentRun`

        """
        if name is not None and id is not None:
            raise ValueError("cannot specify both `name` and `id`")

        if name is None and id is None:
            raise ValueError("must specify either `name` or `id`")

        if id is not None:
            self._ctx.expt_run = ExperimentRun._get_by_id(self._conn, self._conf, id)
            self._ctx.populate()
        else:
            if self._ctx.expt is None:
                self.set_experiment()

            self._ctx.expt_run = ExperimentRun._get_by_name(self._conn, self._conf, name, self._ctx.expt.id)

        if self._ctx.expt_run is None:
            raise ValueError("ExperimentRun not Found")
        return self._ctx.expt_run

    def set_experiment_run(self, name=None, desc=None, tags=None, attrs=None, id=None, date_created=None):
        """
        Attaches an Experiment Run under the currently active Experiment to this Client.

        If an accessible Experiment Run with name `name` does not already exist under the
        currently active Experiment, it will be created and initialized with specified metadata
        parameters. If such a Experiment Run does already exist, it will be retrieved; specifying
        metadata parameters in this case will raise an exception.

        Parameters
        ----------
        name : str, optional
            Name of the Experiment Run. If no name is provided, one will be generated.
        desc : str, optional
            Description of the Experiment Run.
        tags : list of str, optional
            Tags of the Experiment Run.
        attrs : dict of str to {None, bool, float, int, str}, optional
            Attributes of the Experiment Run.
        id : str, optional
            ID of the Experiment Run. This parameter cannot be provided alongside `name`, and other
            parameters will be ignored.

        Returns
        -------
        :class:`~verta._tracking.experimentrun.ExperimentRun`

        Raises
        ------
        ValueError
            If an Experiment Run with `name` already exists, but metadata parameters are passed in.
        AttributeError
            If an Experiment is not yet in progress.

        """
        if name is not None and id is not None:
            raise ValueError("cannot specify both `name` and `id`")

        if id is not None:
            self._ctx.expt_run = ExperimentRun._get_by_id(self._conn, self._conf, id)
            self._ctx.populate()
        else:
            if self._ctx.expt is None:
                self.set_experiment()

            self._ctx.expt_run = ExperimentRun._get_or_create_by_name(self._conn, name,
                                                                    lambda name: ExperimentRun._get_by_name(self._conn, self._conf, name, self._ctx.expt.id),
                                                                    lambda name: ExperimentRun._create(self._conn, self._conf, self._ctx, name=name, desc=desc, tags=tags, attrs=attrs, date_created=date_created))

        return self._ctx.expt_run

    def get_or_create_repository(self, name=None, workspace=None, id=None, public_within_org=None):
        """
        Gets or creates a Repository by `name` and `workspace`, or gets a Repository by `id`.

        Parameters
        ----------
        name : str
            Name of the Repository. This parameter cannot be provided alongside `id`.
        workspace : str, optional
            Workspace under which the Repository with name `name` exists. If not provided, the
            current user's personal workspace will be used.
        id : str, optional
            ID of the Repository, to be provided instead of `name`.
        public_within_org : bool, default False
            If creating a Repository in an organization's workspace, whether to make this Repository
            accessible to all members of that organization.

        Returns
        -------
        :class:`~verta._repository.Repository`
            Specified Repository.

        """
        if name is not None and id is not None:
            raise ValueError("cannot specify both `name` and `id`")
        elif id is not None:
            repo = _repository.Repository._get(self._conn, id_=id)
            if repo is None:
                raise ValueError("no Repository found with ID {}".format(id))
            print("set existing Repository: {}".format(repo.name))
            return repo
        elif name is not None:
            if workspace is None:
                workspace_str = "personal workspace"
                workspace = self._get_personal_workspace()
            else:
                workspace_str = "workspace {}".format(workspace)

            repo = _repository.Repository._get(self._conn, name=name, workspace=workspace)

            if not repo:  # not found
                try:
                    repo = _repository.Repository._create(self._conn, name=name, workspace=workspace,
                                                          public_within_org=public_within_org)
                except requests.HTTPError as e:
                    if e.response.status_code == 409:  # already exists
                        raise RuntimeError("unable to get Repository from ModelDB;"
                                           " please notify the Verta development team")
                    else:
                        six.raise_from(e, None)
                print("created new Repository: {} in {}".format(name, workspace_str))
            else:
                print("set existing Repository: {} from {}".format(name, workspace_str))

            return repo
        else:
            raise ValueError("must specify either `name` or `id`")

    # NOTE: dataset visibility cannot be set via a client
    def set_dataset(self, name=None, type="local",
                    desc=None, tags=None, attrs=None,
                    workspace=None,
                    public_within_org=None,
                    id=None):
        """
        Attaches a Dataset to this Client.

        If an accessible Dataset with name `name` does not already exist, it will be created
        and initialized with specified metadata parameters. If such a Dataset does already exist,
        it will be retrieved; specifying metadata parameters in this case will raise an exception.

        Parameters
        ----------
        name : str, optional
            Name of the Dataset. If no name is provided, one will be generated.
        type : str, one of {'local', 's3', 'big query', 'atlas hive', 'postgres'}
            The type of the dataset so we can collect the right type of metadata
        desc : str, optional
            Description of the Dataset.
        tags : list of str, optional
            Tags of the Dataset.
        attrs : dict of str to {None, bool, float, int, str}, optional
            Attributes of the Dataset.
        workspace : str, optional
            Workspace under which the Dataset with name `name` exists. If not provided, the current
            user's personal workspace will be used.
        public_within_org : bool, default False
            If creating a Dataset in an organization's workspace, whether to make this Dataset
            accessible to all members of that organization.
        id : str, optional
            ID of the Dataset. This parameter cannot be provided alongside `name`, and other
            parameters will be ignored.

        Returns
        -------
        `Dataset <dataset.html>`_

        Raises
        ------
        ValueError
            If a Dataset with `name` already exists, but metadata parameters are passed in.

        """
        # Note: If a dataset with `name` already exists,
        #       there is no way to determine its type/subclass from back end,
        #       so it is assumed that the user has passed in the correct `type`.
        if type == "local":
            DatasetSubclass = _dataset.LocalDataset
        elif type == "s3":
            DatasetSubclass = _dataset.S3Dataset
        elif type == "big query":
            DatasetSubclass = _dataset.BigQueryDataset
        elif type == "atlas hive":
            DatasetSubclass = _dataset.AtlasHiveDataset
        elif type == "postgres":
            DatasetSubclass = _dataset.RDBMSDataset
        else:
            raise ValueError("`type` must be one of {'local', 's3', 'big query', 'atlas hive', 'postgres'}")

        name = self._set_from_config_if_none(name, "dataset")
        workspace = self._set_from_config_if_none(workspace, "workspace")
        return DatasetSubclass(self._conn, self._conf,
                               name=name, desc=desc, tags=tags, attrs=attrs,
                               workspace=workspace,
                               public_within_org=public_within_org,
                               _dataset_id=id)

    def get_dataset(self, name=None, id=None):
        """
        Retrieve an already created Dataset. Only one of name or id can be provided.

        Parameters
        ----------
        name : str, optional
            Name of the Dataset.
        id : str, optional
            ID of the Dataset. This parameter cannot be provided alongside `name`.

        Returns
        -------
        `Dataset <dataset.html>`_
        """
        return _dataset.Dataset(self._conn, self._conf, name=name, _dataset_id=id)

    def find_datasets(self,
                      dataset_ids=None, name=None,
                      tags=None,
                      sort_key=None, ascending=False,
                      workspace=None):
        """
        Gets the Datasets in `workspace` that match the given query parameters. If no parameters
        are specified, we return all datasets.

        Parameters
        ----------
        dataset_ids : list of str, optional
            IDs of datasets that we wish to retrieve
        name: str, optional
            Name of dataset we wish to retrieve. Fuzzy matches supported.
        tags: list of str, optional
            List of tags by which we'd like to query datasets.
        sort_key: string, optional
            Key by which the resulting list of datasets should be sorted.
        ascending: bool, default: False
            Whether to sort returned datasets in ascending or descending order.
        workspace : str, optional
            Workspace in which to look for datasets. If not provided, the current user's personal
            workspace will be used.

        Returns
        -------
        list of `Dataset <dataset.html>`_

        """
        datasets = Datasets(self._conn, self._conf)
        if dataset_ids:
            datasets = datasets.with_ids(_utils.as_list_of_str(dataset_ids))
        if sort_key:
            datasets = datasets.sort(sort_key, not ascending)
        if workspace:
            datasets = datasets.with_workspace(workspace)

        predicates = []
        if tags is not None:
            tags = _utils.as_list_of_str(tags)
            predicates.extend(
                "tags == \"{}\"".format(tag)
                for tag in tags
            )
        if name is not None:
            if not isinstance(name, six.string_types):
                raise TypeError("`name` must be str, not {}".format(type(name)))
            predicates.append("name ~= \"{}\"".format(name))
        if predicates:
            datasets = datasets.find(predicates)

        return datasets

    def get_dataset_version(self, id):
        """
        Retrieve an already created DatasetVersion.

        Parameters
        ----------
        id : str
            ID of the DatasetVersion.

        Returns
        -------
        `DatasetVersion <dataset.html>`_
        """
        return _dataset.DatasetVersion(self._conn, self._conf, _dataset_version_id=id)

    # set aliases for get-or-create functions for API compatibility
    def get_or_create_project(self, *args, **kwargs):
        """
        Alias for :meth:`Client.set_project()`.

        """
        return self.set_project(*args, **kwargs)

    def get_or_create_experiment(self, *args, **kwargs):
        """
        Alias for :meth:`Client.set_experiment()`.

        """
        return self.set_experiment(*args, **kwargs)

    def get_or_create_experiment_run(self, *args, **kwargs):
        """
        Alias for :meth:`Client.set_experiment_run()`.

        """
        return self.set_experiment_run(*args, **kwargs)

    def get_or_create_dataset(self, *args, **kwargs):
        """
        Alias for :meth:`Client.set_dataset()`.

        """
        return self.set_dataset(*args, **kwargs)

    def set_repository(self, *args, **kwargs):
        """
        Alias for :meth:`Client.get_or_create_repository()`.

        """
        return self.get_or_create_repository(*args, **kwargs)
    # set aliases for get-or-create functions for API compatibility

    def get_or_create_registered_model(self, name=None, desc=None, labels=None, workspace=None, public_within_org=None, id=None):
        """
        Attaches a registered_model to this Client.

        If an accessible registered_model with name `name` does not already exist, it will be created
        and initialized with specified metadata parameters. If such a registered_model does already exist,
        it will be retrieved; specifying metadata parameters in this case will raise an exception.

        Parameters
        ----------
        name : str, optional
            Name of the registered_model. If no name is provided, one will be generated.
        desc : str, optional
            Description of the registered_model.
        labels: list of str, optional
            Labels of the registered_model.
        workspace : str, optional
            Workspace under which the registered_model with name `name` exists. If not provided, the current
            user's personal workspace will be used.
        public_within_org : bool, default False
            If creating a registered_model in an organization's workspace, whether to make this registered_model
            accessible to all members of that organization.
        id : str, optional
            ID of the registered_model. This parameter cannot be provided alongside `name`, and other
            parameters will be ignored.

        Returns
        -------
        :class:`~verta._registry.model.RegisteredModel`

        Raises
        ------
        ValueError
            If a registered_model with `name` already exists, but metadata parameters are passed in.

        """
        if name is not None and id is not None:
            raise ValueError("cannot specify both `name` and `id`")

        name = self._set_from_config_if_none(name, "registered_model")
        workspace = self._set_from_config_if_none(workspace, "workspace")

        if workspace is None:
            workspace = self._get_personal_workspace()

        self._ctx = _Context(self._conn, self._conf)
        self._ctx.workspace_name = workspace

        if id is not None:
            registered_model = RegisteredModel._get_by_id(self._conn, self._conf, id)
        else:
            registered_model = RegisteredModel._get_or_create_by_name(self._conn, name,
                                                                                lambda name: RegisteredModel._get_by_name(self._conn, self._conf, name, self._ctx.workspace_name),
                                                                                lambda name: RegisteredModel._create(self._conn, self._conf, self._ctx, name=name, desc=desc, tags=labels, public_within_org=public_within_org))

        return registered_model

<<<<<<< HEAD
    def _get_url_for_artifact(self, key, method, artifact_type=0, part_num=0):
=======
    def get_registered_model(self, name=None, workspace=None, id=None):
>>>>>>> 8831bd96
        """
        Retrieve an already created Registered Model. Only one of name or id can be provided.

        Parameters
        ----------
<<<<<<< HEAD
        key : str
            Name of the artifact.
        method : {'GET', 'PUT'}
            HTTP method to request for the generated URL.
        artifact_type : int, optional
            Variant of `_CommonService.ArtifactTypeEnum`. This informs the backend what slot to check
            for the artifact, if necessary.
        part_num : int, optional
            If using Multipart Upload, number of part to be uploaded.
=======
        name : str, optional
            Name of the Registered Model.
        id : str, optional
            ID of the Registered Model. This parameter cannot be provided alongside `name`.
>>>>>>> 8831bd96

        Returns
        -------
        :class:`~verta._registry.model.RegisteredModel`
        """
        if name is not None and id is not None:
            raise ValueError("cannot specify both `name` and `id`")

        name = self._set_from_config_if_none(name, "registered_model")
        if name is None and id is None:
            raise ValueError("must specify either `name` or `id`")
        workspace = self._set_from_config_if_none(workspace, "workspace")
        if workspace is None:
            workspace = self._get_personal_workspace()

<<<<<<< HEAD
        Message = _CommonService.GetUrlForArtifact
        msg = Message(
            id=self.id, key=key,
            method=method.upper(),
            artifact_type=artifact_type,
            part_number=part_num,
        )
        data = _utils.proto_to_json(msg)
        response = _utils.make_request("POST",
                                       self._request_url.format("getUrlForArtifact"),
                                       self._conn, json=data)
        _utils.raise_for_http_error(response)
=======
        self._ctx = _Context(self._conn, self._conf)
        self._ctx.workspace_name = workspace
>>>>>>> 8831bd96

        if id is not None:
            registered_model = RegisteredModel._get_by_id(self._conn, self._conf, id)
        else:
            registered_model =  RegisteredModel._get_by_name(self._conn, self._conf, name, self._ctx.workspace_name)

        if registered_model is None:
            raise ValueError("Registered model not found")

        return registered_model

    def set_registered_model(self, *args, **kwargs):
        """
        Alias for :meth:`Client.get_or_create_registered_model()`.

        """
        return self.get_or_create_registered_model(*args, **kwargs)

    def get_registered_model_version(self, id):
        """
        Retrieve an already created Model Version.

        Parameters
        ----------
        id : str
            ID of the Model Version.

        Returns
        -------
        :class:`~verta._registry.modelversion.RegisteredModelVersion`
        """
        return RegisteredModelVersion._get_by_id(self._conn, self._conf, id)

    @property
    def registered_models(self):
        return RegisteredModels(self._conn, self._conf)

    @property
    def registered_model_versions(self):
        return RegisteredModelVersions(self._conn, self._conf)

    def get_or_create_endpoint(self, path=None, description=None, workspace=None, id=None):
        """
        Attaches an endpoint to this Client.

        If an accessible endpoint with name `path` does not already exist, it will be created
        and initialized with specified metadata parameters. If such an endpoint does already exist,
        it will be retrieved; specifying metadata parameters in this case will raise an exception.

        Parameters
        ----------
        path : str, optional
            Path for the endpoint.
        description : str, optional
            Description of the endpoint.
        workspace : str, optional
            Workspace under which the endpoint with name `name` exists. If not provided, the current
            user's personal workspace will be used.
        id : str, optional
            ID of the endpoint. This parameter cannot be provided alongside `name`, and other
            parameters will be ignored.

        Returns
        -------
        :class:`~verta.endpoint._endpoint.Endpoint`

        Raises
        ------
        ValueError
            If an endpoint with `path` already exists, but metadata parameters are passed in.

        """
        if path is not None and id is not None:
            raise ValueError("cannot specify both `path` and `id`")
        if path is None and id is None:
            raise ValueError("must specify either `path` or `id`")

        workspace = self._set_from_config_if_none(workspace, "workspace")
        if workspace is None:
            workspace = self._get_personal_workspace()
        if id is not None:
            return Endpoint._get_by_id(self._conn, self._conf, workspace, id)
        else:
            return Endpoint._get_or_create_by_name(self._conn, path,
                                            lambda name: Endpoint._get_by_path(self._conn, self._conf, workspace, path),
                                            lambda name: Endpoint._create( self._conn, self._conf, workspace, path, description))



    def get_endpoint(self, path=None, workspace=None, id=None):
        """
        Retrieves an already created Endpoint. Only one of `path` or `id` can be provided.

        Parameters
        ----------
        path : str, optional
            Path of the Endpoint.
        workspace : str, optional
            Name of the workspace of the Endpoint.
        id : str, optional
            ID of the Endpoint. This parameter cannot be provided alongside `path`.

        Returns
        -------
        :class:`~verta.endpoint._endpoint.Endpoint`

        """
        if path is not None and id is not None:
            raise ValueError("cannot specify both `path` and `id`")
        if path is None and id is None:
            raise ValueError("must specify either `path` or `id`")

        workspace = self._set_from_config_if_none(workspace, "workspace")
        if workspace is None:
            workspace = self._get_personal_workspace()

        if id is not None:
            endpoint = Endpoint._get_by_id(self._conn, self._conf, workspace, id)
        else:
            endpoint = Endpoint._get_by_path(self._conn, self._conf, workspace, path)

        if endpoint is None:
            raise ValueError("Endpoint not found")
        return endpoint

    def set_endpoint(self, *args, **kwargs):
        """
        Alias for :meth:`Client.get_or_create_endpoint()`.

        """
        return self.get_or_create_endpoint(*args, **kwargs)

    def create_project(self, name=None, desc=None, tags=None, attrs=None, workspace=None, public_within_org=None):
        """
        Creates a new Project.

        A Project with name `name` will be created and initialized with specified metadata parameters.

        If an Experiment is already attached to this Client, it will be detached.

        Parameters
        ----------
        name : str, optional
            Name of the Project. If no name is provided, one will be generated.
        desc : str, optional
            Description of the Project.
        tags : list of str, optional
            Tags of the Project.
        attrs : dict of str to {None, bool, float, int, str}, optional
            Attributes of the Project.
        workspace : str, optional
            Workspace under which the Project with name `name` exists. If not provided, the current
            user's personal workspace will be used.
        public_within_org : bool, default False
            If creating a Project in an organization's workspace, whether to make this Project
            accessible to all members of that organization.

        Returns
        -------
        :class:`~verta._tracking.project.Project`

        Raises
        ------
        ValueError
            If a Project with `name` already exists.

        """
        name = self._set_from_config_if_none(name, "project")
        workspace = self._set_from_config_if_none(workspace, "workspace")

        self._ctx = _Context(self._conn, self._conf)
        self._ctx.workspace_name = workspace
        self._ctx.proj = Project._create(self._conn, self._conf, self._ctx, name=name, desc=desc, tags=tags, attrs=attrs,
                        public_within_org=public_within_org)
        return self._ctx.proj

    def create_experiment(self, name=None, desc=None, tags=None, attrs=None):
        """
        Creates a new Experiment under the currently active Project.

        Experiment with name `name` will be created and initialized with specified metadata parameters.

        Parameters
        ----------
        name : str, optional
            Name of the Experiment. If no name is provided, one will be generated.
        desc : str, optional
            Description of the Experiment.
        tags : list of str, optional
            Tags of the Experiment.
        attrs : dict of str to {None, bool, float, int, str}, optional
            Attributes of the Experiment.

        Returns
        -------
        :class:`~verta._tracking.experiment.Experiment`

        Raises
        ------
        ValueError
            If an Experiment with `name` already exists.
        AttributeError
            If a Project is not yet in progress.

        """
        name = self._set_from_config_if_none(name, "experiment")

        if self._ctx.proj is None:
            self.set_project()

        self._ctx.expt = Experiment._create(self._conn, self._conf, self._ctx, name=name, desc=desc, tags=tags, attrs=attrs)

        return self._ctx.expt


<<<<<<< HEAD
    """
    def __init__(self, conn, conf,
                 proj_name=None,
                 desc=None, tags=None, attrs=None,
                 workspace=None,
                 public_within_org=None,
                 _proj_id=None):
        if proj_name is not None and _proj_id is not None:
            raise ValueError("cannot specify both `proj_name` and `_proj_id`")

        if workspace is not None:
            WORKSPACE_PRINT_MSG = "workspace: {}".format(workspace)
        else:
            WORKSPACE_PRINT_MSG = "personal workspace"

        if _proj_id is not None:
            proj = Project._get(conn, _proj_id=_proj_id)
            if proj is not None:
                print("set existing Project: {}".format(proj.name))
            else:
                raise ValueError("Project with ID {} not found".format(_proj_id))
        else:
            if proj_name is None:
                proj_name = Project._generate_default_name()
            try:
                proj = Project._create(conn, proj_name, desc, tags, attrs, workspace, public_within_org)
            except requests.HTTPError as e:
                if e.response.status_code == 403:  # cannot create in other workspace
                    proj = Project._get(conn, proj_name, workspace)
                    if proj is not None:
                        print("set existing Project: {} from {}".format(proj.name, WORKSPACE_PRINT_MSG))
                    else:  # no accessible project in other workspace
                        six.raise_from(e, None)
                elif e.response.status_code == 409:  # already exists
                    if any(param is not None for param in (desc, tags, attrs, public_within_org)):
                        warnings.warn(
                            "Project with name {} already exists;"
                            " cannot set `desc`, `tags`, `attrs`, or `public_within_org`".format(proj_name)
                        )
                    proj = Project._get(conn, proj_name, workspace)
                    print("set existing Project: {} from {}".format(proj.name, WORKSPACE_PRINT_MSG))
                else:
                    raise e
            else:
                print("created new Project: {} in {}".format(proj.name, WORKSPACE_PRINT_MSG))

        super(Project, self).__init__(conn, conf, _ProjectService, "project", proj.id)

    def __repr__(self):
        return "<Project \"{}\">".format(self.name)

    @property
    def name(self):
        Message = _ProjectService.GetProjectById
        msg = Message(id=self.id)
        data = _utils.proto_to_json(msg)
        response = _utils.make_request("GET",
                                       "{}://{}/api/v1/modeldb/project/getProjectById".format(self._conn.scheme, self._conn.socket),
                                       self._conn, params=data)
        _utils.raise_for_http_error(response)

        response_msg = _utils.json_to_proto(response.json(), Message.Response)
        return response_msg.project.name

    @property
    def expt_runs(self):
        # get runs in this Project
        runs = ExperimentRuns(self._conn, self._conf)
        runs._msg.project_id = self.id
        return runs

    @staticmethod
    def _generate_default_name():
        return "Proj {}".format(_utils.generate_default_name())

    @staticmethod
    def _get(conn, proj_name=None, workspace=None, _proj_id=None):
        if _proj_id is not None:
            Message = _ProjectService.GetProjectById
            msg = Message(id=_proj_id)
            data = _utils.proto_to_json(msg)
            response = _utils.make_request("GET",
                                           "{}://{}/api/v1/modeldb/project/getProjectById".format(conn.scheme, conn.socket),
                                           conn, params=data)

            if response.ok:
                response_msg = _utils.json_to_proto(response.json(), Message.Response)
                return response_msg.project
            else:
                if ((response.status_code == 403 and response.json()['code'] == 7)
                        or (response.status_code == 404 and response.json()['code'] == 5)):
                    return None
                else:
                    _utils.raise_for_http_error(response)
        elif proj_name is not None:
            Message = _ProjectService.GetProjectByName
            msg = Message(name=proj_name, workspace_name=workspace)
            data = _utils.proto_to_json(msg)
            response = _utils.make_request("GET",
                                           "{}://{}/api/v1/modeldb/project/getProjectByName".format(conn.scheme, conn.socket),
                                           conn, params=data)

            if response.ok:
                response_json = response.json()
                response_msg = _utils.json_to_proto(response_json, Message.Response)
                if workspace is None or response_json.get('project_by_user'):
                    # user's personal workspace
                    return response_msg.project_by_user
                else:
                    return response_msg.shared_projects[0]
            else:
                if ((response.status_code == 403 and response.json()['code'] == 7)
                        or (response.status_code == 404 and response.json()['code'] == 5)):
                    return None
                else:
                    _utils.raise_for_http_error(response)
        else:
            raise ValueError("insufficient arguments")

    @staticmethod
    def _create(conn, proj_name, desc=None, tags=None, attrs=None, workspace=None, public_within_org=None):
        if attrs is not None:
            attrs = [_CommonCommonService.KeyValue(key=key, value=_utils.python_to_val_proto(value, allow_collection=True))
                     for key, value in six.viewitems(attrs)]

        Message = _ProjectService.CreateProject
        msg = Message(name=proj_name, description=desc, tags=tags, attributes=attrs, workspace_name=workspace)
        if public_within_org:
            if workspace is None:
                raise ValueError("cannot set `public_within_org` for personal workspace")
            elif not _utils.is_org(workspace, conn):
                raise ValueError(
                    "cannot set `public_within_org`"
                    " because workspace \"{}\" is not an organization".format(workspace)
                )
            else:
                msg.project_visibility = _ProjectService.ORG_SCOPED_PUBLIC
        data = _utils.proto_to_json(msg)
        response = _utils.make_request("POST",
                                       "{}://{}/api/v1/modeldb/project/createProject".format(conn.scheme, conn.socket),
                                       conn, json=data)

        if response.ok:
            response_msg = _utils.json_to_proto(response.json(), Message.Response)
            return response_msg.project
        else:
            _utils.raise_for_http_error(response)


class Experiment(_ModelDBEntity):
    """
    Object representing a machine learning Experiment.

    This class provides read/write functionality for Experiment metadata and access to its Experiment
    Runs.

    There should not be a need to instantiate this class directly; please use
    :meth:`Client.set_experiment`.

    Attributes
    ----------
    id : str
        ID of this Experiment.
    name : str
        Name of this Experiment.
    expt_runs : :class:`ExperimentRuns`
        Experiment Runs under this Experiment.

    """
    def __init__(self, conn, conf,
                 proj_id=None, expt_name=None,
                 desc=None, tags=None, attrs=None,
                 _expt_id=None):
        if expt_name is not None and _expt_id is not None:
            raise ValueError("cannot specify both `expt_name` and `_expt_id`")

        if _expt_id is not None:
            expt = Experiment._get(conn, _expt_id=_expt_id)
            if expt is not None:
                print("set existing Experiment: {}".format(expt.name))
            else:
                raise ValueError("Experiment with ID {} not found".format(_expt_id))
        elif proj_id is not None:
            if expt_name is None:
                expt_name = Experiment._generate_default_name()
            try:
                expt = Experiment._create(conn, proj_id, expt_name, desc, tags, attrs)
            except requests.HTTPError as e:
                if e.response.status_code == 409:  # already exists
                    if any(param is not None for param in (desc, tags, attrs)):
                        warnings.warn("Experiment with name {} already exists;"
                                      " cannot initialize `desc`, `tags`, or `attrs`".format(expt_name))
                    expt = Experiment._get(conn, proj_id, expt_name)
                    print("set existing Experiment: {}".format(expt.name))
                else:
                    raise e
            else:
                print("created new Experiment: {}".format(expt.name))
        else:
            raise ValueError("insufficient arguments")

        super(Experiment, self).__init__(conn, conf, _ExperimentService, "experiment", expt.id)

    def __repr__(self):
        return "<Experiment \"{}\">".format(self.name)

    @property
    def name(self):
        Message = _ExperimentService.GetExperimentById
        msg = Message(id=self.id)
        data = _utils.proto_to_json(msg)
        response = _utils.make_request("GET",
                                       "{}://{}/api/v1/modeldb/experiment/getExperimentById".format(self._conn.scheme, self._conn.socket),
                                       self._conn, params=data)
        _utils.raise_for_http_error(response)

        response_msg = _utils.json_to_proto(response.json(), Message.Response)
        return response_msg.experiment.name

    @property
    def expt_runs(self):
        # get runs in this Experiment
        runs = ExperimentRuns(self._conn, self._conf)
        runs._msg.experiment_id = self.id
        return runs

    @staticmethod
    def _generate_default_name():
        return "Expt {}".format(_utils.generate_default_name())

    @staticmethod
    def _get(conn, proj_id=None, expt_name=None, _expt_id=None):
        if _expt_id is not None:
            Message = _ExperimentService.GetExperimentById
            msg = Message(id=_expt_id)
            data = _utils.proto_to_json(msg)
            response = _utils.make_request("GET",
                                           "{}://{}/api/v1/modeldb/experiment/getExperimentById".format(conn.scheme, conn.socket),
                                           conn, params=data)
        elif None not in (proj_id, expt_name):
            Message = _ExperimentService.GetExperimentByName
            msg = Message(project_id=proj_id, name=expt_name)
            data = _utils.proto_to_json(msg)
            response = _utils.make_request("GET",
                                           "{}://{}/api/v1/modeldb/experiment/getExperimentByName".format(conn.scheme, conn.socket),
                                           conn, params=data)
        else:
            raise ValueError("insufficient arguments")

        if response.ok:
            response_msg = _utils.json_to_proto(response.json(), Message.Response)
            return response_msg.experiment
        else:
            if ((response.status_code == 403 and response.json()['code'] == 7)
                    or (response.status_code == 404 and response.json()['code'] == 5)):
                return None
            else:
                _utils.raise_for_http_error(response)

    @staticmethod
    def _create(conn, proj_id, expt_name, desc=None, tags=None, attrs=None):
        if attrs is not None:
            attrs = [_CommonCommonService.KeyValue(key=key, value=_utils.python_to_val_proto(value, allow_collection=True))
                     for key, value in six.viewitems(attrs)]

        Message = _ExperimentService.CreateExperiment
        msg = Message(project_id=proj_id, name=expt_name,
                      description=desc, tags=tags, attributes=attrs)
        data = _utils.proto_to_json(msg)
        response = _utils.make_request("POST",
                                       "{}://{}/api/v1/modeldb/experiment/createExperiment".format(conn.scheme, conn.socket),
                                       conn, json=data)

        if response.ok:
            response_msg = _utils.json_to_proto(response.json(), Message.Response)
            return response_msg.experiment
        else:
            _utils.raise_for_http_error(response)


class ExperimentRuns(_utils.LazyList):
    r"""
    ``list``-like object representing a collection of machine learning Experiment Runs.

    This class provides functionality for filtering and sorting its contents.

    There should not be a need to instantiate this class directly; please use other classes'
    attributes to access Experiment Runs.

    Examples
    --------
    .. code-block:: python

        runs = expt.find("hyperparameters.hidden_size == 256")
        len(runs)
        # 12
        runs += expt.find("hyperparameters.hidden_size == 512")
        len(runs)
        # 24
        runs = runs.find("metrics.accuracy >= .8")
        len(runs)
        # 5
        runs[0].get_metric("accuracy")
        # 0.8921755939794525

    """
    _OP_MAP = {'==': _CommonService.OperatorEnum.EQ,
               '!=': _CommonService.OperatorEnum.NE,
               '>':  _CommonService.OperatorEnum.GT,
               '>=': _CommonService.OperatorEnum.GTE,
               '<':  _CommonService.OperatorEnum.LT,
               '<=': _CommonService.OperatorEnum.LTE}
    _OP_PATTERN = re.compile(r"({})".format('|'.join(sorted(six.viewkeys(_OP_MAP), key=lambda s: len(s), reverse=True))))

    # keys that yield predictable, sensible results
    _VALID_QUERY_KEYS = {
        'id', 'project_id', 'experiment_id',
        'name',
        'date_created',
        'attributes', 'hyperparameters', 'metrics',
    }

    def __init__(self, conn, conf):
        super(ExperimentRuns, self).__init__(
            conn, conf,
            _ExperimentRunService.FindExperimentRuns(ids_only=True),
            "{}://{}/api/v1/modeldb/experiment-run/findExperimentRuns",
            "POST",
        )

    def __repr__(self):
        return "<ExperimentRuns containing {} runs>".format(self.__len__())

    def _get_records(self, response_msg):
        return response_msg.experiment_runs

    def _create_element(self, id_):
        return ExperimentRun(self._conn, self._conf, _expt_run_id=id_)

    def find(self, where, ret_all_info=False):
        """
        Gets the Experiment Runs from this collection that match predicates `where`.

        .. deprecated:: 0.13.3
           The `ret_all_info` parameter will removed in v0.15.0.

        A predicate in `where` is a string containing a simple boolean expression consisting of:

            - a dot-delimited Experiment Run property such as ``metrics.accuracy``
            - a Python boolean operator such as ``>=``
            - a literal value such as ``.8``

        Parameters
        ----------
        where : str or list of str
            Predicates specifying Experiment Runs to get.

        Returns
        -------
        :class:`ExperimentRuns`

        Warnings
        --------
        This feature is still in active development. It is completely safe to use, but may exhibit
        unintuitive behavior. Please report any oddities to the Verta team!

        Examples
        --------
        .. code-block:: python

            runs.find(["hyperparameters.hidden_size == 256",
                       "metrics.accuracy >= .8"])
            # <ExperimentRuns containing 3 runs>

        """
        if ret_all_info:
            warnings.warn("`ret_all_info` is deprecated and will removed in a later version",
                          category=FutureWarning)

        new_runs = copy.deepcopy(self)

        if isinstance(where, six.string_types):
            where = [where]
        for predicate in where:
            # split predicate
            try:
                key, operator, value = map(lambda token: token.strip(), self._OP_PATTERN.split(predicate, maxsplit=1))
            except ValueError:
                six.raise_from(ValueError("predicate `{}` must be a two-operand comparison".format(predicate)),
                               None)

            if key.split('.')[0] not in self._VALID_QUERY_KEYS:
                raise ValueError("key `{}` is not a valid key for querying;"
                                 " currently supported keys are: {}".format(key, self._VALID_QUERY_KEYS))

            # cast operator into protobuf enum variant
            operator = self._OP_MAP[operator]

            try:
                value = float(value)
            except ValueError:  # not a number
                # parse value
                try:
                    expr_node = ast.parse(value, mode='eval')
                except SyntaxError:
                    e = ValueError("value `{}` must be a number or string literal".format(value))
                    six.raise_from(e, None)
                value_node = expr_node.body
                if type(value_node) is ast.Str:
                    value = value_node.s
                elif type(value_node) is ast.Compare:
                    e = ValueError("predicate `{}` must be a two-operand comparison".format(predicate))
                    six.raise_from(e, None)
                else:
                    e = ValueError("value `{}` must be a number or string literal".format(value))
                    six.raise_from(e, None)

            new_runs._msg.predicates.append(  # pylint: disable=no-member
                _CommonService.KeyValueQuery(
                    key=key, value=_utils.python_to_val_proto(value),
                    operator=operator,
                )
            )

        return new_runs

    def sort(self, key, descending=False, ret_all_info=False):
        """
        Sorts the Experiment Runs from this collection by `key`.

        .. deprecated:: 0.13.3
           The `ret_all_info` parameter will removed in v0.15.0.

        A `key` is a string containing a dot-delimited Experiment Run property such as
        ``metrics.accuracy``.

        Parameters
        ----------
        key : str
            Dot-delimited Experiment Run property.
        descending : bool, default False
            Order in which to return sorted Experiment Runs.

        Returns
        -------
        :class:`ExperimentRuns`

        Warnings
        --------
        This feature is still in active development. It is completely safe to use, but may exhibit
        unintuitive behavior. Please report any oddities to the Verta team!

        Examples
        --------
        .. code-block:: python

            runs.sort("metrics.accuracy")
            # <ExperimentRuns containing 3 runs>

        """
        if ret_all_info:
            warnings.warn("`ret_all_info` is deprecated and will removed in a later version",
                          category=FutureWarning)

        if key.split('.')[0] not in self._VALID_QUERY_KEYS:
            raise ValueError("key `{}` is not a valid key for querying;"
                             " currently supported keys are: {}".format(key, self._VALID_QUERY_KEYS))

        new_runs = copy.deepcopy(self)

        new_runs._msg.sort_key = key
        new_runs._msg.ascending = not descending

        return new_runs

    def top_k(self, key, k, ret_all_info=False):
        r"""
        Gets the Experiment Runs from this collection with the `k` highest `key`\ s.

        .. deprecated:: 0.13.3
           The `ret_all_info` parameter will removed in v0.15.0.

        A `key` is a string containing a dot-delimited Experiment Run property such as
        ``metrics.accuracy``.

        Parameters
        ----------
        key : str
            Dot-delimited Experiment Run property.
        k : int
            Number of Experiment Runs to get.

        Returns
        -------
        :class:`ExperimentRuns`

        Warnings
        --------
        This feature is still in active development. It is completely safe to use, but may exhibit
        unintuitive behavior. Please report any oddities to the Verta team!

        Examples
        --------
        .. code-block:: python

            runs.top_k("metrics.accuracy", 3)
            # <ExperimentRuns containing 3 runs>

        """
        if ret_all_info:
            warnings.warn("`ret_all_info` is deprecated and will removed in a later version",
                          category=FutureWarning)

        if key.split('.')[0] not in self._VALID_QUERY_KEYS:
            raise ValueError("key `{}` is not a valid key for querying;"
                             " currently supported keys are: {}".format(key, self._VALID_QUERY_KEYS))

        # apply sort to new Runs
        new_runs = copy.deepcopy(self)
        new_runs._msg.sort_key = key
        new_runs._msg.ascending = False

        # copy msg to avoid mutating `new_runs`'s state
        msg = self._msg.__class__()
        msg.CopyFrom(new_runs._msg)
        msg.page_limit = k
        msg.page_number = 1

        response_msg = self._call_back_end(msg)

        # cannot assign to `experiment_run_ids` because Protobuf fields don't allow it
        del new_runs._msg.experiment_run_ids[:]
        new_runs._msg.experiment_run_ids.extend(record.id for record in response_msg.experiment_runs)

        return new_runs

    def bottom_k(self, key, k, ret_all_info=False):
        r"""
        Gets the Experiment Runs from this collection with the `k` lowest `key`\ s.

        .. deprecated:: 0.13.3
           The `ret_all_info` parameter will removed in v0.15.0.

        A `key` is a string containing a dot-delimited Experiment Run property such as ``metrics.accuracy``.

        Parameters
        ----------
        key : str
            Dot-delimited Experiment Run property.
        k : int
            Number of Experiment Runs to get.

        Returns
        -------
        :class:`ExperimentRuns`

        Warnings
        --------
        This feature is still in active development. It is completely safe to use, but may exhibit
        unintuitive behavior. Please report any oddities to the Verta team!

        Examples
        --------
        .. code-block:: python

            runs.bottom_k("metrics.loss", 3)
            # <ExperimentRuns containing 3 runs>

        """
        if ret_all_info:
            warnings.warn("`ret_all_info` is deprecated and will removed in a later version",
                          category=FutureWarning)

        if key.split('.')[0] not in self._VALID_QUERY_KEYS:
            raise ValueError("key `{}` is not a valid key for querying;"
                             " currently supported keys are: {}".format(key, self._VALID_QUERY_KEYS))

        # apply sort to new Runs
        new_runs = copy.deepcopy(self)
        new_runs._msg.sort_key = key
        new_runs._msg.ascending = True

        # copy msg to avoid mutating `new_runs`'s state
        msg = self._msg.__class__()
        msg.CopyFrom(new_runs._msg)
        msg.page_limit = k
        msg.page_number = 1

        response_msg = self._call_back_end(msg)

        # cannot assign to `experiment_run_ids` because Protobuf fields don't allow it
        del new_runs._msg.experiment_run_ids[:]
        new_runs._msg.experiment_run_ids.extend(record.id for record in response_msg.experiment_runs)

        return new_runs


class ExperimentRun(_ModelDBEntity):
    """
    Object representing a machine learning Experiment Run.

    This class provides read/write functionality for Experiment Run metadata.

    There should not be a need to instantiate this class directly; please use
    :meth:`Client.set_experiment_run`.

    Attributes
    ----------
    id : str
        ID of this Experiment Run.
    name : str
        Name of this Experiment Run.

    """
    def __init__(self, conn, conf,
                 proj_id=None, expt_id=None, expt_run_name=None,
                 desc=None, tags=None, attrs=None,
                 date_created=None,
                 _expt_run_id=None):
        if expt_run_name is not None and _expt_run_id is not None:
            raise ValueError("cannot specify both `expt_run_name` and `_expt_run_id`")

        if _expt_run_id is not None:
            expt_run = ExperimentRun._get(conn, _expt_run_id=_expt_run_id)
            if expt_run is not None:
                pass
            else:
                raise ValueError("ExperimentRun with ID {} not found".format(_expt_run_id))
        elif None not in (proj_id, expt_id):
            if expt_run_name is None:
                expt_run_name = ExperimentRun._generate_default_name()
            try:
                expt_run = ExperimentRun._create(conn, proj_id, expt_id, expt_run_name, desc, tags, attrs, date_created=date_created)
            except requests.HTTPError as e:
                if e.response.status_code == 409:  # already exists
                    if any(param is not None for param in (desc, tags, attrs)):
                        warnings.warn("ExperimentRun with name {} already exists;"
                                      " cannot initialize `desc`, `tags`, or `attrs`".format(expt_run_name))
                    expt_run = ExperimentRun._get(conn, expt_id, expt_run_name)
                    print("set existing ExperimentRun: {}".format(expt_run.name))
                else:
                    raise e
            else:
                print("created new ExperimentRun: {}".format(expt_run.name))
        else:
            raise ValueError("insufficient arguments")

        super(ExperimentRun, self).__init__(conn, conf, _ExperimentRunService, "experiment-run", expt_run.id)

    def __repr__(self):
        Message = _ExperimentRunService.GetExperimentRunById
        msg = Message(id=self.id)
        data = _utils.proto_to_json(msg)
        response = _utils.make_request("GET",
                                       "{}://{}/api/v1/modeldb/experiment-run/getExperimentRunById".format(self._conn.scheme, self._conn.socket),
                                       self._conn, params=data)
        _utils.raise_for_http_error(response)

        response_msg = _utils.json_to_proto(response.json(), Message.Response)
        run_msg = response_msg.experiment_run
        return '\n'.join((
            "name: {}".format(run_msg.name),
            "url: {}://{}/{}/projects/{}/exp-runs/{}".format(self._conn.scheme, self._conn.socket, self.workspace, run_msg.project_id, self.id),
            "description: {}".format(run_msg.description),
            "tags: {}".format(run_msg.tags),
            "attributes: {}".format(_utils.unravel_key_values(run_msg.attributes)),
            "id: {}".format(run_msg.id),
            "experiment id: {}".format(run_msg.experiment_id),
            "project id: {}".format(run_msg.project_id),
            "hyperparameters: {}".format(_utils.unravel_key_values(run_msg.hyperparameters)),
            "observations: {}".format(_utils.unravel_observations(run_msg.observations)),
            "metrics: {}".format(_utils.unravel_key_values(run_msg.metrics)),
            "artifact keys: {}".format(_utils.unravel_artifacts(run_msg.artifacts)),
        ))

    @property
    def workspace(self):
        response = _utils.make_request(
            "GET",
            "{}://{}/api/v1/modeldb/experiment-run/getExperimentRunById".format(self._conn.scheme, self._conn.socket),
            self._conn, params={'id': self.id},
        )
        _utils.raise_for_http_error(response)

        proj_id = response.json()['experiment_run']['project_id']
        response = _utils.make_request(
            "GET",
            "{}://{}/api/v1/modeldb/project/getProjectById".format(self._conn.scheme, self._conn.socket),
            self._conn, params={'id': proj_id},
        )
        _utils.raise_for_http_error(response)

        project_json = response.json()['project']
        if 'workspace_id' not in project_json:
            # workspace is OSS default
            return _OSS_DEFAULT_WORKSPACE
        else:
            workspace_id = project_json['workspace_id']
        # try getting organization
        response = _utils.make_request(
            "GET",
            "{}://{}/api/v1/uac-proxy/organization/getOrganizationById".format(self._conn.scheme, self._conn.socket),
            self._conn, params={'org_id': workspace_id},
        )
        try:
            _utils.raise_for_http_error(response)
        except requests.HTTPError:
            # try getting user
            response = _utils.make_request(
                "GET",
                "{}://{}/api/v1/uac-proxy/uac/getUser".format(self._conn.scheme, self._conn.socket),
                self._conn, params={'user_id': workspace_id},
            )
            _utils.raise_for_http_error(response)

            # workspace is user
            return response.json()['verta_info']['username']
        else:
            # workspace is organization
            return response.json()['organization']['name']

    @property
    def name(self):
        Message = _ExperimentRunService.GetExperimentRunById
        msg = Message(id=self.id)
        data = _utils.proto_to_json(msg)
        response = _utils.make_request("GET",
                                       "{}://{}/api/v1/modeldb/experiment-run/getExperimentRunById".format(self._conn.scheme, self._conn.socket),
                                       self._conn, params=data)
        _utils.raise_for_http_error(response)

        response_msg = _utils.json_to_proto(response.json(), Message.Response)
        return response_msg.experiment_run.name

    @staticmethod
    def _generate_default_name():
        return "Run {}".format(_utils.generate_default_name())

    @staticmethod
    def _get(conn, expt_id=None, expt_run_name=None, _expt_run_id=None):
        if _expt_run_id is not None:
            Message = _ExperimentRunService.GetExperimentRunById
            msg = Message(id=_expt_run_id)
            data = _utils.proto_to_json(msg)
            response = _utils.make_request("GET",
                                           "{}://{}/api/v1/modeldb/experiment-run/getExperimentRunById".format(conn.scheme, conn.socket),
                                           conn, params=data)
        elif None not in (expt_id, expt_run_name):
            Message = _ExperimentRunService.GetExperimentRunByName
            msg = Message(experiment_id=expt_id, name=expt_run_name)
            data = _utils.proto_to_json(msg)
            response = _utils.make_request("GET",
                                           "{}://{}/api/v1/modeldb/experiment-run/getExperimentRunByName".format(conn.scheme, conn.socket),
                                           conn, params=data)
        else:
            raise ValueError("insufficient arguments")

        if response.ok:
            response_msg = _utils.json_to_proto(response.json(), Message.Response)
            return response_msg.experiment_run
        else:
            if ((response.status_code == 403 and response.json()['code'] == 7)
                    or (response.status_code == 404 and response.json()['code'] == 5)):
                return None
            else:
                _utils.raise_for_http_error(response)

    @staticmethod
    def _create(conn, proj_id, expt_id, expt_run_name, desc=None, tags=None, attrs=None, date_created=None):
        if attrs is not None:
            attrs = [_CommonCommonService.KeyValue(key=key, value=_utils.python_to_val_proto(value, allow_collection=True))
                     for key, value in six.viewitems(attrs)]

        Message = _ExperimentRunService.CreateExperimentRun
        msg = Message(project_id=proj_id, experiment_id=expt_id, name=expt_run_name,
                      description=desc, tags=tags, attributes=attrs,
                      date_created=date_created, date_updated=date_created)
        data = _utils.proto_to_json(msg)
        response = _utils.make_request("POST",
                                       "{}://{}/api/v1/modeldb/experiment-run/createExperimentRun".format(conn.scheme, conn.socket),
                                       conn, json=data)

        if response.ok:
            response_msg = _utils.json_to_proto(response.json(), Message.Response)
            return response_msg.experiment_run
        else:
            _utils.raise_for_http_error(response)

    def _log_artifact(self, key, artifact, artifact_type, extension=None, method=None, overwrite=False):
        """
        Logs an artifact to this Experiment Run.

        Parameters
        ----------
        key : str
            Name of the artifact.
        artifact : str or file-like or object
            Artifact or some representation thereof.
                - If str, then it will be interpreted as a filesystem path, its contents read as bytes,
                  and uploaded as an artifact.
                - If file-like, then the contents will be read as bytes and uploaded as an artifact.
                - Otherwise, the object will be serialized and uploaded as an artifact.
        artifact_type : int
            Variant of `_CommonService.ArtifactTypeEnum`.
        extension : str, optional
            Filename extension associated with the artifact.
        method : str, optional
            Serialization method used to produce the bytestream, if `artifact` was already serialized by verta.
        overwrite : bool, default False
            Whether to allow overwriting an existing artifact with key `key`.

        """
        if isinstance(artifact, six.string_types):
            os.path.expanduser(artifact)
            artifact = open(artifact, 'rb')

        if hasattr(artifact, 'read') and method is not None:  # already a verta-produced stream
            artifact_stream = artifact
        else:
            artifact_stream, method = _artifact_utils.ensure_bytestream(artifact)

        if extension is None:
            extension = _artifact_utils.ext_from_method(method)

        # calculate checksum
        artifact_hash = hashlib.sha256(artifact_stream.read()).hexdigest()
        artifact_stream.seek(0)

        # determine basename
        #     The key might already contain the file extension, thanks to our hard-coded deployment
        #     keys e.g. "model.pkl" and "model_api.json".
        if extension is None:
            basename = key
        elif key.endswith(os.extsep + extension):
            basename = key
        else:
            basename = key + os.extsep + extension

        # build upload path from checksum and basename
        artifact_path = os.path.join(artifact_hash, basename)

        # log key to ModelDB
        Message = _ExperimentRunService.LogArtifact
        artifact_msg = _CommonService.Artifact(key=key,
                                               path=artifact_path,
                                               path_only=False,
                                               artifact_type=artifact_type,
                                               filename_extension=extension)
        msg = Message(id=self.id, artifact=artifact_msg)
        data = _utils.proto_to_json(msg)
        if overwrite:
            response = _utils.make_request("DELETE",
                                           "{}://{}/api/v1/modeldb/experiment-run/deleteArtifact".format(self._conn.scheme, self._conn.socket),
                                           self._conn, json={'id': self.id, 'key': key})
            _utils.raise_for_http_error(response)
        response = _utils.make_request("POST",
                                       "{}://{}/api/v1/modeldb/experiment-run/logArtifact".format(self._conn.scheme, self._conn.socket),
                                       self._conn, json=data)
        if not response.ok:
            conflict_error = ValueError("artifact with key {} already exists;"
                                        " consider setting overwrite=True".format(key))
            if response.status_code == 409:
                # TODO: check that `artifact_hash` hasn't changed

                # check if multipart upload was in progress
                url = "{}://{}/api/v1/modeldb/experiment-run/getCommittedArtifactParts".format(
                    self._conn.scheme,
                    self._conn.socket,
                )
                msg = _CommonService.GetCommittedArtifactParts(id=self.id, key=key)
                data = _utils.proto_to_json(msg)
                response = _utils.make_request("GET", url, self._conn, json=data)
                if response.status_code == 404:  # old backend without multipart support
                    # TODO: check if this also happens when artifact was not multipart
                    raise conflict_error
                elif not response.ok:
                    _utils.raise_for_http_error(response)

                # get last part number
                response_msg = _utils.json_to_proto(response.json(), Message.Response)
                if not response_msg.artifact_parts:  # multipart upload completed, or no parts committed
                    raise conflict_error
                last_part_num = max(part.part_number for part in response_msg.artifact_parts)

                # resume upload
                self._upload_artifact(key, artifact_stream, start_part_num=last_part_num+1)
            else:
                _utils.raise_for_http_error(response)

        self._upload_artifact(key, artifact_stream)

    def _upload_artifact(self, key, artifact_stream, start_part_num=1):
        """
        Uploads `artifact_stream` to ModelDB artifact store.

        Parameters
        ----------
        key : str
        artifact_stream : file-like
        start_part_num : int, default 1
            If using multipart upload, which part to start with.

        """
        artifact_stream.seek(0)
        if self._conf.debug:
            print("[DEBUG] uploading {} bytes ({})".format(len(artifact_stream.read()), key))
            artifact_stream.seek(0)

        # check if multipart upload ok
        url_for_artifact = self._get_url_for_artifact(key, "PUT", part_num=1)

        if url_for_artifact.multipart_upload_ok:
            file_parts = iter(lambda: artifact_stream.read(_artifact_utils.MULTIPART_UPLOAD_PART_SIZE), b'')
            enumerated_file_parts = enumerate(file_parts, start=1)

            # advance iterator until `start_part_num`
            for _ in range(start_part_num - 1):
                six.next(file_parts)

            # TODO: parallelize this
            for part_num, file_part in enumerated_file_parts:
                # get presigned URL
                url = self._get_url_for_artifact(key, "PUT", part_num=part_num).url

                # upload part
                part_stream = six.BytesIO(file_part)  # enables streaming by `requests`, otherwise overwhelms SSL
                response = _utils.make_request("PUT", url, self._conn, data=part_stream)
                response.raise_for_status()

                # TODO: print progress

                # commit part
                url = "{}://{}/api/v1/modeldb/experiment-run/commitArtifactPart".format(
                    self._conn.scheme,
                    self._conn.socket,
                )
                msg = _CommonService.CommitArtifactPart(id=self.id, key=key)
                msg.artifact_part.part_number = part_num
                msg.artifact_part.etag = response.headers['ETag']
                data = _utils.proto_to_json(msg)
                # TODO: increase retries
                response = _utils.make_request("POST", url, self._conn, json=data)
                _utils.raise_for_http_error(response)

            # complete upload
            url = "{}://{}/api/v1/modeldb/experiment-run/commitMultipartArtifact".format(
                self._conn.scheme,
                self._conn.socket,
            )
            msg = _CommonService.CommitMultipartArtifact(id=self.id, key=key)
            data = _utils.proto_to_json(msg)
            response = _utils.make_request("POST", url, self._conn, json=data)
            _utils.raise_for_http_error(response)
        else:
            # upload full artifact
            response = _utils.make_request("PUT", url_for_artifact.url, self._conn, data=artifact_stream)
            _utils.raise_for_http_error(response)
            # TODO: check artifact length, suggest size problem to user

        print("upload complete ({})".format(key))

    def _log_artifact_path(self, key, artifact_path, artifact_type):
        """
        Logs the filesystem path of an artifact to this Experiment Run.

        Parameters
        ----------
        key : str
            Name of the artifact.
        artifact_path : str
            Filesystem path of the artifact.
        artifact_type : int
            Variant of `_CommonService.ArtifactTypeEnum`.
        """
        # log key-path to ModelDB
        Message = _ExperimentRunService.LogArtifact
        artifact_msg = _CommonService.Artifact(key=key,
                                               path=artifact_path,
                                               path_only=True,
                                               artifact_type=artifact_type)
        msg = Message(id=self.id, artifact=artifact_msg)
        data = _utils.proto_to_json(msg)
        response = _utils.make_request("POST",
                                       "{}://{}/api/v1/modeldb/experiment-run/logArtifact".format(self._conn.scheme, self._conn.socket),
                                       self._conn, json=data)
        if not response.ok:
            if response.status_code == 409:
                raise ValueError("artifact with key {} already exists;"
                                 " consider setting overwrite=True".format(key))
            else:
                _utils.raise_for_http_error(response)

    def _get_artifact(self, key):
        """
        Gets the artifact with name `key` from this Experiment Run.

        If the artifact was originally logged as just a filesystem path, that path will be returned.
        Otherwise, bytes representing the artifact object will be returned.

        Parameters
        ----------
        key : str
            Name of the artifact.

        Returns
        -------
        str or bytes
            Filesystem path or bytes representing the artifact.
        bool
            True if the artifact was only logged as its filesystem path.

        """
        # get key-path from ModelDB
        Message = _CommonService.GetArtifacts
        msg = Message(id=self.id, key=key)
        data = _utils.proto_to_json(msg)
        response = _utils.make_request("GET",
                                       "{}://{}/api/v1/modeldb/experiment-run/getArtifacts".format(self._conn.scheme, self._conn.socket),
                                       self._conn, params=data)
        _utils.raise_for_http_error(response)

        response_msg = _utils.json_to_proto(response.json(), Message.Response)
        artifact = {artifact.key: artifact for artifact in response_msg.artifacts}.get(key)
        if artifact is None:
            raise KeyError("no artifact found with key {}".format(key))
        if artifact.path_only:
            return artifact.path, artifact.path_only
        else:
            # download artifact from artifact store
            url = self._get_url_for_artifact(key, "GET")

            response = _utils.make_request("GET", url, self._conn)
            _utils.raise_for_http_error(response)

            return response.content, artifact.path_only

    # TODO: Fix up get dataset to handle the Dataset class when logging dataset
    # version
    def _get_dataset(self, key):
        """
        Gets the dataset with name `key` from this Experiment Run.

        If the dataset was originally logged as just a filesystem path, that path will be returned.
        Otherwise, bytes representing the dataset object will be returned.

        Parameters
        ----------
        key : str
            Name of the artifact.

        Returns
        -------
        str or bytes
            Filesystem path or bytes representing the artifact.
        bool
            True if the artifact was only logged as its filesystem path.

        """
        # get key-path from ModelDB
        Message = _ExperimentRunService.GetDatasets
        msg = Message(id=self.id)
        data = _utils.proto_to_json(msg)
        response = _utils.make_request("GET",
                                       "{}://{}/api/v1/modeldb/experiment-run/getDatasets".format(self._conn.scheme, self._conn.socket),
                                       self._conn, params=data)
        _utils.raise_for_http_error(response)

        response_msg = _utils.json_to_proto(response.json(), Message.Response)
        dataset = {dataset.key: dataset for dataset in response_msg.datasets}.get(key)
        if dataset is None:
            # may be old artifact-based dataset
            try:
                dataset, path_only = self._get_artifact(key)
            except KeyError:
                six.raise_from(KeyError("no dataset found with key {}".format(key)),
                               None)
            else:
                return dataset, path_only, None
        else:
            return dataset.path, dataset.path_only, dataset.linked_artifact_id

    def clone(self, copy_artifacts=False, copy_code_version=False, copy_datasets=False):
        """
        Returns a newly-created copy of this Experiment Run.

        Parameters
        ----------
        copy_artifacts : bool, default False
            Whether to also copy this Experiment Run's artifacts.
        copy_code_version : bool, default False
            Whether to also copy this Experiment Run's code version.
        copy_datasets : bool, default False
            Whether to also copy this Experiment Run's dataset versions.

        Returns
        -------
        :class:`ExperimentRun`

        """
        # get info for the current run
        current_run = self._get(self._conn, _expt_run_id=self.id)

        # clone the current run
        Message = _ExperimentRunService.CreateExperimentRun
        msg = Message(
            project_id=current_run.project_id,
            experiment_id=current_run.experiment_id,
            name=ExperimentRun._generate_default_name(),
            description=current_run.description,
            tags=current_run.tags,
            attributes=current_run.attributes,
            observations=current_run.observations,
            metrics=current_run.metrics,
            hyperparameters=current_run.hyperparameters,
            parent_id=current_run.parent_id,
        )

        msg_artifact = Message()
        msg_code_version = Message()
        msg_datasets = Message()

        if copy_artifacts:
            msg_artifact = Message(
                artifacts=current_run.artifacts,
            )

        if copy_code_version:
            msg_code_version = Message(
                code_version_snapshot=current_run.code_version_snapshot,
            )

        if copy_datasets:
            msg_datasets = Message(
                datasets=current_run.datasets,
            )

        msg.MergeFrom(msg_artifact)
        msg.MergeFrom(msg_code_version)
        msg.MergeFrom(msg_datasets)

        # create the new run
        data = _utils.proto_to_json(msg)
        response = _utils.make_request("POST",
                                       "{}://{}/api/v1/modeldb/experiment-run/createExperimentRun".format(
                                           self._conn.scheme, self._conn.socket), self._conn, json=data)
        _utils.raise_for_http_error(response)

        response_msg = _utils.json_to_proto(response.json(), Message.Response)
        new_run_msg = response_msg.experiment_run
        print("created new ExperimentRun: {}".format(new_run_msg.name))
        new_run = ExperimentRun(self._conn, self._conf, _expt_run_id=new_run_msg.id)

        return new_run

    def log_tag(self, tag):
        """
        Logs a tag to this Experiment Run.

        Parameters
        ----------
        tag : str
            Tag.

        """
        if not isinstance(tag, six.string_types):
            raise TypeError("`tag` must be a string")

        Message = _ExperimentRunService.AddExperimentRunTags
        msg = Message(id=self.id, tags=[tag])
        data = _utils.proto_to_json(msg)
        response = _utils.make_request("POST",
                                       "{}://{}/api/v1/modeldb/experiment-run/addExperimentRunTags".format(self._conn.scheme, self._conn.socket),
                                       self._conn, json=data)
        _utils.raise_for_http_error(response)

    def log_tags(self, tags):
        """
        Logs multiple tags to this Experiment Run.

        Parameters
        ----------
        tags : list of str
            Tags.

        """
        if isinstance(tags, six.string_types):
            raise TypeError("`tags` must be an iterable of strings")
        for tag in tags:
            if not isinstance(tag, six.string_types):
                raise TypeError("`tags` must be an iterable of strings")

        Message = _ExperimentRunService.AddExperimentRunTags
        msg = Message(id=self.id, tags=tags)
        data = _utils.proto_to_json(msg)
        response = _utils.make_request("POST",
                                       "{}://{}/api/v1/modeldb/experiment-run/addExperimentRunTags".format(self._conn.scheme, self._conn.socket),
                                       self._conn, json=data)
        _utils.raise_for_http_error(response)

    def get_tags(self):
        """
        Gets all tags from this Experiment Run.

        Returns
        -------
        list of str
            All tags.

        """
        Message = _CommonService.GetTags
        msg = Message(id=self.id)
        data = _utils.proto_to_json(msg)
        response = _utils.make_request("GET",
                                       "{}://{}/api/v1/modeldb/experiment-run/getExperimentRunTags".format(self._conn.scheme, self._conn.socket),
                                       self._conn, params=data)
        _utils.raise_for_http_error(response)

        response_msg = _utils.json_to_proto(response.json(), Message.Response)
        return response_msg.tags

    def log_attribute(self, key, value):
        """
        Logs an attribute to this Experiment Run.

        Parameters
        ----------
        key : str
            Name of the attribute.
        value : one of {None, bool, float, int, str, list, dict}
            Value of the attribute.

        """
        _utils.validate_flat_key(key)

        attribute = _CommonCommonService.KeyValue(key=key, value=_utils.python_to_val_proto(value, allow_collection=True))
        msg = _ExperimentRunService.LogAttribute(id=self.id, attribute=attribute)
        data = _utils.proto_to_json(msg)
        response = _utils.make_request("POST",
                                       "{}://{}/api/v1/modeldb/experiment-run/logAttribute".format(self._conn.scheme, self._conn.socket),
                                       self._conn, json=data)
        if not response.ok:
            if response.status_code == 409:
                raise ValueError("attribute with key {} already exists;"
                                 " consider using observations instead".format(key))
            else:
                _utils.raise_for_http_error(response)

    def log_attributes(self, attributes):
        """
        Logs potentially multiple attributes to this Experiment Run.

        Parameters
        ----------
        attributes : dict of str to {None, bool, float, int, str, list, dict}
            Attributes.

        """
        # validate all keys first
        for key in six.viewkeys(attributes):
            _utils.validate_flat_key(key)

        # build KeyValues
        attribute_keyvals = []
        for key, value in six.viewitems(attributes):
            attribute_keyvals.append(_CommonCommonService.KeyValue(key=key, value=_utils.python_to_val_proto(value, allow_collection=True)))

        msg = _ExperimentRunService.LogAttributes(id=self.id, attributes=attribute_keyvals)
        data = _utils.proto_to_json(msg)
        response = _utils.make_request("POST",
                                       "{}://{}/api/v1/modeldb/experiment-run/logAttributes".format(self._conn.scheme, self._conn.socket),
                                       self._conn, json=data)
        if not response.ok:
            if response.status_code == 409:
                raise ValueError("some attribute with some input key already exists;"
                                 " consider using observations instead")
            else:
                _utils.raise_for_http_error(response)

    def get_attribute(self, key):
        """
        Gets the attribute with name `key` from this Experiment Run.

        Parameters
        ----------
        key : str
            Name of the attribute.

        Returns
        -------
        one of {None, bool, float, int, str}
            Value of the attribute.

        """
        _utils.validate_flat_key(key)

        Message = _CommonService.GetAttributes
        msg = Message(id=self.id, attribute_keys=[key])
        data = _utils.proto_to_json(msg)
        response = _utils.make_request("GET",
                                       "{}://{}/api/v1/modeldb/experiment-run/getAttributes".format(self._conn.scheme, self._conn.socket),
                                       self._conn, params=data)
        _utils.raise_for_http_error(response)

        response_msg = _utils.json_to_proto(response.json(), Message.Response)
        attributes = _utils.unravel_key_values(response_msg.attributes)
        try:
            return attributes[key]
        except KeyError:
            six.raise_from(KeyError("no attribute found with key {}".format(key)), None)

    def get_attributes(self):
        """
        Gets all attributes from this Experiment Run.

        Returns
        -------
        dict of str to {None, bool, float, int, str}
            Names and values of all attributes.

        """
        Message = _CommonService.GetAttributes
        msg = Message(id=self.id, get_all=True)
        data = _utils.proto_to_json(msg)
        response = _utils.make_request("GET",
                                       "{}://{}/api/v1/modeldb/experiment-run/getAttributes".format(self._conn.scheme, self._conn.socket),
                                       self._conn, params=data)
        _utils.raise_for_http_error(response)

        response_msg = _utils.json_to_proto(response.json(), Message.Response)
        return _utils.unravel_key_values(response_msg.attributes)

    def log_metric(self, key, value):
        """
        Logs a metric to this Experiment Run.

        If the metadatum of interest might recur, :meth:`.log_observation` should be used instead.

        Parameters
        ----------
        key : str
            Name of the metric.
        value : one of {None, bool, float, int, str}
            Value of the metric.

        """
        _utils.validate_flat_key(key)

        metric = _CommonCommonService.KeyValue(key=key, value=_utils.python_to_val_proto(value))
        msg = _ExperimentRunService.LogMetric(id=self.id, metric=metric)
        data = _utils.proto_to_json(msg)
        response = _utils.make_request("POST",
                                       "{}://{}/api/v1/modeldb/experiment-run/logMetric".format(self._conn.scheme, self._conn.socket),
                                       self._conn, json=data)
        if not response.ok:
            if response.status_code == 409:
                raise ValueError("metric with key {} already exists;"
                                 " consider using observations instead".format(key))
            else:
                _utils.raise_for_http_error(response)

    def log_metrics(self, metrics):
        """
        Logs potentially multiple metrics to this Experiment Run.

        Parameters
        ----------
        metrics : dict of str to {None, bool, float, int, str}
            Metrics.

        """
        # validate all keys first
        for key in six.viewkeys(metrics):
            _utils.validate_flat_key(key)

        # build KeyValues
        metric_keyvals = []
        for key, value in six.viewitems(metrics):
            metric_keyvals.append(_CommonCommonService.KeyValue(key=key, value=_utils.python_to_val_proto(value)))

        msg = _ExperimentRunService.LogMetrics(id=self.id, metrics=metric_keyvals)
        data = _utils.proto_to_json(msg)
        response = _utils.make_request("POST",
                                       "{}://{}/api/v1/modeldb/experiment-run/logMetrics".format(self._conn.scheme, self._conn.socket),
                                       self._conn, json=data)
        if not response.ok:
            if response.status_code == 409:
                raise ValueError("some metric with some input key already exists;"
                                 " consider using observations instead")
            else:
                _utils.raise_for_http_error(response)

    def get_metric(self, key):
        """
        Gets the metric with name `key` from this Experiment Run.

        Parameters
        ----------
        key : str
            Name of the metric.

        Returns
        -------
        one of {None, bool, float, int, str}
            Value of the metric.

        """
        _utils.validate_flat_key(key)

        Message = _ExperimentRunService.GetMetrics
        msg = Message(id=self.id)
        data = _utils.proto_to_json(msg)
        response = _utils.make_request("GET",
                                       "{}://{}/api/v1/modeldb/experiment-run/getMetrics".format(self._conn.scheme, self._conn.socket),
                                       self._conn, params=data)
        _utils.raise_for_http_error(response)

        response_msg = _utils.json_to_proto(response.json(), Message.Response)
        metrics = _utils.unravel_key_values(response_msg.metrics)
        try:
            return metrics[key]
        except KeyError:
            six.raise_from(KeyError("no metric found with key {}".format(key)), None)

    def get_metrics(self):
        """
        Gets all metrics from this Experiment Run.

        Returns
        -------
        dict of str to {None, bool, float, int, str}
            Names and values of all metrics.

        """
        Message = _ExperimentRunService.GetMetrics
        msg = Message(id=self.id)
        data = _utils.proto_to_json(msg)
        response = _utils.make_request("GET",
                                       "{}://{}/api/v1/modeldb/experiment-run/getMetrics".format(self._conn.scheme, self._conn.socket),
                                       self._conn, params=data)
        _utils.raise_for_http_error(response)

        response_msg = _utils.json_to_proto(response.json(), Message.Response)
        return _utils.unravel_key_values(response_msg.metrics)

    def log_hyperparameter(self, key, value):
        """
        Logs a hyperparameter to this Experiment Run.

        Parameters
        ----------
        key : str
            Name of the hyperparameter.
        value : one of {None, bool, float, int, str}
            Value of the hyperparameter.

        """
        _utils.validate_flat_key(key)

        hyperparameter = _CommonCommonService.KeyValue(key=key, value=_utils.python_to_val_proto(value))
        msg = _ExperimentRunService.LogHyperparameter(id=self.id, hyperparameter=hyperparameter)
        data = _utils.proto_to_json(msg)
        response = _utils.make_request("POST",
                                       "{}://{}/api/v1/modeldb/experiment-run/logHyperparameter".format(self._conn.scheme, self._conn.socket),
                                       self._conn, json=data)
        if not response.ok:
            if response.status_code == 409:
                raise ValueError("hyperparameter with key {} already exists;"
                                 " consider using observations instead".format(key))
            else:
                _utils.raise_for_http_error(response)

    def log_hyperparameters(self, hyperparams):
        """
        Logs potentially multiple hyperparameters to this Experiment Run.

        Parameters
        ----------
        hyperparameters : dict of str to {None, bool, float, int, str}
            Hyperparameters.

        """
        # validate all keys first
        for key in six.viewkeys(hyperparams):
            _utils.validate_flat_key(key)

        # build KeyValues
        hyperparameter_keyvals = []
        for key, value in six.viewitems(hyperparams):
            hyperparameter_keyvals.append(_CommonCommonService.KeyValue(key=key, value=_utils.python_to_val_proto(value)))

        msg = _ExperimentRunService.LogHyperparameters(id=self.id, hyperparameters=hyperparameter_keyvals)
        data = _utils.proto_to_json(msg)
        response = _utils.make_request("POST",
                                       "{}://{}/api/v1/modeldb/experiment-run/logHyperparameters".format(self._conn.scheme, self._conn.socket),
                                       self._conn, json=data)
        if not response.ok:
            if response.status_code == 409:
                raise ValueError("some hyperparameter with some input key already exists;"
                                 " consider using observations instead")
            else:
                _utils.raise_for_http_error(response)

    def get_hyperparameter(self, key):
        """
        Gets the hyperparameter with name `key` from this Experiment Run.

        Parameters
        ----------
        key : str
            Name of the hyperparameter.

        Returns
        -------
        one of {None, bool, float, int, str}
            Value of the hyperparameter.

        """
        _utils.validate_flat_key(key)

        Message = _ExperimentRunService.GetHyperparameters
        msg = Message(id=self.id)
        data = _utils.proto_to_json(msg)
        response = _utils.make_request("GET",
                                       "{}://{}/api/v1/modeldb/experiment-run/getHyperparameters".format(self._conn.scheme, self._conn.socket),
                                       self._conn, params=data)
        _utils.raise_for_http_error(response)

        response_msg = _utils.json_to_proto(response.json(), Message.Response)
        hyperparameters = _utils.unravel_key_values(response_msg.hyperparameters)
        try:
            return hyperparameters[key]
        except KeyError:
            six.raise_from(KeyError("no hyperparameter found with key {}".format(key)), None)

    def get_hyperparameters(self):
        """
        Gets all hyperparameters from this Experiment Run.

        Returns
        -------
        dict of str to {None, bool, float, int, str}
            Names and values of all hyperparameters.

        """
        Message = _ExperimentRunService.GetHyperparameters
        msg = Message(id=self.id)
        data = _utils.proto_to_json(msg)
        response = _utils.make_request("GET",
                                       "{}://{}/api/v1/modeldb/experiment-run/getHyperparameters".format(self._conn.scheme, self._conn.socket),
                                       self._conn, params=data)
        _utils.raise_for_http_error(response)

        response_msg = _utils.json_to_proto(response.json(), Message.Response)
        return _utils.unravel_key_values(response_msg.hyperparameters)

    def log_dataset(self, key, dataset, overwrite=False):
        """
        Logs a dataset artifact to this Experiment Run.

        Parameters
        ----------
        key : str
            Name of the dataset.
        dataset : str or file-like or object
            Dataset or some representation thereof.
                - If str, then it will be interpreted as a filesystem path, its contents read as bytes,
                  and uploaded as an artifact.
                - If file-like, then the contents will be read as bytes and uploaded as an artifact.
                - If type is Dataset, then it will log a dataset version
                - Otherwise, the object will be serialized and uploaded as an artifact.
        overwrite : bool, default False
            Whether to allow overwriting an existing dataset with key `key`.

        """
        _artifact_utils.validate_key(key)
        _utils.validate_flat_key(key)

        if isinstance(dataset, _dataset.Dataset):
            raise ValueError("directly logging a Dataset is not supported;"
                             " consider using run.log_dataset_version() instead")

        if isinstance(dataset, _dataset.DatasetVersion):
            # TODO: maybe raise a warning pointing to log_dataset_version()
            self.log_dataset_version(key, dataset, overwrite=overwrite)

        # log `dataset` as artifact
        try:
            extension = _artifact_utils.get_file_ext(dataset)
        except (TypeError, ValueError):
            extension = None
        self._log_artifact(key, dataset, _CommonService.ArtifactTypeEnum.DATA, extension, overwrite=overwrite)

    def log_dataset_version(self, key, dataset_version, overwrite=False):
        """
        Logs a Verta DatasetVersion to this ExperimentRun with the given key.

        Parameters
        ----------
        key : str
        dataset_version : :class:`~verta._dataset.DatasetVersion`
        overwrite : bool, default False
            Whether to allow overwriting a dataset version.

        """
        if not isinstance(dataset_version, _dataset.DatasetVersion):
            raise ValueError("`dataset_version` must be of type DatasetVersion")

        # TODO: hack because path_only artifact needs a placeholder path
        dataset_path = "See attached dataset version"

        # log key-path to ModelDB
        Message = _ExperimentRunService.LogDataset
        artifact_msg = _CommonService.Artifact(key=key,
                                               path=dataset_path,
                                               path_only=True,
                                               artifact_type=_CommonService.ArtifactTypeEnum.DATA,
                                               linked_artifact_id=dataset_version.id)
        msg = Message(id=self.id, dataset=artifact_msg, overwrite=overwrite)
        data = _utils.proto_to_json(msg)
        response = _utils.make_request("POST",
                                       "{}://{}/api/v1/modeldb/experiment-run/logDataset".format(self._conn.scheme, self._conn.socket),
                                       self._conn, json=data)
        if not response.ok:
            if response.status_code == 409:
                raise ValueError("dataset with key {} already exists;"
                                 " consider setting overwrite=True".format(key))
            else:
                _utils.raise_for_http_error(response)

    def log_dataset_path(self, key, path):
        """
        Logs the filesystem path of an dataset to this Experiment Run.

        .. deprecated:: 0.13.0
           The `log_dataset_path()` method will removed in v0.15.0; consider using
           `client.set_dataset(…, type="local")` and `run.log_dataset_version()` instead.

        This function makes no attempt to open a file at `dataset_path`. Only the path string itself
        is logged.

        Parameters
        ----------
        key : str
            Name of the dataset.
        dataset_path : str
            Filesystem path of the dataset.

        """
        _utils.validate_flat_key(key)

        warnings.warn("`log_dataset_path()` is deprecated and will removed in a later version;"
                      " consider using `client.set_dataset(..., type=\"local\")`"
                      " and `run.log_dataset_version()` instead",
                      category=FutureWarning)

        # create impromptu DatasetVersion
        dataset = _dataset.LocalDataset(self._conn, self._conf, name=key)
        dataset_version = dataset.create_version(path=path)

        self.log_dataset_version(key, dataset_version)

    def get_dataset(self, key):
        """
        Gets the dataset artifact with name `key` from this Experiment Run.

        If the dataset was originally logged as just a filesystem path, that path will be returned.
        Otherwise, the dataset object itself will be returned. If the object is unable to be
        deserialized, the raw bytes are returned instead.

        Parameters
        ----------
        key : str
            Name of the dataset.

        Returns
        -------
        str or object or file-like
            DatasetVersion if logged using :meth:`log_dataset_version()`.
            Filesystem path of the dataset, the dataset object, or a bytestream representing the
            dataset.

        """
        dataset, path_only, linked_id = self._get_dataset(key)
        if path_only:
            if linked_id:
                return _dataset.DatasetVersion(self._conn, self._conf, _dataset_version_id=linked_id)
            else:
                return dataset
        else:
            # TODO: may need to be updated for raw
            try:
                return pickle.loads(dataset)
            except pickle.UnpicklingError:
                return six.BytesIO(dataset)

    def get_dataset_version(self, key):
        """
        Gets the DatasetVersion with name `key` from this Experiment Run.

        Parameters
        ----------
        key : str
            Name of the dataset version.

        Returns
        -------
        DatasetVersion
            DatasetVersion associated with the given key.

        """
        return self.get_dataset(key)

    def log_model_for_deployment(self, model, model_api, requirements, train_features=None, train_targets=None):
=======
    def create_experiment_run(self, name=None, desc=None, tags=None, attrs=None, date_created=None):
>>>>>>> 8831bd96
        """
        Creates a new Experiment Run under the currently active Experiment.

        An Experiment Run with name `name` will be created and initialized with specified metadata
        parameters.

        Parameters
        ----------
        name : str, optional
            Name of the Experiment Run. If no name is provided, one will be generated.
        desc : str, optional
            Description of the Experiment Run.
        tags : list of str, optional
            Tags of the Experiment Run.
        attrs : dict of str to {None, bool, float, int, str}, optional
            Attributes of the Experiment Run.

        Returns
        -------
        :class:`~verta._tracking.experimentrun.ExperimentRun`

        Raises
        ------
        ValueError
            If an Experiment Run with `name` already exists.
        AttributeError
            If an Experiment is not yet in progress.

        """
        if self._ctx.expt is None:
            self.set_experiment()

        self._ctx.expt_run = ExperimentRun._create(self._conn, self._conf, self._ctx, name=name, desc=desc, tags=tags, attrs=attrs, date_created=date_created)

        return self._ctx.expt_run


    def create_registered_model(self, name=None, desc=None, labels=None, workspace=None, public_within_org=None):
        """
        Creates a new Registered Model.

        A registered_model with name `name` does will be created and initialized with specified metadata parameters.

        Parameters
        ----------
        name : str, optional
            Name of the registered_model. If no name is provided, one will be generated.
        desc : str, optional
            Description of the registered_model.
        labels: list of str, optional
            Labels of the registered_model.
        workspace : str, optional
            Workspace under which the registered_model with name `name` exists. If not provided, the current
            user's personal workspace will be used.
        public_within_org : bool, default False
            If creating a registered_model in an organization's workspace, whether to make this registered_model
            accessible to all members of that organization.

        Returns
        -------
        :class:`~verta._registry.model.RegisteredModel`

        Raises
        ------
        ValueError
            If a registered_model with `name` already exists.

        """
        name = self._set_from_config_if_none(name, "registered_model")
        workspace = self._set_from_config_if_none(workspace, "workspace")

        if workspace is None:
            workspace = self._get_personal_workspace()

        self._ctx = _Context(self._conn, self._conf)
        self._ctx.workspace_name = workspace

        self._ctx.registered_model = RegisteredModel._create(self._conn, self._conf, self._ctx, name=name, desc=desc, tags=labels, public_within_org=public_within_org)

        return self._ctx.registered_model


    def create_endpoint(self, path, description=None, workspace=None):
        """
        Attaches an endpoint to this Client.

        An accessible endpoint with name `name` will be created and initialized with specified metadata parameters.

        Parameters
        ----------
        path : str
            Path for the endpoint.
        description : str, optional
            Description of the endpoint.
        workspace : str, optional
            Workspace under which the endpoint with name `name` exists. If not provided, the current
            user's personal workspace will be used.

        Returns
        -------
        :class:`~verta._registry.model.RegisteredModel`

        Raises
        ------
        ValueError
            If an endpoint with `path` already exists.

        """
        if path is None:
            raise ValueError("Must specify `path`")

        workspace = self._set_from_config_if_none(workspace, "workspace")
        if workspace is None:
            workspace = self._get_personal_workspace()
        return Endpoint._create(self._conn, self._conf, workspace, path, description)

    @property
    def endpoints(self):
        return Endpoints(self._conn, self._conf, self._get_personal_workspace())

    def download_endpoint_manifest(
            self, download_to_path, path, name, strategy=None,
            resources=None, autoscaling=None, env_vars=None,
            workspace=None):
        """
        Downloads this endpoint's Kubernetes manifest YAML.

        Parameters
        ----------
        download_to_path : str
            Local path to download manifest YAML to.
        path : str
            Path of the endpoint.
        name : str
            Name of the endpoint.
        strategy : :ref:`update strategy <update-stategies>`, default DirectUpdateStrategy()
            Strategy (direct or canary) for updating the endpoint.
        resources : :class:`~verta.endpoint.resources.Resources`, optional
            Resources allowed for the updated endpoint.
        autoscaling : :class:`~verta.endpoint.autoscaling._autoscaling.Autoscaling`, optional
            Autoscaling condition for the updated endpoint.
        env_vars : dict of str to str, optional
            Environment variables.
        workspace : str, optional
            Workspace for the endpoint. If not provided, the current user's
            personal workspace will be used.

        Returns
        -------
        downloaded_to_path : str
            Absolute path where deployment YAML was downloaded to. Matches `download_to_path`.

        """
        if not path.startswith('/'):
            path = '/' + path

        if not strategy:
            strategy = DirectUpdateStrategy()

        data = {
            'endpoint': {'path': path},
            'name': name,
            'update': Endpoint._create_update_body(strategy, resources, autoscaling, env_vars),
            'workspace_name': workspace or self._get_personal_workspace(),
        }

        endpoint = "{}://{}/api/v1/deployment/operations/manifest".format(
            self._conn.scheme,
            self._conn.socket,
        )

        with _utils.make_request("POST", endpoint, self._conn, json=data, stream=True) as response:
            _utils.raise_for_http_error(response)

            downloaded_to_path = _request_utils.download(response, download_to_path, overwrite_ok=True)
            return os.path.abspath(downloaded_to_path)

    def _get_or_create_dataset2(self, name=None, desc=None, tags=None, attrs=None, workspace=None, time_created=None, public_within_org=None, id=None):
        """
        Gets or creates a Dataset.

        If an accessible Dataset with name `name` does not already exist, it will be created
        and initialized with specified metadata parameters. If such a Dataset does already exist,
        it will be retrieved; specifying metadata parameters in this case will raise an exception.

        Parameters
        ----------
        name : str, optional
            Name of the Dataset. If no name is provided, one will be generated.
        desc : str, optional
            Description of the Dataset.
        tags : list of str, optional
            Tags of the Dataset.
        attrs : dict of str to {None, bool, float, int, str}, optional
            Attributes of the Dataset.
        workspace : str, optional
            Workspace under which the Dataset with name `name` exists. If not provided, the current
            user's personal workspace will be used.
        public_within_org : bool, default False
            If creating a Dataset in an organization's workspace, whether to make this Dataset
            accessible to all members of that organization.
        id : str, optional
            ID of the Dataset. This parameter cannot be provided alongside `name`, and other
            parameters will be ignored.

        Returns
        -------
        :class:`~verta._dataset.Dataset`

        Raises
        ------
        ValueError
            If a Dataset with `name` already exists, but metadata parameters are passed in.

        """
        # TODO: when MVP, remove '2'
        if name is not None and id is not None:
            raise ValueError("cannot specify both `name` and `id`")

        name = self._set_from_config_if_none(name, "dataset")
        workspace = self._set_from_config_if_none(workspace, "workspace")

        self._ctx = _Context(self._conn, self._conf)
        self._ctx.workspace_name = workspace

        if id is not None:
            dataset = Dataset._get_by_id(self._conn, self._conf, id)
        else:
            dataset = Dataset._get_or_create_by_name(self._conn, name,
                                                        lambda name: Dataset._get_by_name(self._conn, self._conf, name, self._ctx.workspace_name),
                                                        lambda name: Dataset._create(self._conn, self._conf, self._ctx, name=name, desc=desc, tags=tags, attrs=attrs, time_created=time_created, public_within_org=public_within_org))

        return dataset

    def _set_dataset2(self, *args, **kwargs):
        """
        Alias for :meth:`Client.get_or_create_dataset2()`.

        """
        # TODO: when MVP, remove '2'
        return self._get_or_create_dataset2(*args, **kwargs)

    def _create_dataset2(self, name=None, desc=None, tags=None, attrs=None, workspace=None, time_created=None, public_within_org=None):
        """
        Creates a Dataset, initialized with specified metadata parameters.

        Parameters
        ----------
        name : str, optional
            Name of the Dataset. If no name is provided, one will be generated.
        desc : str, optional
            Description of the Dataset.
        tags : list of str, optional
            Tags of the Dataset.
        attrs : dict of str to {None, bool, float, int, str}, optional
            Attributes of the Dataset.
        workspace : str, optional
            Workspace under which the Dataset with name `name` exists. If not provided, the current
            user's personal workspace will be used.
        public_within_org : bool, default False
            If creating a Dataset in an organization's workspace, whether to make this Dataset
            accessible to all members of that organization.

        Returns
        -------
        :class:`~verta._dataset.Dataset`

        Raises
        ------
        ValueError
            If a Dataset with `name` already exists.

        """
        # TODO: when MVP, remove '2'
        name = self._set_from_config_if_none(name, "dataset")
        workspace = self._set_from_config_if_none(workspace, "workspace")

        self._ctx = _Context(self._conn, self._conf)
        self._ctx.workspace_name = workspace
        return Dataset._create(self._conn, self._conf, self._ctx, name=name, desc=desc, tags=tags, attrs=attrs,
                               time_created=time_created, public_within_org=public_within_org)

    def _get_dataset2(self, name=None, workspace=None, id=None):
        """
        Gets a Dataset.

        Parameters
        ----------
        name : str, optional
            Name of the Dataset. This parameter cannot be provided alongside `id`.
        workspace : str, optional
            Workspace under which the Dataset with name `name` exists. If not provided, the current
            user's personal workspace will be used.
        id : str, optional
            ID of the Dataset. This parameter cannot be provided alongside `name`.

        Returns
        -------
        :class:`~verta._dataset.Dataset`

        """
        # TODO: when MVP, remove '2'
        if name is not None and id is not None:
            raise ValueError("cannot specify both `name` and `id`")

        name = self._set_from_config_if_none(name, "project")
        if name is None and id is None:
            raise ValueError("must specify either `name` or `id`")
        workspace = self._set_from_config_if_none(workspace, "workspace")

        self._ctx = _Context(self._conn, self._conf)
        self._ctx.workspace_name = workspace

        if id is not None:
            dataset = Dataset._get_by_id(self._conn, self._conf, id)
        else:
            dataset = Dataset._get_by_name(self._conn, self._conf, name, self._ctx.workspace_name)

        if dataset is None:
            raise ValueError("Dataset not found")
        return dataset

    @property
    def _datasets(self):
        raise NotImplementedError

    def _get_dataset_version2(self, id):
        """
        Gets a Dataset version.

        Parameters
        ----------
        id : str
            ID of the Dataset version.

        Returns
        -------
        `DatasetVersion <dataset.html>`_

        """
        # TODO: when MVP, remove '2'
        self._ctx = _Context(self._conn, self._conf)

        dataset_version = DatasetVersion._get_by_id(self._conn, self._conf, id)

        if dataset_version is None:
            raise ValueError("Dataset Version not found")
        return dataset_version

    def _create_organization(self, name, desc=None, collaborator_type=None, global_can_deploy=None):
        return Organization._create(self._conn, name, desc, collaborator_type, global_can_deploy)

    def _get_organization(self, name):
        return Organization._get_by_name(self._conn, name)<|MERGE_RESOLUTION|>--- conflicted
+++ resolved
@@ -865,32 +865,16 @@
 
         return registered_model
 
-<<<<<<< HEAD
-    def _get_url_for_artifact(self, key, method, artifact_type=0, part_num=0):
-=======
     def get_registered_model(self, name=None, workspace=None, id=None):
->>>>>>> 8831bd96
         """
         Retrieve an already created Registered Model. Only one of name or id can be provided.
 
         Parameters
         ----------
-<<<<<<< HEAD
-        key : str
-            Name of the artifact.
-        method : {'GET', 'PUT'}
-            HTTP method to request for the generated URL.
-        artifact_type : int, optional
-            Variant of `_CommonService.ArtifactTypeEnum`. This informs the backend what slot to check
-            for the artifact, if necessary.
-        part_num : int, optional
-            If using Multipart Upload, number of part to be uploaded.
-=======
         name : str, optional
             Name of the Registered Model.
         id : str, optional
             ID of the Registered Model. This parameter cannot be provided alongside `name`.
->>>>>>> 8831bd96
 
         Returns
         -------
@@ -906,23 +890,8 @@
         if workspace is None:
             workspace = self._get_personal_workspace()
 
-<<<<<<< HEAD
-        Message = _CommonService.GetUrlForArtifact
-        msg = Message(
-            id=self.id, key=key,
-            method=method.upper(),
-            artifact_type=artifact_type,
-            part_number=part_num,
-        )
-        data = _utils.proto_to_json(msg)
-        response = _utils.make_request("POST",
-                                       self._request_url.format("getUrlForArtifact"),
-                                       self._conn, json=data)
-        _utils.raise_for_http_error(response)
-=======
         self._ctx = _Context(self._conn, self._conf)
         self._ctx.workspace_name = workspace
->>>>>>> 8831bd96
 
         if id is not None:
             registered_model = RegisteredModel._get_by_id(self._conn, self._conf, id)
@@ -1138,1723 +1107,7 @@
         return self._ctx.expt
 
 
-<<<<<<< HEAD
-    """
-    def __init__(self, conn, conf,
-                 proj_name=None,
-                 desc=None, tags=None, attrs=None,
-                 workspace=None,
-                 public_within_org=None,
-                 _proj_id=None):
-        if proj_name is not None and _proj_id is not None:
-            raise ValueError("cannot specify both `proj_name` and `_proj_id`")
-
-        if workspace is not None:
-            WORKSPACE_PRINT_MSG = "workspace: {}".format(workspace)
-        else:
-            WORKSPACE_PRINT_MSG = "personal workspace"
-
-        if _proj_id is not None:
-            proj = Project._get(conn, _proj_id=_proj_id)
-            if proj is not None:
-                print("set existing Project: {}".format(proj.name))
-            else:
-                raise ValueError("Project with ID {} not found".format(_proj_id))
-        else:
-            if proj_name is None:
-                proj_name = Project._generate_default_name()
-            try:
-                proj = Project._create(conn, proj_name, desc, tags, attrs, workspace, public_within_org)
-            except requests.HTTPError as e:
-                if e.response.status_code == 403:  # cannot create in other workspace
-                    proj = Project._get(conn, proj_name, workspace)
-                    if proj is not None:
-                        print("set existing Project: {} from {}".format(proj.name, WORKSPACE_PRINT_MSG))
-                    else:  # no accessible project in other workspace
-                        six.raise_from(e, None)
-                elif e.response.status_code == 409:  # already exists
-                    if any(param is not None for param in (desc, tags, attrs, public_within_org)):
-                        warnings.warn(
-                            "Project with name {} already exists;"
-                            " cannot set `desc`, `tags`, `attrs`, or `public_within_org`".format(proj_name)
-                        )
-                    proj = Project._get(conn, proj_name, workspace)
-                    print("set existing Project: {} from {}".format(proj.name, WORKSPACE_PRINT_MSG))
-                else:
-                    raise e
-            else:
-                print("created new Project: {} in {}".format(proj.name, WORKSPACE_PRINT_MSG))
-
-        super(Project, self).__init__(conn, conf, _ProjectService, "project", proj.id)
-
-    def __repr__(self):
-        return "<Project \"{}\">".format(self.name)
-
-    @property
-    def name(self):
-        Message = _ProjectService.GetProjectById
-        msg = Message(id=self.id)
-        data = _utils.proto_to_json(msg)
-        response = _utils.make_request("GET",
-                                       "{}://{}/api/v1/modeldb/project/getProjectById".format(self._conn.scheme, self._conn.socket),
-                                       self._conn, params=data)
-        _utils.raise_for_http_error(response)
-
-        response_msg = _utils.json_to_proto(response.json(), Message.Response)
-        return response_msg.project.name
-
-    @property
-    def expt_runs(self):
-        # get runs in this Project
-        runs = ExperimentRuns(self._conn, self._conf)
-        runs._msg.project_id = self.id
-        return runs
-
-    @staticmethod
-    def _generate_default_name():
-        return "Proj {}".format(_utils.generate_default_name())
-
-    @staticmethod
-    def _get(conn, proj_name=None, workspace=None, _proj_id=None):
-        if _proj_id is not None:
-            Message = _ProjectService.GetProjectById
-            msg = Message(id=_proj_id)
-            data = _utils.proto_to_json(msg)
-            response = _utils.make_request("GET",
-                                           "{}://{}/api/v1/modeldb/project/getProjectById".format(conn.scheme, conn.socket),
-                                           conn, params=data)
-
-            if response.ok:
-                response_msg = _utils.json_to_proto(response.json(), Message.Response)
-                return response_msg.project
-            else:
-                if ((response.status_code == 403 and response.json()['code'] == 7)
-                        or (response.status_code == 404 and response.json()['code'] == 5)):
-                    return None
-                else:
-                    _utils.raise_for_http_error(response)
-        elif proj_name is not None:
-            Message = _ProjectService.GetProjectByName
-            msg = Message(name=proj_name, workspace_name=workspace)
-            data = _utils.proto_to_json(msg)
-            response = _utils.make_request("GET",
-                                           "{}://{}/api/v1/modeldb/project/getProjectByName".format(conn.scheme, conn.socket),
-                                           conn, params=data)
-
-            if response.ok:
-                response_json = response.json()
-                response_msg = _utils.json_to_proto(response_json, Message.Response)
-                if workspace is None or response_json.get('project_by_user'):
-                    # user's personal workspace
-                    return response_msg.project_by_user
-                else:
-                    return response_msg.shared_projects[0]
-            else:
-                if ((response.status_code == 403 and response.json()['code'] == 7)
-                        or (response.status_code == 404 and response.json()['code'] == 5)):
-                    return None
-                else:
-                    _utils.raise_for_http_error(response)
-        else:
-            raise ValueError("insufficient arguments")
-
-    @staticmethod
-    def _create(conn, proj_name, desc=None, tags=None, attrs=None, workspace=None, public_within_org=None):
-        if attrs is not None:
-            attrs = [_CommonCommonService.KeyValue(key=key, value=_utils.python_to_val_proto(value, allow_collection=True))
-                     for key, value in six.viewitems(attrs)]
-
-        Message = _ProjectService.CreateProject
-        msg = Message(name=proj_name, description=desc, tags=tags, attributes=attrs, workspace_name=workspace)
-        if public_within_org:
-            if workspace is None:
-                raise ValueError("cannot set `public_within_org` for personal workspace")
-            elif not _utils.is_org(workspace, conn):
-                raise ValueError(
-                    "cannot set `public_within_org`"
-                    " because workspace \"{}\" is not an organization".format(workspace)
-                )
-            else:
-                msg.project_visibility = _ProjectService.ORG_SCOPED_PUBLIC
-        data = _utils.proto_to_json(msg)
-        response = _utils.make_request("POST",
-                                       "{}://{}/api/v1/modeldb/project/createProject".format(conn.scheme, conn.socket),
-                                       conn, json=data)
-
-        if response.ok:
-            response_msg = _utils.json_to_proto(response.json(), Message.Response)
-            return response_msg.project
-        else:
-            _utils.raise_for_http_error(response)
-
-
-class Experiment(_ModelDBEntity):
-    """
-    Object representing a machine learning Experiment.
-
-    This class provides read/write functionality for Experiment metadata and access to its Experiment
-    Runs.
-
-    There should not be a need to instantiate this class directly; please use
-    :meth:`Client.set_experiment`.
-
-    Attributes
-    ----------
-    id : str
-        ID of this Experiment.
-    name : str
-        Name of this Experiment.
-    expt_runs : :class:`ExperimentRuns`
-        Experiment Runs under this Experiment.
-
-    """
-    def __init__(self, conn, conf,
-                 proj_id=None, expt_name=None,
-                 desc=None, tags=None, attrs=None,
-                 _expt_id=None):
-        if expt_name is not None and _expt_id is not None:
-            raise ValueError("cannot specify both `expt_name` and `_expt_id`")
-
-        if _expt_id is not None:
-            expt = Experiment._get(conn, _expt_id=_expt_id)
-            if expt is not None:
-                print("set existing Experiment: {}".format(expt.name))
-            else:
-                raise ValueError("Experiment with ID {} not found".format(_expt_id))
-        elif proj_id is not None:
-            if expt_name is None:
-                expt_name = Experiment._generate_default_name()
-            try:
-                expt = Experiment._create(conn, proj_id, expt_name, desc, tags, attrs)
-            except requests.HTTPError as e:
-                if e.response.status_code == 409:  # already exists
-                    if any(param is not None for param in (desc, tags, attrs)):
-                        warnings.warn("Experiment with name {} already exists;"
-                                      " cannot initialize `desc`, `tags`, or `attrs`".format(expt_name))
-                    expt = Experiment._get(conn, proj_id, expt_name)
-                    print("set existing Experiment: {}".format(expt.name))
-                else:
-                    raise e
-            else:
-                print("created new Experiment: {}".format(expt.name))
-        else:
-            raise ValueError("insufficient arguments")
-
-        super(Experiment, self).__init__(conn, conf, _ExperimentService, "experiment", expt.id)
-
-    def __repr__(self):
-        return "<Experiment \"{}\">".format(self.name)
-
-    @property
-    def name(self):
-        Message = _ExperimentService.GetExperimentById
-        msg = Message(id=self.id)
-        data = _utils.proto_to_json(msg)
-        response = _utils.make_request("GET",
-                                       "{}://{}/api/v1/modeldb/experiment/getExperimentById".format(self._conn.scheme, self._conn.socket),
-                                       self._conn, params=data)
-        _utils.raise_for_http_error(response)
-
-        response_msg = _utils.json_to_proto(response.json(), Message.Response)
-        return response_msg.experiment.name
-
-    @property
-    def expt_runs(self):
-        # get runs in this Experiment
-        runs = ExperimentRuns(self._conn, self._conf)
-        runs._msg.experiment_id = self.id
-        return runs
-
-    @staticmethod
-    def _generate_default_name():
-        return "Expt {}".format(_utils.generate_default_name())
-
-    @staticmethod
-    def _get(conn, proj_id=None, expt_name=None, _expt_id=None):
-        if _expt_id is not None:
-            Message = _ExperimentService.GetExperimentById
-            msg = Message(id=_expt_id)
-            data = _utils.proto_to_json(msg)
-            response = _utils.make_request("GET",
-                                           "{}://{}/api/v1/modeldb/experiment/getExperimentById".format(conn.scheme, conn.socket),
-                                           conn, params=data)
-        elif None not in (proj_id, expt_name):
-            Message = _ExperimentService.GetExperimentByName
-            msg = Message(project_id=proj_id, name=expt_name)
-            data = _utils.proto_to_json(msg)
-            response = _utils.make_request("GET",
-                                           "{}://{}/api/v1/modeldb/experiment/getExperimentByName".format(conn.scheme, conn.socket),
-                                           conn, params=data)
-        else:
-            raise ValueError("insufficient arguments")
-
-        if response.ok:
-            response_msg = _utils.json_to_proto(response.json(), Message.Response)
-            return response_msg.experiment
-        else:
-            if ((response.status_code == 403 and response.json()['code'] == 7)
-                    or (response.status_code == 404 and response.json()['code'] == 5)):
-                return None
-            else:
-                _utils.raise_for_http_error(response)
-
-    @staticmethod
-    def _create(conn, proj_id, expt_name, desc=None, tags=None, attrs=None):
-        if attrs is not None:
-            attrs = [_CommonCommonService.KeyValue(key=key, value=_utils.python_to_val_proto(value, allow_collection=True))
-                     for key, value in six.viewitems(attrs)]
-
-        Message = _ExperimentService.CreateExperiment
-        msg = Message(project_id=proj_id, name=expt_name,
-                      description=desc, tags=tags, attributes=attrs)
-        data = _utils.proto_to_json(msg)
-        response = _utils.make_request("POST",
-                                       "{}://{}/api/v1/modeldb/experiment/createExperiment".format(conn.scheme, conn.socket),
-                                       conn, json=data)
-
-        if response.ok:
-            response_msg = _utils.json_to_proto(response.json(), Message.Response)
-            return response_msg.experiment
-        else:
-            _utils.raise_for_http_error(response)
-
-
-class ExperimentRuns(_utils.LazyList):
-    r"""
-    ``list``-like object representing a collection of machine learning Experiment Runs.
-
-    This class provides functionality for filtering and sorting its contents.
-
-    There should not be a need to instantiate this class directly; please use other classes'
-    attributes to access Experiment Runs.
-
-    Examples
-    --------
-    .. code-block:: python
-
-        runs = expt.find("hyperparameters.hidden_size == 256")
-        len(runs)
-        # 12
-        runs += expt.find("hyperparameters.hidden_size == 512")
-        len(runs)
-        # 24
-        runs = runs.find("metrics.accuracy >= .8")
-        len(runs)
-        # 5
-        runs[0].get_metric("accuracy")
-        # 0.8921755939794525
-
-    """
-    _OP_MAP = {'==': _CommonService.OperatorEnum.EQ,
-               '!=': _CommonService.OperatorEnum.NE,
-               '>':  _CommonService.OperatorEnum.GT,
-               '>=': _CommonService.OperatorEnum.GTE,
-               '<':  _CommonService.OperatorEnum.LT,
-               '<=': _CommonService.OperatorEnum.LTE}
-    _OP_PATTERN = re.compile(r"({})".format('|'.join(sorted(six.viewkeys(_OP_MAP), key=lambda s: len(s), reverse=True))))
-
-    # keys that yield predictable, sensible results
-    _VALID_QUERY_KEYS = {
-        'id', 'project_id', 'experiment_id',
-        'name',
-        'date_created',
-        'attributes', 'hyperparameters', 'metrics',
-    }
-
-    def __init__(self, conn, conf):
-        super(ExperimentRuns, self).__init__(
-            conn, conf,
-            _ExperimentRunService.FindExperimentRuns(ids_only=True),
-            "{}://{}/api/v1/modeldb/experiment-run/findExperimentRuns",
-            "POST",
-        )
-
-    def __repr__(self):
-        return "<ExperimentRuns containing {} runs>".format(self.__len__())
-
-    def _get_records(self, response_msg):
-        return response_msg.experiment_runs
-
-    def _create_element(self, id_):
-        return ExperimentRun(self._conn, self._conf, _expt_run_id=id_)
-
-    def find(self, where, ret_all_info=False):
-        """
-        Gets the Experiment Runs from this collection that match predicates `where`.
-
-        .. deprecated:: 0.13.3
-           The `ret_all_info` parameter will removed in v0.15.0.
-
-        A predicate in `where` is a string containing a simple boolean expression consisting of:
-
-            - a dot-delimited Experiment Run property such as ``metrics.accuracy``
-            - a Python boolean operator such as ``>=``
-            - a literal value such as ``.8``
-
-        Parameters
-        ----------
-        where : str or list of str
-            Predicates specifying Experiment Runs to get.
-
-        Returns
-        -------
-        :class:`ExperimentRuns`
-
-        Warnings
-        --------
-        This feature is still in active development. It is completely safe to use, but may exhibit
-        unintuitive behavior. Please report any oddities to the Verta team!
-
-        Examples
-        --------
-        .. code-block:: python
-
-            runs.find(["hyperparameters.hidden_size == 256",
-                       "metrics.accuracy >= .8"])
-            # <ExperimentRuns containing 3 runs>
-
-        """
-        if ret_all_info:
-            warnings.warn("`ret_all_info` is deprecated and will removed in a later version",
-                          category=FutureWarning)
-
-        new_runs = copy.deepcopy(self)
-
-        if isinstance(where, six.string_types):
-            where = [where]
-        for predicate in where:
-            # split predicate
-            try:
-                key, operator, value = map(lambda token: token.strip(), self._OP_PATTERN.split(predicate, maxsplit=1))
-            except ValueError:
-                six.raise_from(ValueError("predicate `{}` must be a two-operand comparison".format(predicate)),
-                               None)
-
-            if key.split('.')[0] not in self._VALID_QUERY_KEYS:
-                raise ValueError("key `{}` is not a valid key for querying;"
-                                 " currently supported keys are: {}".format(key, self._VALID_QUERY_KEYS))
-
-            # cast operator into protobuf enum variant
-            operator = self._OP_MAP[operator]
-
-            try:
-                value = float(value)
-            except ValueError:  # not a number
-                # parse value
-                try:
-                    expr_node = ast.parse(value, mode='eval')
-                except SyntaxError:
-                    e = ValueError("value `{}` must be a number or string literal".format(value))
-                    six.raise_from(e, None)
-                value_node = expr_node.body
-                if type(value_node) is ast.Str:
-                    value = value_node.s
-                elif type(value_node) is ast.Compare:
-                    e = ValueError("predicate `{}` must be a two-operand comparison".format(predicate))
-                    six.raise_from(e, None)
-                else:
-                    e = ValueError("value `{}` must be a number or string literal".format(value))
-                    six.raise_from(e, None)
-
-            new_runs._msg.predicates.append(  # pylint: disable=no-member
-                _CommonService.KeyValueQuery(
-                    key=key, value=_utils.python_to_val_proto(value),
-                    operator=operator,
-                )
-            )
-
-        return new_runs
-
-    def sort(self, key, descending=False, ret_all_info=False):
-        """
-        Sorts the Experiment Runs from this collection by `key`.
-
-        .. deprecated:: 0.13.3
-           The `ret_all_info` parameter will removed in v0.15.0.
-
-        A `key` is a string containing a dot-delimited Experiment Run property such as
-        ``metrics.accuracy``.
-
-        Parameters
-        ----------
-        key : str
-            Dot-delimited Experiment Run property.
-        descending : bool, default False
-            Order in which to return sorted Experiment Runs.
-
-        Returns
-        -------
-        :class:`ExperimentRuns`
-
-        Warnings
-        --------
-        This feature is still in active development. It is completely safe to use, but may exhibit
-        unintuitive behavior. Please report any oddities to the Verta team!
-
-        Examples
-        --------
-        .. code-block:: python
-
-            runs.sort("metrics.accuracy")
-            # <ExperimentRuns containing 3 runs>
-
-        """
-        if ret_all_info:
-            warnings.warn("`ret_all_info` is deprecated and will removed in a later version",
-                          category=FutureWarning)
-
-        if key.split('.')[0] not in self._VALID_QUERY_KEYS:
-            raise ValueError("key `{}` is not a valid key for querying;"
-                             " currently supported keys are: {}".format(key, self._VALID_QUERY_KEYS))
-
-        new_runs = copy.deepcopy(self)
-
-        new_runs._msg.sort_key = key
-        new_runs._msg.ascending = not descending
-
-        return new_runs
-
-    def top_k(self, key, k, ret_all_info=False):
-        r"""
-        Gets the Experiment Runs from this collection with the `k` highest `key`\ s.
-
-        .. deprecated:: 0.13.3
-           The `ret_all_info` parameter will removed in v0.15.0.
-
-        A `key` is a string containing a dot-delimited Experiment Run property such as
-        ``metrics.accuracy``.
-
-        Parameters
-        ----------
-        key : str
-            Dot-delimited Experiment Run property.
-        k : int
-            Number of Experiment Runs to get.
-
-        Returns
-        -------
-        :class:`ExperimentRuns`
-
-        Warnings
-        --------
-        This feature is still in active development. It is completely safe to use, but may exhibit
-        unintuitive behavior. Please report any oddities to the Verta team!
-
-        Examples
-        --------
-        .. code-block:: python
-
-            runs.top_k("metrics.accuracy", 3)
-            # <ExperimentRuns containing 3 runs>
-
-        """
-        if ret_all_info:
-            warnings.warn("`ret_all_info` is deprecated and will removed in a later version",
-                          category=FutureWarning)
-
-        if key.split('.')[0] not in self._VALID_QUERY_KEYS:
-            raise ValueError("key `{}` is not a valid key for querying;"
-                             " currently supported keys are: {}".format(key, self._VALID_QUERY_KEYS))
-
-        # apply sort to new Runs
-        new_runs = copy.deepcopy(self)
-        new_runs._msg.sort_key = key
-        new_runs._msg.ascending = False
-
-        # copy msg to avoid mutating `new_runs`'s state
-        msg = self._msg.__class__()
-        msg.CopyFrom(new_runs._msg)
-        msg.page_limit = k
-        msg.page_number = 1
-
-        response_msg = self._call_back_end(msg)
-
-        # cannot assign to `experiment_run_ids` because Protobuf fields don't allow it
-        del new_runs._msg.experiment_run_ids[:]
-        new_runs._msg.experiment_run_ids.extend(record.id for record in response_msg.experiment_runs)
-
-        return new_runs
-
-    def bottom_k(self, key, k, ret_all_info=False):
-        r"""
-        Gets the Experiment Runs from this collection with the `k` lowest `key`\ s.
-
-        .. deprecated:: 0.13.3
-           The `ret_all_info` parameter will removed in v0.15.0.
-
-        A `key` is a string containing a dot-delimited Experiment Run property such as ``metrics.accuracy``.
-
-        Parameters
-        ----------
-        key : str
-            Dot-delimited Experiment Run property.
-        k : int
-            Number of Experiment Runs to get.
-
-        Returns
-        -------
-        :class:`ExperimentRuns`
-
-        Warnings
-        --------
-        This feature is still in active development. It is completely safe to use, but may exhibit
-        unintuitive behavior. Please report any oddities to the Verta team!
-
-        Examples
-        --------
-        .. code-block:: python
-
-            runs.bottom_k("metrics.loss", 3)
-            # <ExperimentRuns containing 3 runs>
-
-        """
-        if ret_all_info:
-            warnings.warn("`ret_all_info` is deprecated and will removed in a later version",
-                          category=FutureWarning)
-
-        if key.split('.')[0] not in self._VALID_QUERY_KEYS:
-            raise ValueError("key `{}` is not a valid key for querying;"
-                             " currently supported keys are: {}".format(key, self._VALID_QUERY_KEYS))
-
-        # apply sort to new Runs
-        new_runs = copy.deepcopy(self)
-        new_runs._msg.sort_key = key
-        new_runs._msg.ascending = True
-
-        # copy msg to avoid mutating `new_runs`'s state
-        msg = self._msg.__class__()
-        msg.CopyFrom(new_runs._msg)
-        msg.page_limit = k
-        msg.page_number = 1
-
-        response_msg = self._call_back_end(msg)
-
-        # cannot assign to `experiment_run_ids` because Protobuf fields don't allow it
-        del new_runs._msg.experiment_run_ids[:]
-        new_runs._msg.experiment_run_ids.extend(record.id for record in response_msg.experiment_runs)
-
-        return new_runs
-
-
-class ExperimentRun(_ModelDBEntity):
-    """
-    Object representing a machine learning Experiment Run.
-
-    This class provides read/write functionality for Experiment Run metadata.
-
-    There should not be a need to instantiate this class directly; please use
-    :meth:`Client.set_experiment_run`.
-
-    Attributes
-    ----------
-    id : str
-        ID of this Experiment Run.
-    name : str
-        Name of this Experiment Run.
-
-    """
-    def __init__(self, conn, conf,
-                 proj_id=None, expt_id=None, expt_run_name=None,
-                 desc=None, tags=None, attrs=None,
-                 date_created=None,
-                 _expt_run_id=None):
-        if expt_run_name is not None and _expt_run_id is not None:
-            raise ValueError("cannot specify both `expt_run_name` and `_expt_run_id`")
-
-        if _expt_run_id is not None:
-            expt_run = ExperimentRun._get(conn, _expt_run_id=_expt_run_id)
-            if expt_run is not None:
-                pass
-            else:
-                raise ValueError("ExperimentRun with ID {} not found".format(_expt_run_id))
-        elif None not in (proj_id, expt_id):
-            if expt_run_name is None:
-                expt_run_name = ExperimentRun._generate_default_name()
-            try:
-                expt_run = ExperimentRun._create(conn, proj_id, expt_id, expt_run_name, desc, tags, attrs, date_created=date_created)
-            except requests.HTTPError as e:
-                if e.response.status_code == 409:  # already exists
-                    if any(param is not None for param in (desc, tags, attrs)):
-                        warnings.warn("ExperimentRun with name {} already exists;"
-                                      " cannot initialize `desc`, `tags`, or `attrs`".format(expt_run_name))
-                    expt_run = ExperimentRun._get(conn, expt_id, expt_run_name)
-                    print("set existing ExperimentRun: {}".format(expt_run.name))
-                else:
-                    raise e
-            else:
-                print("created new ExperimentRun: {}".format(expt_run.name))
-        else:
-            raise ValueError("insufficient arguments")
-
-        super(ExperimentRun, self).__init__(conn, conf, _ExperimentRunService, "experiment-run", expt_run.id)
-
-    def __repr__(self):
-        Message = _ExperimentRunService.GetExperimentRunById
-        msg = Message(id=self.id)
-        data = _utils.proto_to_json(msg)
-        response = _utils.make_request("GET",
-                                       "{}://{}/api/v1/modeldb/experiment-run/getExperimentRunById".format(self._conn.scheme, self._conn.socket),
-                                       self._conn, params=data)
-        _utils.raise_for_http_error(response)
-
-        response_msg = _utils.json_to_proto(response.json(), Message.Response)
-        run_msg = response_msg.experiment_run
-        return '\n'.join((
-            "name: {}".format(run_msg.name),
-            "url: {}://{}/{}/projects/{}/exp-runs/{}".format(self._conn.scheme, self._conn.socket, self.workspace, run_msg.project_id, self.id),
-            "description: {}".format(run_msg.description),
-            "tags: {}".format(run_msg.tags),
-            "attributes: {}".format(_utils.unravel_key_values(run_msg.attributes)),
-            "id: {}".format(run_msg.id),
-            "experiment id: {}".format(run_msg.experiment_id),
-            "project id: {}".format(run_msg.project_id),
-            "hyperparameters: {}".format(_utils.unravel_key_values(run_msg.hyperparameters)),
-            "observations: {}".format(_utils.unravel_observations(run_msg.observations)),
-            "metrics: {}".format(_utils.unravel_key_values(run_msg.metrics)),
-            "artifact keys: {}".format(_utils.unravel_artifacts(run_msg.artifacts)),
-        ))
-
-    @property
-    def workspace(self):
-        response = _utils.make_request(
-            "GET",
-            "{}://{}/api/v1/modeldb/experiment-run/getExperimentRunById".format(self._conn.scheme, self._conn.socket),
-            self._conn, params={'id': self.id},
-        )
-        _utils.raise_for_http_error(response)
-
-        proj_id = response.json()['experiment_run']['project_id']
-        response = _utils.make_request(
-            "GET",
-            "{}://{}/api/v1/modeldb/project/getProjectById".format(self._conn.scheme, self._conn.socket),
-            self._conn, params={'id': proj_id},
-        )
-        _utils.raise_for_http_error(response)
-
-        project_json = response.json()['project']
-        if 'workspace_id' not in project_json:
-            # workspace is OSS default
-            return _OSS_DEFAULT_WORKSPACE
-        else:
-            workspace_id = project_json['workspace_id']
-        # try getting organization
-        response = _utils.make_request(
-            "GET",
-            "{}://{}/api/v1/uac-proxy/organization/getOrganizationById".format(self._conn.scheme, self._conn.socket),
-            self._conn, params={'org_id': workspace_id},
-        )
-        try:
-            _utils.raise_for_http_error(response)
-        except requests.HTTPError:
-            # try getting user
-            response = _utils.make_request(
-                "GET",
-                "{}://{}/api/v1/uac-proxy/uac/getUser".format(self._conn.scheme, self._conn.socket),
-                self._conn, params={'user_id': workspace_id},
-            )
-            _utils.raise_for_http_error(response)
-
-            # workspace is user
-            return response.json()['verta_info']['username']
-        else:
-            # workspace is organization
-            return response.json()['organization']['name']
-
-    @property
-    def name(self):
-        Message = _ExperimentRunService.GetExperimentRunById
-        msg = Message(id=self.id)
-        data = _utils.proto_to_json(msg)
-        response = _utils.make_request("GET",
-                                       "{}://{}/api/v1/modeldb/experiment-run/getExperimentRunById".format(self._conn.scheme, self._conn.socket),
-                                       self._conn, params=data)
-        _utils.raise_for_http_error(response)
-
-        response_msg = _utils.json_to_proto(response.json(), Message.Response)
-        return response_msg.experiment_run.name
-
-    @staticmethod
-    def _generate_default_name():
-        return "Run {}".format(_utils.generate_default_name())
-
-    @staticmethod
-    def _get(conn, expt_id=None, expt_run_name=None, _expt_run_id=None):
-        if _expt_run_id is not None:
-            Message = _ExperimentRunService.GetExperimentRunById
-            msg = Message(id=_expt_run_id)
-            data = _utils.proto_to_json(msg)
-            response = _utils.make_request("GET",
-                                           "{}://{}/api/v1/modeldb/experiment-run/getExperimentRunById".format(conn.scheme, conn.socket),
-                                           conn, params=data)
-        elif None not in (expt_id, expt_run_name):
-            Message = _ExperimentRunService.GetExperimentRunByName
-            msg = Message(experiment_id=expt_id, name=expt_run_name)
-            data = _utils.proto_to_json(msg)
-            response = _utils.make_request("GET",
-                                           "{}://{}/api/v1/modeldb/experiment-run/getExperimentRunByName".format(conn.scheme, conn.socket),
-                                           conn, params=data)
-        else:
-            raise ValueError("insufficient arguments")
-
-        if response.ok:
-            response_msg = _utils.json_to_proto(response.json(), Message.Response)
-            return response_msg.experiment_run
-        else:
-            if ((response.status_code == 403 and response.json()['code'] == 7)
-                    or (response.status_code == 404 and response.json()['code'] == 5)):
-                return None
-            else:
-                _utils.raise_for_http_error(response)
-
-    @staticmethod
-    def _create(conn, proj_id, expt_id, expt_run_name, desc=None, tags=None, attrs=None, date_created=None):
-        if attrs is not None:
-            attrs = [_CommonCommonService.KeyValue(key=key, value=_utils.python_to_val_proto(value, allow_collection=True))
-                     for key, value in six.viewitems(attrs)]
-
-        Message = _ExperimentRunService.CreateExperimentRun
-        msg = Message(project_id=proj_id, experiment_id=expt_id, name=expt_run_name,
-                      description=desc, tags=tags, attributes=attrs,
-                      date_created=date_created, date_updated=date_created)
-        data = _utils.proto_to_json(msg)
-        response = _utils.make_request("POST",
-                                       "{}://{}/api/v1/modeldb/experiment-run/createExperimentRun".format(conn.scheme, conn.socket),
-                                       conn, json=data)
-
-        if response.ok:
-            response_msg = _utils.json_to_proto(response.json(), Message.Response)
-            return response_msg.experiment_run
-        else:
-            _utils.raise_for_http_error(response)
-
-    def _log_artifact(self, key, artifact, artifact_type, extension=None, method=None, overwrite=False):
-        """
-        Logs an artifact to this Experiment Run.
-
-        Parameters
-        ----------
-        key : str
-            Name of the artifact.
-        artifact : str or file-like or object
-            Artifact or some representation thereof.
-                - If str, then it will be interpreted as a filesystem path, its contents read as bytes,
-                  and uploaded as an artifact.
-                - If file-like, then the contents will be read as bytes and uploaded as an artifact.
-                - Otherwise, the object will be serialized and uploaded as an artifact.
-        artifact_type : int
-            Variant of `_CommonService.ArtifactTypeEnum`.
-        extension : str, optional
-            Filename extension associated with the artifact.
-        method : str, optional
-            Serialization method used to produce the bytestream, if `artifact` was already serialized by verta.
-        overwrite : bool, default False
-            Whether to allow overwriting an existing artifact with key `key`.
-
-        """
-        if isinstance(artifact, six.string_types):
-            os.path.expanduser(artifact)
-            artifact = open(artifact, 'rb')
-
-        if hasattr(artifact, 'read') and method is not None:  # already a verta-produced stream
-            artifact_stream = artifact
-        else:
-            artifact_stream, method = _artifact_utils.ensure_bytestream(artifact)
-
-        if extension is None:
-            extension = _artifact_utils.ext_from_method(method)
-
-        # calculate checksum
-        artifact_hash = hashlib.sha256(artifact_stream.read()).hexdigest()
-        artifact_stream.seek(0)
-
-        # determine basename
-        #     The key might already contain the file extension, thanks to our hard-coded deployment
-        #     keys e.g. "model.pkl" and "model_api.json".
-        if extension is None:
-            basename = key
-        elif key.endswith(os.extsep + extension):
-            basename = key
-        else:
-            basename = key + os.extsep + extension
-
-        # build upload path from checksum and basename
-        artifact_path = os.path.join(artifact_hash, basename)
-
-        # log key to ModelDB
-        Message = _ExperimentRunService.LogArtifact
-        artifact_msg = _CommonService.Artifact(key=key,
-                                               path=artifact_path,
-                                               path_only=False,
-                                               artifact_type=artifact_type,
-                                               filename_extension=extension)
-        msg = Message(id=self.id, artifact=artifact_msg)
-        data = _utils.proto_to_json(msg)
-        if overwrite:
-            response = _utils.make_request("DELETE",
-                                           "{}://{}/api/v1/modeldb/experiment-run/deleteArtifact".format(self._conn.scheme, self._conn.socket),
-                                           self._conn, json={'id': self.id, 'key': key})
-            _utils.raise_for_http_error(response)
-        response = _utils.make_request("POST",
-                                       "{}://{}/api/v1/modeldb/experiment-run/logArtifact".format(self._conn.scheme, self._conn.socket),
-                                       self._conn, json=data)
-        if not response.ok:
-            conflict_error = ValueError("artifact with key {} already exists;"
-                                        " consider setting overwrite=True".format(key))
-            if response.status_code == 409:
-                # TODO: check that `artifact_hash` hasn't changed
-
-                # check if multipart upload was in progress
-                url = "{}://{}/api/v1/modeldb/experiment-run/getCommittedArtifactParts".format(
-                    self._conn.scheme,
-                    self._conn.socket,
-                )
-                msg = _CommonService.GetCommittedArtifactParts(id=self.id, key=key)
-                data = _utils.proto_to_json(msg)
-                response = _utils.make_request("GET", url, self._conn, json=data)
-                if response.status_code == 404:  # old backend without multipart support
-                    # TODO: check if this also happens when artifact was not multipart
-                    raise conflict_error
-                elif not response.ok:
-                    _utils.raise_for_http_error(response)
-
-                # get last part number
-                response_msg = _utils.json_to_proto(response.json(), Message.Response)
-                if not response_msg.artifact_parts:  # multipart upload completed, or no parts committed
-                    raise conflict_error
-                last_part_num = max(part.part_number for part in response_msg.artifact_parts)
-
-                # resume upload
-                self._upload_artifact(key, artifact_stream, start_part_num=last_part_num+1)
-            else:
-                _utils.raise_for_http_error(response)
-
-        self._upload_artifact(key, artifact_stream)
-
-    def _upload_artifact(self, key, artifact_stream, start_part_num=1):
-        """
-        Uploads `artifact_stream` to ModelDB artifact store.
-
-        Parameters
-        ----------
-        key : str
-        artifact_stream : file-like
-        start_part_num : int, default 1
-            If using multipart upload, which part to start with.
-
-        """
-        artifact_stream.seek(0)
-        if self._conf.debug:
-            print("[DEBUG] uploading {} bytes ({})".format(len(artifact_stream.read()), key))
-            artifact_stream.seek(0)
-
-        # check if multipart upload ok
-        url_for_artifact = self._get_url_for_artifact(key, "PUT", part_num=1)
-
-        if url_for_artifact.multipart_upload_ok:
-            file_parts = iter(lambda: artifact_stream.read(_artifact_utils.MULTIPART_UPLOAD_PART_SIZE), b'')
-            enumerated_file_parts = enumerate(file_parts, start=1)
-
-            # advance iterator until `start_part_num`
-            for _ in range(start_part_num - 1):
-                six.next(file_parts)
-
-            # TODO: parallelize this
-            for part_num, file_part in enumerated_file_parts:
-                # get presigned URL
-                url = self._get_url_for_artifact(key, "PUT", part_num=part_num).url
-
-                # upload part
-                part_stream = six.BytesIO(file_part)  # enables streaming by `requests`, otherwise overwhelms SSL
-                response = _utils.make_request("PUT", url, self._conn, data=part_stream)
-                response.raise_for_status()
-
-                # TODO: print progress
-
-                # commit part
-                url = "{}://{}/api/v1/modeldb/experiment-run/commitArtifactPart".format(
-                    self._conn.scheme,
-                    self._conn.socket,
-                )
-                msg = _CommonService.CommitArtifactPart(id=self.id, key=key)
-                msg.artifact_part.part_number = part_num
-                msg.artifact_part.etag = response.headers['ETag']
-                data = _utils.proto_to_json(msg)
-                # TODO: increase retries
-                response = _utils.make_request("POST", url, self._conn, json=data)
-                _utils.raise_for_http_error(response)
-
-            # complete upload
-            url = "{}://{}/api/v1/modeldb/experiment-run/commitMultipartArtifact".format(
-                self._conn.scheme,
-                self._conn.socket,
-            )
-            msg = _CommonService.CommitMultipartArtifact(id=self.id, key=key)
-            data = _utils.proto_to_json(msg)
-            response = _utils.make_request("POST", url, self._conn, json=data)
-            _utils.raise_for_http_error(response)
-        else:
-            # upload full artifact
-            response = _utils.make_request("PUT", url_for_artifact.url, self._conn, data=artifact_stream)
-            _utils.raise_for_http_error(response)
-            # TODO: check artifact length, suggest size problem to user
-
-        print("upload complete ({})".format(key))
-
-    def _log_artifact_path(self, key, artifact_path, artifact_type):
-        """
-        Logs the filesystem path of an artifact to this Experiment Run.
-
-        Parameters
-        ----------
-        key : str
-            Name of the artifact.
-        artifact_path : str
-            Filesystem path of the artifact.
-        artifact_type : int
-            Variant of `_CommonService.ArtifactTypeEnum`.
-        """
-        # log key-path to ModelDB
-        Message = _ExperimentRunService.LogArtifact
-        artifact_msg = _CommonService.Artifact(key=key,
-                                               path=artifact_path,
-                                               path_only=True,
-                                               artifact_type=artifact_type)
-        msg = Message(id=self.id, artifact=artifact_msg)
-        data = _utils.proto_to_json(msg)
-        response = _utils.make_request("POST",
-                                       "{}://{}/api/v1/modeldb/experiment-run/logArtifact".format(self._conn.scheme, self._conn.socket),
-                                       self._conn, json=data)
-        if not response.ok:
-            if response.status_code == 409:
-                raise ValueError("artifact with key {} already exists;"
-                                 " consider setting overwrite=True".format(key))
-            else:
-                _utils.raise_for_http_error(response)
-
-    def _get_artifact(self, key):
-        """
-        Gets the artifact with name `key` from this Experiment Run.
-
-        If the artifact was originally logged as just a filesystem path, that path will be returned.
-        Otherwise, bytes representing the artifact object will be returned.
-
-        Parameters
-        ----------
-        key : str
-            Name of the artifact.
-
-        Returns
-        -------
-        str or bytes
-            Filesystem path or bytes representing the artifact.
-        bool
-            True if the artifact was only logged as its filesystem path.
-
-        """
-        # get key-path from ModelDB
-        Message = _CommonService.GetArtifacts
-        msg = Message(id=self.id, key=key)
-        data = _utils.proto_to_json(msg)
-        response = _utils.make_request("GET",
-                                       "{}://{}/api/v1/modeldb/experiment-run/getArtifacts".format(self._conn.scheme, self._conn.socket),
-                                       self._conn, params=data)
-        _utils.raise_for_http_error(response)
-
-        response_msg = _utils.json_to_proto(response.json(), Message.Response)
-        artifact = {artifact.key: artifact for artifact in response_msg.artifacts}.get(key)
-        if artifact is None:
-            raise KeyError("no artifact found with key {}".format(key))
-        if artifact.path_only:
-            return artifact.path, artifact.path_only
-        else:
-            # download artifact from artifact store
-            url = self._get_url_for_artifact(key, "GET")
-
-            response = _utils.make_request("GET", url, self._conn)
-            _utils.raise_for_http_error(response)
-
-            return response.content, artifact.path_only
-
-    # TODO: Fix up get dataset to handle the Dataset class when logging dataset
-    # version
-    def _get_dataset(self, key):
-        """
-        Gets the dataset with name `key` from this Experiment Run.
-
-        If the dataset was originally logged as just a filesystem path, that path will be returned.
-        Otherwise, bytes representing the dataset object will be returned.
-
-        Parameters
-        ----------
-        key : str
-            Name of the artifact.
-
-        Returns
-        -------
-        str or bytes
-            Filesystem path or bytes representing the artifact.
-        bool
-            True if the artifact was only logged as its filesystem path.
-
-        """
-        # get key-path from ModelDB
-        Message = _ExperimentRunService.GetDatasets
-        msg = Message(id=self.id)
-        data = _utils.proto_to_json(msg)
-        response = _utils.make_request("GET",
-                                       "{}://{}/api/v1/modeldb/experiment-run/getDatasets".format(self._conn.scheme, self._conn.socket),
-                                       self._conn, params=data)
-        _utils.raise_for_http_error(response)
-
-        response_msg = _utils.json_to_proto(response.json(), Message.Response)
-        dataset = {dataset.key: dataset for dataset in response_msg.datasets}.get(key)
-        if dataset is None:
-            # may be old artifact-based dataset
-            try:
-                dataset, path_only = self._get_artifact(key)
-            except KeyError:
-                six.raise_from(KeyError("no dataset found with key {}".format(key)),
-                               None)
-            else:
-                return dataset, path_only, None
-        else:
-            return dataset.path, dataset.path_only, dataset.linked_artifact_id
-
-    def clone(self, copy_artifacts=False, copy_code_version=False, copy_datasets=False):
-        """
-        Returns a newly-created copy of this Experiment Run.
-
-        Parameters
-        ----------
-        copy_artifacts : bool, default False
-            Whether to also copy this Experiment Run's artifacts.
-        copy_code_version : bool, default False
-            Whether to also copy this Experiment Run's code version.
-        copy_datasets : bool, default False
-            Whether to also copy this Experiment Run's dataset versions.
-
-        Returns
-        -------
-        :class:`ExperimentRun`
-
-        """
-        # get info for the current run
-        current_run = self._get(self._conn, _expt_run_id=self.id)
-
-        # clone the current run
-        Message = _ExperimentRunService.CreateExperimentRun
-        msg = Message(
-            project_id=current_run.project_id,
-            experiment_id=current_run.experiment_id,
-            name=ExperimentRun._generate_default_name(),
-            description=current_run.description,
-            tags=current_run.tags,
-            attributes=current_run.attributes,
-            observations=current_run.observations,
-            metrics=current_run.metrics,
-            hyperparameters=current_run.hyperparameters,
-            parent_id=current_run.parent_id,
-        )
-
-        msg_artifact = Message()
-        msg_code_version = Message()
-        msg_datasets = Message()
-
-        if copy_artifacts:
-            msg_artifact = Message(
-                artifacts=current_run.artifacts,
-            )
-
-        if copy_code_version:
-            msg_code_version = Message(
-                code_version_snapshot=current_run.code_version_snapshot,
-            )
-
-        if copy_datasets:
-            msg_datasets = Message(
-                datasets=current_run.datasets,
-            )
-
-        msg.MergeFrom(msg_artifact)
-        msg.MergeFrom(msg_code_version)
-        msg.MergeFrom(msg_datasets)
-
-        # create the new run
-        data = _utils.proto_to_json(msg)
-        response = _utils.make_request("POST",
-                                       "{}://{}/api/v1/modeldb/experiment-run/createExperimentRun".format(
-                                           self._conn.scheme, self._conn.socket), self._conn, json=data)
-        _utils.raise_for_http_error(response)
-
-        response_msg = _utils.json_to_proto(response.json(), Message.Response)
-        new_run_msg = response_msg.experiment_run
-        print("created new ExperimentRun: {}".format(new_run_msg.name))
-        new_run = ExperimentRun(self._conn, self._conf, _expt_run_id=new_run_msg.id)
-
-        return new_run
-
-    def log_tag(self, tag):
-        """
-        Logs a tag to this Experiment Run.
-
-        Parameters
-        ----------
-        tag : str
-            Tag.
-
-        """
-        if not isinstance(tag, six.string_types):
-            raise TypeError("`tag` must be a string")
-
-        Message = _ExperimentRunService.AddExperimentRunTags
-        msg = Message(id=self.id, tags=[tag])
-        data = _utils.proto_to_json(msg)
-        response = _utils.make_request("POST",
-                                       "{}://{}/api/v1/modeldb/experiment-run/addExperimentRunTags".format(self._conn.scheme, self._conn.socket),
-                                       self._conn, json=data)
-        _utils.raise_for_http_error(response)
-
-    def log_tags(self, tags):
-        """
-        Logs multiple tags to this Experiment Run.
-
-        Parameters
-        ----------
-        tags : list of str
-            Tags.
-
-        """
-        if isinstance(tags, six.string_types):
-            raise TypeError("`tags` must be an iterable of strings")
-        for tag in tags:
-            if not isinstance(tag, six.string_types):
-                raise TypeError("`tags` must be an iterable of strings")
-
-        Message = _ExperimentRunService.AddExperimentRunTags
-        msg = Message(id=self.id, tags=tags)
-        data = _utils.proto_to_json(msg)
-        response = _utils.make_request("POST",
-                                       "{}://{}/api/v1/modeldb/experiment-run/addExperimentRunTags".format(self._conn.scheme, self._conn.socket),
-                                       self._conn, json=data)
-        _utils.raise_for_http_error(response)
-
-    def get_tags(self):
-        """
-        Gets all tags from this Experiment Run.
-
-        Returns
-        -------
-        list of str
-            All tags.
-
-        """
-        Message = _CommonService.GetTags
-        msg = Message(id=self.id)
-        data = _utils.proto_to_json(msg)
-        response = _utils.make_request("GET",
-                                       "{}://{}/api/v1/modeldb/experiment-run/getExperimentRunTags".format(self._conn.scheme, self._conn.socket),
-                                       self._conn, params=data)
-        _utils.raise_for_http_error(response)
-
-        response_msg = _utils.json_to_proto(response.json(), Message.Response)
-        return response_msg.tags
-
-    def log_attribute(self, key, value):
-        """
-        Logs an attribute to this Experiment Run.
-
-        Parameters
-        ----------
-        key : str
-            Name of the attribute.
-        value : one of {None, bool, float, int, str, list, dict}
-            Value of the attribute.
-
-        """
-        _utils.validate_flat_key(key)
-
-        attribute = _CommonCommonService.KeyValue(key=key, value=_utils.python_to_val_proto(value, allow_collection=True))
-        msg = _ExperimentRunService.LogAttribute(id=self.id, attribute=attribute)
-        data = _utils.proto_to_json(msg)
-        response = _utils.make_request("POST",
-                                       "{}://{}/api/v1/modeldb/experiment-run/logAttribute".format(self._conn.scheme, self._conn.socket),
-                                       self._conn, json=data)
-        if not response.ok:
-            if response.status_code == 409:
-                raise ValueError("attribute with key {} already exists;"
-                                 " consider using observations instead".format(key))
-            else:
-                _utils.raise_for_http_error(response)
-
-    def log_attributes(self, attributes):
-        """
-        Logs potentially multiple attributes to this Experiment Run.
-
-        Parameters
-        ----------
-        attributes : dict of str to {None, bool, float, int, str, list, dict}
-            Attributes.
-
-        """
-        # validate all keys first
-        for key in six.viewkeys(attributes):
-            _utils.validate_flat_key(key)
-
-        # build KeyValues
-        attribute_keyvals = []
-        for key, value in six.viewitems(attributes):
-            attribute_keyvals.append(_CommonCommonService.KeyValue(key=key, value=_utils.python_to_val_proto(value, allow_collection=True)))
-
-        msg = _ExperimentRunService.LogAttributes(id=self.id, attributes=attribute_keyvals)
-        data = _utils.proto_to_json(msg)
-        response = _utils.make_request("POST",
-                                       "{}://{}/api/v1/modeldb/experiment-run/logAttributes".format(self._conn.scheme, self._conn.socket),
-                                       self._conn, json=data)
-        if not response.ok:
-            if response.status_code == 409:
-                raise ValueError("some attribute with some input key already exists;"
-                                 " consider using observations instead")
-            else:
-                _utils.raise_for_http_error(response)
-
-    def get_attribute(self, key):
-        """
-        Gets the attribute with name `key` from this Experiment Run.
-
-        Parameters
-        ----------
-        key : str
-            Name of the attribute.
-
-        Returns
-        -------
-        one of {None, bool, float, int, str}
-            Value of the attribute.
-
-        """
-        _utils.validate_flat_key(key)
-
-        Message = _CommonService.GetAttributes
-        msg = Message(id=self.id, attribute_keys=[key])
-        data = _utils.proto_to_json(msg)
-        response = _utils.make_request("GET",
-                                       "{}://{}/api/v1/modeldb/experiment-run/getAttributes".format(self._conn.scheme, self._conn.socket),
-                                       self._conn, params=data)
-        _utils.raise_for_http_error(response)
-
-        response_msg = _utils.json_to_proto(response.json(), Message.Response)
-        attributes = _utils.unravel_key_values(response_msg.attributes)
-        try:
-            return attributes[key]
-        except KeyError:
-            six.raise_from(KeyError("no attribute found with key {}".format(key)), None)
-
-    def get_attributes(self):
-        """
-        Gets all attributes from this Experiment Run.
-
-        Returns
-        -------
-        dict of str to {None, bool, float, int, str}
-            Names and values of all attributes.
-
-        """
-        Message = _CommonService.GetAttributes
-        msg = Message(id=self.id, get_all=True)
-        data = _utils.proto_to_json(msg)
-        response = _utils.make_request("GET",
-                                       "{}://{}/api/v1/modeldb/experiment-run/getAttributes".format(self._conn.scheme, self._conn.socket),
-                                       self._conn, params=data)
-        _utils.raise_for_http_error(response)
-
-        response_msg = _utils.json_to_proto(response.json(), Message.Response)
-        return _utils.unravel_key_values(response_msg.attributes)
-
-    def log_metric(self, key, value):
-        """
-        Logs a metric to this Experiment Run.
-
-        If the metadatum of interest might recur, :meth:`.log_observation` should be used instead.
-
-        Parameters
-        ----------
-        key : str
-            Name of the metric.
-        value : one of {None, bool, float, int, str}
-            Value of the metric.
-
-        """
-        _utils.validate_flat_key(key)
-
-        metric = _CommonCommonService.KeyValue(key=key, value=_utils.python_to_val_proto(value))
-        msg = _ExperimentRunService.LogMetric(id=self.id, metric=metric)
-        data = _utils.proto_to_json(msg)
-        response = _utils.make_request("POST",
-                                       "{}://{}/api/v1/modeldb/experiment-run/logMetric".format(self._conn.scheme, self._conn.socket),
-                                       self._conn, json=data)
-        if not response.ok:
-            if response.status_code == 409:
-                raise ValueError("metric with key {} already exists;"
-                                 " consider using observations instead".format(key))
-            else:
-                _utils.raise_for_http_error(response)
-
-    def log_metrics(self, metrics):
-        """
-        Logs potentially multiple metrics to this Experiment Run.
-
-        Parameters
-        ----------
-        metrics : dict of str to {None, bool, float, int, str}
-            Metrics.
-
-        """
-        # validate all keys first
-        for key in six.viewkeys(metrics):
-            _utils.validate_flat_key(key)
-
-        # build KeyValues
-        metric_keyvals = []
-        for key, value in six.viewitems(metrics):
-            metric_keyvals.append(_CommonCommonService.KeyValue(key=key, value=_utils.python_to_val_proto(value)))
-
-        msg = _ExperimentRunService.LogMetrics(id=self.id, metrics=metric_keyvals)
-        data = _utils.proto_to_json(msg)
-        response = _utils.make_request("POST",
-                                       "{}://{}/api/v1/modeldb/experiment-run/logMetrics".format(self._conn.scheme, self._conn.socket),
-                                       self._conn, json=data)
-        if not response.ok:
-            if response.status_code == 409:
-                raise ValueError("some metric with some input key already exists;"
-                                 " consider using observations instead")
-            else:
-                _utils.raise_for_http_error(response)
-
-    def get_metric(self, key):
-        """
-        Gets the metric with name `key` from this Experiment Run.
-
-        Parameters
-        ----------
-        key : str
-            Name of the metric.
-
-        Returns
-        -------
-        one of {None, bool, float, int, str}
-            Value of the metric.
-
-        """
-        _utils.validate_flat_key(key)
-
-        Message = _ExperimentRunService.GetMetrics
-        msg = Message(id=self.id)
-        data = _utils.proto_to_json(msg)
-        response = _utils.make_request("GET",
-                                       "{}://{}/api/v1/modeldb/experiment-run/getMetrics".format(self._conn.scheme, self._conn.socket),
-                                       self._conn, params=data)
-        _utils.raise_for_http_error(response)
-
-        response_msg = _utils.json_to_proto(response.json(), Message.Response)
-        metrics = _utils.unravel_key_values(response_msg.metrics)
-        try:
-            return metrics[key]
-        except KeyError:
-            six.raise_from(KeyError("no metric found with key {}".format(key)), None)
-
-    def get_metrics(self):
-        """
-        Gets all metrics from this Experiment Run.
-
-        Returns
-        -------
-        dict of str to {None, bool, float, int, str}
-            Names and values of all metrics.
-
-        """
-        Message = _ExperimentRunService.GetMetrics
-        msg = Message(id=self.id)
-        data = _utils.proto_to_json(msg)
-        response = _utils.make_request("GET",
-                                       "{}://{}/api/v1/modeldb/experiment-run/getMetrics".format(self._conn.scheme, self._conn.socket),
-                                       self._conn, params=data)
-        _utils.raise_for_http_error(response)
-
-        response_msg = _utils.json_to_proto(response.json(), Message.Response)
-        return _utils.unravel_key_values(response_msg.metrics)
-
-    def log_hyperparameter(self, key, value):
-        """
-        Logs a hyperparameter to this Experiment Run.
-
-        Parameters
-        ----------
-        key : str
-            Name of the hyperparameter.
-        value : one of {None, bool, float, int, str}
-            Value of the hyperparameter.
-
-        """
-        _utils.validate_flat_key(key)
-
-        hyperparameter = _CommonCommonService.KeyValue(key=key, value=_utils.python_to_val_proto(value))
-        msg = _ExperimentRunService.LogHyperparameter(id=self.id, hyperparameter=hyperparameter)
-        data = _utils.proto_to_json(msg)
-        response = _utils.make_request("POST",
-                                       "{}://{}/api/v1/modeldb/experiment-run/logHyperparameter".format(self._conn.scheme, self._conn.socket),
-                                       self._conn, json=data)
-        if not response.ok:
-            if response.status_code == 409:
-                raise ValueError("hyperparameter with key {} already exists;"
-                                 " consider using observations instead".format(key))
-            else:
-                _utils.raise_for_http_error(response)
-
-    def log_hyperparameters(self, hyperparams):
-        """
-        Logs potentially multiple hyperparameters to this Experiment Run.
-
-        Parameters
-        ----------
-        hyperparameters : dict of str to {None, bool, float, int, str}
-            Hyperparameters.
-
-        """
-        # validate all keys first
-        for key in six.viewkeys(hyperparams):
-            _utils.validate_flat_key(key)
-
-        # build KeyValues
-        hyperparameter_keyvals = []
-        for key, value in six.viewitems(hyperparams):
-            hyperparameter_keyvals.append(_CommonCommonService.KeyValue(key=key, value=_utils.python_to_val_proto(value)))
-
-        msg = _ExperimentRunService.LogHyperparameters(id=self.id, hyperparameters=hyperparameter_keyvals)
-        data = _utils.proto_to_json(msg)
-        response = _utils.make_request("POST",
-                                       "{}://{}/api/v1/modeldb/experiment-run/logHyperparameters".format(self._conn.scheme, self._conn.socket),
-                                       self._conn, json=data)
-        if not response.ok:
-            if response.status_code == 409:
-                raise ValueError("some hyperparameter with some input key already exists;"
-                                 " consider using observations instead")
-            else:
-                _utils.raise_for_http_error(response)
-
-    def get_hyperparameter(self, key):
-        """
-        Gets the hyperparameter with name `key` from this Experiment Run.
-
-        Parameters
-        ----------
-        key : str
-            Name of the hyperparameter.
-
-        Returns
-        -------
-        one of {None, bool, float, int, str}
-            Value of the hyperparameter.
-
-        """
-        _utils.validate_flat_key(key)
-
-        Message = _ExperimentRunService.GetHyperparameters
-        msg = Message(id=self.id)
-        data = _utils.proto_to_json(msg)
-        response = _utils.make_request("GET",
-                                       "{}://{}/api/v1/modeldb/experiment-run/getHyperparameters".format(self._conn.scheme, self._conn.socket),
-                                       self._conn, params=data)
-        _utils.raise_for_http_error(response)
-
-        response_msg = _utils.json_to_proto(response.json(), Message.Response)
-        hyperparameters = _utils.unravel_key_values(response_msg.hyperparameters)
-        try:
-            return hyperparameters[key]
-        except KeyError:
-            six.raise_from(KeyError("no hyperparameter found with key {}".format(key)), None)
-
-    def get_hyperparameters(self):
-        """
-        Gets all hyperparameters from this Experiment Run.
-
-        Returns
-        -------
-        dict of str to {None, bool, float, int, str}
-            Names and values of all hyperparameters.
-
-        """
-        Message = _ExperimentRunService.GetHyperparameters
-        msg = Message(id=self.id)
-        data = _utils.proto_to_json(msg)
-        response = _utils.make_request("GET",
-                                       "{}://{}/api/v1/modeldb/experiment-run/getHyperparameters".format(self._conn.scheme, self._conn.socket),
-                                       self._conn, params=data)
-        _utils.raise_for_http_error(response)
-
-        response_msg = _utils.json_to_proto(response.json(), Message.Response)
-        return _utils.unravel_key_values(response_msg.hyperparameters)
-
-    def log_dataset(self, key, dataset, overwrite=False):
-        """
-        Logs a dataset artifact to this Experiment Run.
-
-        Parameters
-        ----------
-        key : str
-            Name of the dataset.
-        dataset : str or file-like or object
-            Dataset or some representation thereof.
-                - If str, then it will be interpreted as a filesystem path, its contents read as bytes,
-                  and uploaded as an artifact.
-                - If file-like, then the contents will be read as bytes and uploaded as an artifact.
-                - If type is Dataset, then it will log a dataset version
-                - Otherwise, the object will be serialized and uploaded as an artifact.
-        overwrite : bool, default False
-            Whether to allow overwriting an existing dataset with key `key`.
-
-        """
-        _artifact_utils.validate_key(key)
-        _utils.validate_flat_key(key)
-
-        if isinstance(dataset, _dataset.Dataset):
-            raise ValueError("directly logging a Dataset is not supported;"
-                             " consider using run.log_dataset_version() instead")
-
-        if isinstance(dataset, _dataset.DatasetVersion):
-            # TODO: maybe raise a warning pointing to log_dataset_version()
-            self.log_dataset_version(key, dataset, overwrite=overwrite)
-
-        # log `dataset` as artifact
-        try:
-            extension = _artifact_utils.get_file_ext(dataset)
-        except (TypeError, ValueError):
-            extension = None
-        self._log_artifact(key, dataset, _CommonService.ArtifactTypeEnum.DATA, extension, overwrite=overwrite)
-
-    def log_dataset_version(self, key, dataset_version, overwrite=False):
-        """
-        Logs a Verta DatasetVersion to this ExperimentRun with the given key.
-
-        Parameters
-        ----------
-        key : str
-        dataset_version : :class:`~verta._dataset.DatasetVersion`
-        overwrite : bool, default False
-            Whether to allow overwriting a dataset version.
-
-        """
-        if not isinstance(dataset_version, _dataset.DatasetVersion):
-            raise ValueError("`dataset_version` must be of type DatasetVersion")
-
-        # TODO: hack because path_only artifact needs a placeholder path
-        dataset_path = "See attached dataset version"
-
-        # log key-path to ModelDB
-        Message = _ExperimentRunService.LogDataset
-        artifact_msg = _CommonService.Artifact(key=key,
-                                               path=dataset_path,
-                                               path_only=True,
-                                               artifact_type=_CommonService.ArtifactTypeEnum.DATA,
-                                               linked_artifact_id=dataset_version.id)
-        msg = Message(id=self.id, dataset=artifact_msg, overwrite=overwrite)
-        data = _utils.proto_to_json(msg)
-        response = _utils.make_request("POST",
-                                       "{}://{}/api/v1/modeldb/experiment-run/logDataset".format(self._conn.scheme, self._conn.socket),
-                                       self._conn, json=data)
-        if not response.ok:
-            if response.status_code == 409:
-                raise ValueError("dataset with key {} already exists;"
-                                 " consider setting overwrite=True".format(key))
-            else:
-                _utils.raise_for_http_error(response)
-
-    def log_dataset_path(self, key, path):
-        """
-        Logs the filesystem path of an dataset to this Experiment Run.
-
-        .. deprecated:: 0.13.0
-           The `log_dataset_path()` method will removed in v0.15.0; consider using
-           `client.set_dataset(…, type="local")` and `run.log_dataset_version()` instead.
-
-        This function makes no attempt to open a file at `dataset_path`. Only the path string itself
-        is logged.
-
-        Parameters
-        ----------
-        key : str
-            Name of the dataset.
-        dataset_path : str
-            Filesystem path of the dataset.
-
-        """
-        _utils.validate_flat_key(key)
-
-        warnings.warn("`log_dataset_path()` is deprecated and will removed in a later version;"
-                      " consider using `client.set_dataset(..., type=\"local\")`"
-                      " and `run.log_dataset_version()` instead",
-                      category=FutureWarning)
-
-        # create impromptu DatasetVersion
-        dataset = _dataset.LocalDataset(self._conn, self._conf, name=key)
-        dataset_version = dataset.create_version(path=path)
-
-        self.log_dataset_version(key, dataset_version)
-
-    def get_dataset(self, key):
-        """
-        Gets the dataset artifact with name `key` from this Experiment Run.
-
-        If the dataset was originally logged as just a filesystem path, that path will be returned.
-        Otherwise, the dataset object itself will be returned. If the object is unable to be
-        deserialized, the raw bytes are returned instead.
-
-        Parameters
-        ----------
-        key : str
-            Name of the dataset.
-
-        Returns
-        -------
-        str or object or file-like
-            DatasetVersion if logged using :meth:`log_dataset_version()`.
-            Filesystem path of the dataset, the dataset object, or a bytestream representing the
-            dataset.
-
-        """
-        dataset, path_only, linked_id = self._get_dataset(key)
-        if path_only:
-            if linked_id:
-                return _dataset.DatasetVersion(self._conn, self._conf, _dataset_version_id=linked_id)
-            else:
-                return dataset
-        else:
-            # TODO: may need to be updated for raw
-            try:
-                return pickle.loads(dataset)
-            except pickle.UnpicklingError:
-                return six.BytesIO(dataset)
-
-    def get_dataset_version(self, key):
-        """
-        Gets the DatasetVersion with name `key` from this Experiment Run.
-
-        Parameters
-        ----------
-        key : str
-            Name of the dataset version.
-
-        Returns
-        -------
-        DatasetVersion
-            DatasetVersion associated with the given key.
-
-        """
-        return self.get_dataset(key)
-
-    def log_model_for_deployment(self, model, model_api, requirements, train_features=None, train_targets=None):
-=======
     def create_experiment_run(self, name=None, desc=None, tags=None, attrs=None, date_created=None):
->>>>>>> 8831bd96
         """
         Creates a new Experiment Run under the currently active Experiment.
 
