--- conflicted
+++ resolved
@@ -723,3602 +723,4 @@
         Alias for :meth:`Client.get_or_create_repository()`.
 
         """
-<<<<<<< HEAD
-        return self.get_or_create_repository(*args, **kwargs)
-=======
-        return self.get_or_create_repository(*args, **kwargs)
-
-
-
-class _ModelDBEntity(object):
-    def __init__(self, conn, conf, service_module, service_url_component, id):
-        self._conn = conn
-        self._conf = conf
-
-        self._service = service_module
-        self._request_url = "{}://{}/api/v1/modeldb/{}/{}".format(self._conn.scheme,
-                                                      self._conn.socket,
-                                                      service_url_component,
-                                                      '{}')  # endpoint placeholder
-
-        self.id = id
-
-    def __getstate__(self):
-        state = self.__dict__.copy()
-
-        state['_service_module_name'] = state['_service'].__name__
-        del state['_service']
-
-        return state
-
-    def __setstate__(self, state):
-        state['_service'] = importlib.import_module(state['_service_module_name'])
-        del state['_service_module_name']
-
-        self.__dict__.update(state)
-
-    def _get_url_for_artifact(self, key, method, artifact_type=0, part_num=0):
-        """
-        Obtains a URL to use for accessing stored artifacts.
-
-        Parameters
-        ----------
-        key : str
-            Name of the artifact.
-        method : {'GET', 'PUT'}
-            HTTP method to request for the generated URL.
-        artifact_type : int, optional
-            Variant of `_CommonCommonService.ArtifactTypeEnum`. This informs the backend what slot to check
-            for the artifact, if necessary.
-        part_num : int, optional
-            If using Multipart Upload, number of part to be uploaded.
-
-        Returns
-        -------
-        response_msg : `_CommonService.GetUrlForArtifact.Response`
-            Backend response.
-
-        """
-        if method.upper() not in ("GET", "PUT"):
-            raise ValueError("`method` must be one of {'GET', 'PUT'}")
-
-        Message = _CommonService.GetUrlForArtifact
-        msg = Message(
-            id=self.id, key=key,
-            method=method.upper(),
-            artifact_type=artifact_type,
-            part_number=part_num,
-        )
-        data = _utils.proto_to_json(msg)
-        response = _utils.make_request("POST",
-                                       self._request_url.format("getUrlForArtifact"),
-                                       self._conn, json=data)
-        _utils.raise_for_http_error(response)
-
-        response_msg = _utils.json_to_proto(_utils.body_to_json(response), Message.Response)
-
-        url = response_msg.url
-        # accommodate port-forwarded NFS store
-        if 'https://localhost' in url[:20]:
-            url = 'http' + url[5:]
-        if 'localhost%3a' in url[:20]:
-            url = url.replace('localhost%3a', 'localhost:')
-        if 'localhost%3A' in url[:20]:
-            url = url.replace('localhost%3A', 'localhost:')
-        response_msg.url = url
-
-        return response_msg
-
-    def _cache(self, filename, contents):
-        """
-        Caches `contents` to `filename` within ``_CACHE_DIR``.
-
-        If `contents` represents a ZIP file, then it will be unzipped, and the path to the target
-        directory will be returned.
-
-        Parameters
-        ----------
-        filename : str
-            Filename within ``_CACHE_DIR`` to write to.
-        contents : bytes
-            Contents to be cached.
-
-        Returns
-        -------
-        str
-            Full path to cached contents.
-
-        """
-        # write contents to temporary file
-        with tempfile.NamedTemporaryFile(delete=False) as tempf:
-            tempf.write(contents)
-            tempf.flush()  # flush object buffer
-            os.fsync(tempf.fileno())  # flush OS buffer
-
-        name, extension = os.path.splitext(filename)
-        if extension == '.zip':
-            temp_path = tempfile.mkdtemp()
-
-            with zipfile.ZipFile(tempf.name, 'r') as zipf:
-                zipf.extractall(temp_path)
-            os.remove(tempf.name)
-        elif extension == '.tgz':
-            temp_path = tempfile.mkdtemp()
-
-            with tarfile.open(tempf.name, 'r:gz') as tarf:
-                tarf.extractall(temp_path)
-            os.remove(tempf.name)
-        elif extension == '.tar':
-            temp_path = tempfile.mkdtemp()
-
-            with tarfile.open(tempf.name, 'r') as tarf:
-                tarf.extractall(temp_path)
-            os.remove(tempf.name)
-        elif extension == '.gz' and os.path.splitext(name)[1] == '.tar':
-            name = os.path.splitext(name)[0]
-
-            temp_path = tempfile.mkdtemp()
-
-            with tarfile.open(tempf.name, 'r:gz') as tarf:
-                tarf.extractall(temp_path)
-            os.remove(tempf.name)
-        else:
-            name = filename
-            temp_path = tempf.name
-
-        path = os.path.join(_CACHE_DIR, name)
-
-        # create intermediate dirs
-        try:
-            os.makedirs(os.path.dirname(path))
-        except OSError:  # already exists
-            pass
-
-        # move written contents to cache location
-        os.rename(temp_path, path)
-
-        return path
-
-    def _get_cached(self, filename):
-        name, extension = os.path.splitext(filename)
-        if extension == '.zip':
-            pass
-        elif extension == '.tgz':
-            pass
-        elif extension == '.tar':
-            pass
-        elif extension == '.gz' and os.path.splitext(name)[1] == '.tar':
-            name = os.path.splitext(name)[0]
-        else:
-            name = filename
-
-        path = os.path.join(_CACHE_DIR, name)
-        return path if os.path.exists(path) else None
-
-    def log_code(self, exec_path=None, repo_url=None, commit_hash=None, overwrite=False):
-        """
-        Logs the code version.
-
-        A code version is either information about a Git snapshot or a bundle of Python source code files.
-
-        `repo_url` and `commit_hash` can only be set if `use_git` was set to ``True`` in the Client.
-
-        Parameters
-        ----------
-        exec_path : str, optional
-            Filepath to the executable Python script or Jupyter notebook. If no filepath is provided,
-            the Client will make its best effort to find the currently running script/notebook file.
-        repo_url : str, optional
-            URL for a remote Git repository containing `commit_hash`. If no URL is provided, the Client
-            will make its best effort to find it.
-        commit_hash : str, optional
-            Git commit hash associated with this code version. If no hash is provided, the Client will
-            make its best effort to find it.
-        overwrite : bool, default False
-            Whether to allow overwriting a code version.
-
-        Examples
-        --------
-        With ``Client(use_git=True)`` (default):
-
-            Log Git snapshot information, plus the location of the currently executing notebook/script
-            relative to the repository root:
-
-            .. code-block:: python
-
-                proj.log_code()
-                proj.get_code()
-                # {'exec_path': 'comparison/outcomes/classification.ipynb',
-                #  'repo_url': 'git@github.com:VertaAI/experiments.git',
-                #  'commit_hash': 'f99abcfae6c3ce6d22597f95ad6ef260d31527a6',
-                #  'is_dirty': False}
-
-            Log Git snapshot information, plus the location of a specific source code file relative
-            to the repository root:
-
-            .. code-block:: python
-
-                proj.log_code("../trainer/training_pipeline.py")
-                proj.get_code()
-                # {'exec_path': 'comparison/trainer/training_pipeline.py',
-                #  'repo_url': 'git@github.com:VertaAI/experiments.git',
-                #  'commit_hash': 'f99abcfae6c3ce6d22597f95ad6ef260d31527a6',
-                #  'is_dirty': False}
-
-        With ``Client(use_git=False)``:
-
-            Find and upload the currently executing notebook/script:
-
-            .. code-block:: python
-
-                proj.log_code()
-                zip_file = proj.get_code()
-                zip_file.printdir()
-                # File Name                          Modified             Size
-                # classification.ipynb        2019-07-10 17:18:24        10287
-
-            Upload a specific source code file:
-
-            .. code-block:: python
-
-                proj.log_code("../trainer/training_pipeline.py")
-                zip_file = proj.get_code()
-                zip_file.printdir()
-                # File Name                          Modified             Size
-                # training_pipeline.py        2019-05-31 10:34:44          964
-
-        """
-        if self._conf.use_git:
-            # verify Git
-            try:
-                repo_root_dir = _git_utils.get_git_repo_root_dir()
-            except OSError:
-                # don't halt execution
-                print("unable to locate git repository; you may be in an unsupported environment")
-                return
-                # six.raise_from(OSError("failed to locate git repository; please check your working directory"),
-                #                None)
-            print("Git repository successfully located at {}".format(repo_root_dir))
-        elif repo_url is not None or commit_hash is not None:
-            raise ValueError("`repo_url` and `commit_hash` can only be set if `use_git` was set to True in the Client")
-
-        if exec_path is None:
-            # find dynamically
-            try:
-                exec_path = _utils.get_notebook_filepath()
-            except OSError:  # notebook not found
-                try:
-                    exec_path = _utils.get_script_filepath()
-                except OSError:  # script not found
-                    print("unable to find code file; skipping")
-        else:
-            exec_path = os.path.expanduser(exec_path)
-            if not os.path.isfile(exec_path):
-                raise ValueError("`exec_path` \"{}\" must be a valid filepath".format(exec_path))
-
-        if isinstance(self, Project):  # TODO: not this
-            Message = self._service.LogProjectCodeVersion
-            endpoint = "logProjectCodeVersion"
-        elif isinstance(self, Experiment):
-            Message = self._service.LogExperimentCodeVersion
-            endpoint = "logExperimentCodeVersion"
-        elif isinstance(self, ExperimentRun):
-            Message = self._service.LogExperimentRunCodeVersion
-            endpoint = "logExperimentRunCodeVersion"
-        msg = Message(id=self.id)
-
-        if overwrite:
-            if isinstance(self, ExperimentRun):
-                msg.overwrite = True
-            else:
-                raise ValueError("`overwrite=True` is currently only supported for ExperimentRun")
-
-        if self._conf.use_git:
-            try:
-                # adjust `exec_path` to be relative to repo root
-                exec_path = os.path.relpath(exec_path, _git_utils.get_git_repo_root_dir())
-            except OSError as e:
-                print("{}; logging absolute path to file instead")
-                exec_path = os.path.abspath(exec_path)
-            msg.code_version.git_snapshot.filepaths.append(exec_path)
-
-            try:
-                msg.code_version.git_snapshot.repo = repo_url or _git_utils.get_git_remote_url()
-            except OSError as e:
-                print("{}; skipping".format(e))
-
-            try:
-                msg.code_version.git_snapshot.hash = commit_hash or _git_utils.get_git_commit_hash()
-            except OSError as e:
-                print("{}; skipping".format(e))
-
-            try:
-                is_dirty = _git_utils.get_git_commit_dirtiness(commit_hash)
-            except OSError as e:
-                print("{}; skipping".format(e))
-            else:
-                if is_dirty:
-                    msg.code_version.git_snapshot.is_dirty = _CommonCommonService.TernaryEnum.TRUE
-                else:
-                    msg.code_version.git_snapshot.is_dirty = _CommonCommonService.TernaryEnum.FALSE
-        else:  # log code as Artifact
-            if exec_path is None:
-                # don't halt execution
-                print("unable to find code file; you may be in an unsupported environment")
-                return
-                # raise RuntimeError("unable to find code file; you may be in an unsupported environment")
-
-            # write ZIP archive
-            zipstream = six.BytesIO()
-            with zipfile.ZipFile(zipstream, 'w') as zipf:
-                filename = os.path.basename(exec_path)
-                if exec_path.endswith(".ipynb"):
-                    try:
-                        saved_notebook = _utils.save_notebook(exec_path)
-                    except:  # failed to save
-                        print("unable to automatically save Notebook;"
-                              " logging latest checkpoint from disk")
-                        zipf.write(exec_path, filename)
-                    else:
-                        zipf.writestr(filename, six.ensure_binary(saved_notebook.read()))
-                else:
-                    zipf.write(exec_path, filename)
-            zipstream.seek(0)
-
-            key = 'code'
-            extension = 'zip'
-
-            artifact_hash = _artifact_utils.calc_sha256(zipstream)
-            zipstream.seek(0)
-            basename = key + os.extsep + extension
-            artifact_path = os.path.join(artifact_hash, basename)
-
-            msg.code_version.code_archive.path = artifact_path
-            msg.code_version.code_archive.path_only = False
-            msg.code_version.code_archive.artifact_type = _CommonCommonService.ArtifactTypeEnum.CODE
-            msg.code_version.code_archive.filename_extension = extension
-        # TODO: check if we actually have any loggable information
-        msg.code_version.date_logged = _utils.now()
-
-        data = _utils.proto_to_json(msg)
-        response = _utils.make_request("POST",
-                                       self._request_url.format(endpoint),
-                                       self._conn, json=data)
-        if not response.ok:
-            if response.status_code == 409:
-                raise ValueError("a code version has already been logged")
-            else:
-                _utils.raise_for_http_error(response)
-
-        if msg.code_version.WhichOneof("code") == 'code_archive':
-            # upload artifact to artifact store
-            url = self._get_url_for_artifact("verta_code_archive", "PUT", msg.code_version.code_archive.artifact_type).url
-
-            response = _utils.make_request("PUT", url, self._conn, data=zipstream)
-            _utils.raise_for_http_error(response)
-
-    def get_code(self):
-        """
-        Gets the code version.
-
-        Returns
-        -------
-        dict or zipfile.ZipFile
-            Either:
-                - a dictionary containing Git snapshot information with at most the following items:
-                    - **filepaths** (*list of str*)
-                    - **repo** (*str*) – Remote repository URL
-                    - **hash** (*str*) – Commit hash
-                    - **is_dirty** (*bool*)
-                - a `ZipFile <https://docs.python.org/3/library/zipfile.html#zipfile.ZipFile>`_
-                  containing Python source code files
-
-        """
-        if isinstance(self, Project):  # TODO: not this
-            Message = self._service.GetProjectCodeVersion
-            endpoint = "getProjectCodeVersion"
-        elif isinstance(self, Experiment):
-            Message = self._service.GetExperimentCodeVersion
-            endpoint = "getExperimentCodeVersion"
-        elif isinstance(self, ExperimentRun):
-            Message = self._service.GetExperimentRunCodeVersion
-            endpoint = "getExperimentRunCodeVersion"
-        msg = Message(id=self.id)
-        data = _utils.proto_to_json(msg)
-        response = _utils.make_request("GET",
-                                       self._request_url.format(endpoint),
-                                       self._conn, params=data)
-        _utils.raise_for_http_error(response)
-
-        response_msg = _utils.json_to_proto(_utils.body_to_json(response), Message.Response)
-        code_ver_msg = response_msg.code_version
-        which_code = code_ver_msg.WhichOneof('code')
-        if which_code == 'git_snapshot':
-            git_snapshot_msg = code_ver_msg.git_snapshot
-            git_snapshot = {}
-            if git_snapshot_msg.filepaths:
-                git_snapshot['filepaths'] = git_snapshot_msg.filepaths
-            if git_snapshot_msg.repo:
-                git_snapshot['repo_url'] = git_snapshot_msg.repo
-            if git_snapshot_msg.hash:
-                git_snapshot['commit_hash'] = git_snapshot_msg.hash
-                if git_snapshot_msg.is_dirty != _CommonCommonService.TernaryEnum.UNKNOWN:
-                    git_snapshot['is_dirty'] = git_snapshot_msg.is_dirty == _CommonCommonService.TernaryEnum.TRUE
-            return git_snapshot
-        elif which_code == 'code_archive':
-            # download artifact from artifact store
-            url = self._get_url_for_artifact("verta_code_archive", "GET", code_ver_msg.code_archive.artifact_type).url
-
-            response = _utils.make_request("GET", url, self._conn)
-            _utils.raise_for_http_error(response)
-
-            code_archive = six.BytesIO(response.content)
-            return zipfile.ZipFile(code_archive, 'r')  # TODO: return a util class instead, maybe
-        else:
-            raise RuntimeError("unable find code in response")
-
-
-class Project(_ModelDBEntity):
-    """
-    Object representing a machine learning Project.
-
-    This class provides read/write functionality for Project metadata and access to its Experiment
-    Runs.
-
-    There should not be a need to instantiate this class directly; please use
-    :meth:`Client.set_project`.
-
-    Attributes
-    ----------
-    id : str
-        ID of this Project.
-    name : str
-        Name of this Project.
-    expt_runs : :class:`ExperimentRuns`
-        Experiment Runs under this Project.
-
-    """
-    def __init__(self, conn, conf, id_):
-        super(Project, self).__init__(conn, conf, _ProjectService, "project", id_)
-
-        self._conn = conn
-
-        self.id = id_
-
-    def __repr__(self):
-        return "<Project \"{}\">".format(self.name)
-
-    @property
-    def name(self):
-        Message = _ProjectService.GetProjectById
-        msg = Message(id=self.id)
-        data = _utils.proto_to_json(msg)
-        response = _utils.make_request("GET",
-                                       "{}://{}/api/v1/modeldb/project/getProjectById".format(self._conn.scheme, self._conn.socket),
-                                       self._conn, params=data)
-        _utils.raise_for_http_error(response)
-
-        response_msg = _utils.json_to_proto(_utils.body_to_json(response), Message.Response)
-        return response_msg.project.name
-
-    @property
-    def expt_runs(self):
-        # get runs in this Project
-        runs = ExperimentRuns(self._conn, self._conf)
-        runs._msg.project_id = self.id
-        return runs
-
-    @staticmethod
-    def _generate_default_name():
-        return "Proj {}".format(_utils.generate_default_name())
-
-    @staticmethod
-    def _get_or_create(conn, conf,
-                 proj_name=None,
-                 desc=None, tags=None, attrs=None,
-                 workspace=None,
-                 public_within_org=None,
-                 _proj_id=None):
-        if proj_name is not None and _proj_id is not None:
-            raise ValueError("cannot specify both `proj_name` and `_proj_id`")
-
-        if workspace is not None:
-            WORKSPACE_PRINT_MSG = "workspace: {}".format(workspace)
-        else:
-            WORKSPACE_PRINT_MSG = "personal workspace"
-
-        if _proj_id is not None:
-            proj = Project._get(conn, conf, _proj_id=_proj_id)
-            if proj is not None:
-                print("set existing Project: {}".format(proj.name))
-            else:
-                raise ValueError("Project with ID {} not found".format(_proj_id))
-        else:
-            if proj_name is None:
-                proj_name = Project._generate_default_name()
-            try:
-                proj = Project._create(conn, conf, proj_name, desc, tags, attrs, workspace, public_within_org)
-            except requests.HTTPError as e:
-                if e.response.status_code == 403:  # cannot create in other workspace
-                    proj = Project._get(conn, conf, proj_name, workspace)
-                    if proj is not None:
-                        print("set existing Project: {} from {}".format(proj.name, WORKSPACE_PRINT_MSG))
-                    else:  # no accessible project in other workspace
-                        six.raise_from(e, None)
-                elif e.response.status_code == 409:  # already exists
-                    if any(param is not None for param in (desc, tags, attrs, public_within_org)):
-                        warnings.warn(
-                            "Project with name {} already exists;"
-                            " cannot set `desc`, `tags`, `attrs`, or `public_within_org`".format(proj_name)
-                        )
-                    proj = Project._get(conn, conf, proj_name, workspace)
-                    if proj is not None:
-                        print("set existing Project: {} from {}".format(proj.name, WORKSPACE_PRINT_MSG))
-                    else:
-                        raise RuntimeError("unable to retrieve Project {};"
-                                           " please notify the Verta development team".format(proj_name))
-                else:
-                    raise e
-            else:
-                print("created new Project: {} in {}".format(proj.name, WORKSPACE_PRINT_MSG))
-
-        return proj
-
-    @classmethod
-    def _get(cls, conn, conf, proj_name=None, workspace=None, _proj_id=None):
-        if _proj_id is not None:
-            Message = _ProjectService.GetProjectById
-            msg = Message(id=_proj_id)
-            data = _utils.proto_to_json(msg)
-            response = _utils.make_request("GET",
-                                           "{}://{}/api/v1/modeldb/project/getProjectById".format(conn.scheme, conn.socket),
-                                           conn, params=data)
-
-            if response.ok:
-                response_msg = _utils.json_to_proto(_utils.body_to_json(response), Message.Response)
-                return cls(conn, conf, response_msg.project.id)
-            else:
-                if ((response.status_code == 403 and _utils.body_to_json(response)['code'] == 7)
-                        or (response.status_code == 404 and _utils.body_to_json(response)['code'] == 5)):
-                    return None
-                else:
-                    _utils.raise_for_http_error(response)
-        elif proj_name is not None:
-            Message = _ProjectService.GetProjectByName
-            msg = Message(name=proj_name, workspace_name=workspace)
-            data = _utils.proto_to_json(msg)
-            response = _utils.make_request("GET",
-                                           "{}://{}/api/v1/modeldb/project/getProjectByName".format(conn.scheme, conn.socket),
-                                           conn, params=data)
-
-            if response.ok:
-                response_json = _utils.body_to_json(response)
-                response_msg = _utils.json_to_proto(response_json, Message.Response)
-                if workspace is None or response_json.get('project_by_user'):
-                    # user's personal workspace
-                    proj = response_msg.project_by_user
-                else:
-                    proj = response_msg.shared_projects[0]
-
-                if not proj.id:  # 200, but empty message
-                    raise RuntimeError("unable to retrieve Project {};"
-                                       " please notify the Verta development team".format(proj_name))
-
-                return cls(conn, conf, proj.id)
-            else:
-                if ((response.status_code == 403 and _utils.body_to_json(response)['code'] == 7)
-                        or (response.status_code == 404 and _utils.body_to_json(response)['code'] == 5)):
-                    return None
-                else:
-                    _utils.raise_for_http_error(response)
-        else:
-            raise ValueError("insufficient arguments")
-
-    @classmethod
-    def _create(cls, conn, conf, proj_name, desc=None, tags=None, attrs=None, workspace=None, public_within_org=None):
-        if tags is not None:
-            tags = _utils.as_list_of_str(tags)
-        if attrs is not None:
-            attrs = [_CommonCommonService.KeyValue(key=key, value=_utils.python_to_val_proto(value, allow_collection=True))
-                     for key, value in six.viewitems(attrs)]
-
-        Message = _ProjectService.CreateProject
-        msg = Message(name=proj_name, description=desc, tags=tags, attributes=attrs, workspace_name=workspace)
-        if public_within_org:
-            if workspace is None:
-                raise ValueError("cannot set `public_within_org` for personal workspace")
-            elif not _utils.is_org(workspace, conn):
-                raise ValueError(
-                    "cannot set `public_within_org`"
-                    " because workspace \"{}\" is not an organization".format(workspace)
-                )
-            else:
-                msg.project_visibility = _ProjectService.ORG_SCOPED_PUBLIC
-        data = _utils.proto_to_json(msg)
-        response = _utils.make_request("POST",
-                                       "{}://{}/api/v1/modeldb/project/createProject".format(conn.scheme, conn.socket),
-                                       conn, json=data)
-
-        if response.ok:
-            response_msg = _utils.json_to_proto(_utils.body_to_json(response), Message.Response)
-            return cls(conn, conf, response_msg.project.id)
-        else:
-            _utils.raise_for_http_error(response)
-
-    def _get_self_as_msg(self):
-        """
-        Gets the full protobuf message representation of this Project.
-
-        Returns
-        -------
-        proj_msg : Project protobuf message
-
-        """
-        Message = _ProjectService.GetProjectById
-        msg = Message(id=self.id)
-        data = _utils.proto_to_json(msg)
-        url = "{}://{}/api/v1/modeldb/project/getProjectById".format(
-            self._conn.scheme,
-            self._conn.socket,
-        )
-
-        response = _utils.make_request("GET", url, self._conn, params=data)
-        _utils.raise_for_http_error(response)
-
-        response_msg = _utils.json_to_proto(_utils.body_to_json(response), Message.Response)
-        return response_msg.project
-
-
-class Experiment(_ModelDBEntity):
-    """
-    Object representing a machine learning Experiment.
-
-    This class provides read/write functionality for Experiment metadata and access to its Experiment
-    Runs.
-
-    There should not be a need to instantiate this class directly; please use
-    :meth:`Client.set_experiment`.
-
-    Attributes
-    ----------
-    id : str
-        ID of this Experiment.
-    name : str
-        Name of this Experiment.
-    expt_runs : :class:`ExperimentRuns`
-        Experiment Runs under this Experiment.
-
-    """
-    def __init__(self, conn, conf, id_):
-        super(Experiment, self).__init__(conn, conf, _ExperimentService, "experiment", id_)
-
-        self._conn = conn
-
-        self.id = id_
-
-    def __repr__(self):
-        return "<Experiment \"{}\">".format(self.name)
-
-    @property
-    def name(self):
-        Message = _ExperimentService.GetExperimentById
-        msg = Message(id=self.id)
-        data = _utils.proto_to_json(msg)
-        response = _utils.make_request("GET",
-                                       "{}://{}/api/v1/modeldb/experiment/getExperimentById".format(self._conn.scheme, self._conn.socket),
-                                       self._conn, params=data)
-        _utils.raise_for_http_error(response)
-
-        response_msg = _utils.json_to_proto(_utils.body_to_json(response), Message.Response)
-        return response_msg.experiment.name
-
-    @property
-    def expt_runs(self):
-        # get runs in this Experiment
-        runs = ExperimentRuns(self._conn, self._conf)
-        runs._msg.experiment_id = self.id
-        return runs
-
-    @staticmethod
-    def _generate_default_name():
-        return "Expt {}".format(_utils.generate_default_name())
-
-    @staticmethod
-    def _get_or_create(conn, conf,
-                 proj_id=None, expt_name=None,
-                 desc=None, tags=None, attrs=None,
-                 _expt_id=None):
-        if expt_name is not None and _expt_id is not None:
-            raise ValueError("cannot specify both `expt_name` and `_expt_id`")
-
-        if _expt_id is not None:
-            expt = Experiment._get(conn, conf, _expt_id=_expt_id)
-            if expt is not None:
-                print("set existing Experiment: {}".format(expt.name))
-            else:
-                raise ValueError("Experiment with ID {} not found".format(_expt_id))
-        elif proj_id is not None:
-            if expt_name is None:
-                expt_name = Experiment._generate_default_name()
-            try:
-                expt = Experiment._create(conn, conf, proj_id, expt_name, desc, tags, attrs)
-            except requests.HTTPError as e:
-                if e.response.status_code == 409:  # already exists
-                    if any(param is not None for param in (desc, tags, attrs)):
-                        warnings.warn("Experiment with name {} already exists;"
-                                      " cannot initialize `desc`, `tags`, or `attrs`".format(expt_name))
-                    expt = Experiment._get(conn, conf, proj_id, expt_name)
-                    if expt is not None:
-                        print("set existing Experiment: {}".format(expt.name))
-                    else:
-                        raise RuntimeError("unable to retrieve Experiment {};"
-                                           " please notify the Verta development team".format(expt_name))
-                else:
-                    raise e
-            else:
-                print("created new Experiment: {}".format(expt.name))
-        else:
-            raise ValueError("insufficient arguments")
-
-        return expt
-
-    @classmethod
-    def _get(cls, conn, conf, proj_id=None, expt_name=None, _expt_id=None):
-        if _expt_id is not None:
-            Message = _ExperimentService.GetExperimentById
-            msg = Message(id=_expt_id)
-            data = _utils.proto_to_json(msg)
-            response = _utils.make_request("GET",
-                                           "{}://{}/api/v1/modeldb/experiment/getExperimentById".format(conn.scheme, conn.socket),
-                                           conn, params=data)
-        elif None not in (proj_id, expt_name):
-            Message = _ExperimentService.GetExperimentByName
-            msg = Message(project_id=proj_id, name=expt_name)
-            data = _utils.proto_to_json(msg)
-            response = _utils.make_request("GET",
-                                           "{}://{}/api/v1/modeldb/experiment/getExperimentByName".format(conn.scheme, conn.socket),
-                                           conn, params=data)
-        else:
-            raise ValueError("insufficient arguments")
-
-        if response.ok:
-            response_msg = _utils.json_to_proto(_utils.body_to_json(response), Message.Response)
-            expt = response_msg.experiment
-
-            if not expt.id:  # 200, but empty message
-                raise RuntimeError("unable to retrieve Experiment {};"
-                                   " please notify the Verta development team".format(expt_name))
-
-            return cls(conn, conf, expt.id)
-        else:
-            if ((response.status_code == 403 and _utils.body_to_json(response)['code'] == 7)
-                    or (response.status_code == 404 and _utils.body_to_json(response)['code'] == 5)):
-                return None
-            else:
-                _utils.raise_for_http_error(response)
-
-    @classmethod
-    def _create(cls, conn, conf, proj_id, expt_name, desc=None, tags=None, attrs=None):
-        if tags is not None:
-            tags = _utils.as_list_of_str(tags)
-        if attrs is not None:
-            attrs = [_CommonCommonService.KeyValue(key=key, value=_utils.python_to_val_proto(value, allow_collection=True))
-                     for key, value in six.viewitems(attrs)]
-
-        Message = _ExperimentService.CreateExperiment
-        msg = Message(project_id=proj_id, name=expt_name,
-                      description=desc, tags=tags, attributes=attrs)
-        data = _utils.proto_to_json(msg)
-        response = _utils.make_request("POST",
-                                       "{}://{}/api/v1/modeldb/experiment/createExperiment".format(conn.scheme, conn.socket),
-                                       conn, json=data)
-
-        if response.ok:
-            response_msg = _utils.json_to_proto(_utils.body_to_json(response), Message.Response)
-            return cls(conn, conf, response_msg.experiment.id)
-        else:
-            _utils.raise_for_http_error(response)
-
-    def _get_self_as_msg(self):
-        """
-        Gets the full protobuf message representation of this Experiment.
-
-        Returns
-        -------
-        expt_msg : Experiment protobuf message
-
-        """
-        Message = _ExperimentService.GetExperimentById
-        msg = Message(id=self.id)
-        data = _utils.proto_to_json(msg)
-        url = "{}://{}/api/v1/modeldb/experiment/getExperimentById".format(
-            self._conn.scheme,
-            self._conn.socket,
-        )
-
-        response = _utils.make_request("GET", url, self._conn, params=data)
-        _utils.raise_for_http_error(response)
-
-        response_msg = _utils.json_to_proto(_utils.body_to_json(response), Message.Response)
-        return response_msg.experiment
-
-
-class ExperimentRuns(_utils.LazyList):
-    r"""
-    ``list``-like object representing a collection of machine learning Experiment Runs.
-
-    This class provides functionality for filtering and sorting its contents.
-
-    There should not be a need to instantiate this class directly; please use other classes'
-    attributes to access Experiment Runs.
-
-    Examples
-    --------
-    .. code-block:: python
-
-        runs = expt.find("hyperparameters.hidden_size == 256")
-        len(runs)
-        # 12
-        runs += expt.find("hyperparameters.hidden_size == 512")
-        len(runs)
-        # 24
-        runs = runs.find("metrics.accuracy >= .8")
-        len(runs)
-        # 5
-        runs[0].get_metric("accuracy")
-        # 0.8921755939794525
-
-    """
-    _OP_MAP = {'==': _CommonService.OperatorEnum.EQ,
-               '!=': _CommonService.OperatorEnum.NE,
-               '>':  _CommonService.OperatorEnum.GT,
-               '>=': _CommonService.OperatorEnum.GTE,
-               '<':  _CommonService.OperatorEnum.LT,
-               '<=': _CommonService.OperatorEnum.LTE}
-    _OP_PATTERN = re.compile(r"({})".format('|'.join(sorted(six.viewkeys(_OP_MAP), key=lambda s: len(s), reverse=True))))
-
-    # keys that yield predictable, sensible results
-    _VALID_QUERY_KEYS = {
-        'id', 'project_id', 'experiment_id',
-        'name',
-        'date_created',
-        'attributes', 'hyperparameters', 'metrics',
-    }
-
-    def __init__(self, conn, conf):
-        super(ExperimentRuns, self).__init__(
-            conn, conf,
-            _ExperimentRunService.FindExperimentRuns(ids_only=True),
-            "{}://{}/api/v1/modeldb/experiment-run/findExperimentRuns",
-            "POST",
-        )
-
-    def __repr__(self):
-        return "<ExperimentRuns containing {} runs>".format(self.__len__())
-
-    def _get_records(self, response_msg):
-        return response_msg.experiment_runs
-
-    def _create_element(self, id_):
-        return ExperimentRun(self._conn, self._conf, id_)
-
-    def find(self, where, ret_all_info=False):
-        """
-        Gets the Experiment Runs from this collection that match predicates `where`.
-
-        .. deprecated:: 0.13.3
-           The `ret_all_info` parameter will removed in v0.15.0.
-
-        A predicate in `where` is a string containing a simple boolean expression consisting of:
-
-            - a dot-delimited Experiment Run property such as ``metrics.accuracy``
-            - a Python boolean operator such as ``>=``
-            - a literal value such as ``.8``
-
-        Parameters
-        ----------
-        where : str or list of str
-            Predicates specifying Experiment Runs to get.
-
-        Returns
-        -------
-        :class:`ExperimentRuns`
-
-        Warnings
-        --------
-        This feature is still in active development. It is completely safe to use, but may exhibit
-        unintuitive behavior. Please report any oddities to the Verta team!
-
-        Examples
-        --------
-        .. code-block:: python
-
-            runs.find(["hyperparameters.hidden_size == 256",
-                       "metrics.accuracy >= .8"])
-            # <ExperimentRuns containing 3 runs>
-
-        """
-        if ret_all_info:
-            warnings.warn("`ret_all_info` is deprecated and will removed in a later version",
-                          category=FutureWarning)
-
-        new_runs = copy.deepcopy(self)
-
-        if isinstance(where, six.string_types):
-            where = [where]
-        for predicate in where:
-            # split predicate
-            try:
-                key, operator, value = map(lambda token: token.strip(), self._OP_PATTERN.split(predicate, maxsplit=1))
-            except ValueError:
-                six.raise_from(ValueError("predicate `{}` must be a two-operand comparison".format(predicate)),
-                               None)
-
-            if key.split('.')[0] not in self._VALID_QUERY_KEYS:
-                raise ValueError("key `{}` is not a valid key for querying;"
-                                 " currently supported keys are: {}".format(key, self._VALID_QUERY_KEYS))
-
-            # cast operator into protobuf enum variant
-            operator = self._OP_MAP[operator]
-
-            try:
-                value = float(value)
-            except ValueError:  # not a number
-                # parse value
-                try:
-                    expr_node = ast.parse(value, mode='eval')
-                except SyntaxError:
-                    e = ValueError("value `{}` must be a number or string literal".format(value))
-                    six.raise_from(e, None)
-                value_node = expr_node.body
-                if type(value_node) is ast.Str:
-                    value = value_node.s
-                elif type(value_node) is ast.Compare:
-                    e = ValueError("predicate `{}` must be a two-operand comparison".format(predicate))
-                    six.raise_from(e, None)
-                else:
-                    e = ValueError("value `{}` must be a number or string literal".format(value))
-                    six.raise_from(e, None)
-
-            new_runs._msg.predicates.append(  # pylint: disable=no-member
-                _CommonService.KeyValueQuery(
-                    key=key, value=_utils.python_to_val_proto(value),
-                    operator=operator,
-                )
-            )
-
-        return new_runs
-
-    def sort(self, key, descending=False, ret_all_info=False):
-        """
-        Sorts the Experiment Runs from this collection by `key`.
-
-        .. deprecated:: 0.13.3
-           The `ret_all_info` parameter will removed in v0.15.0.
-
-        A `key` is a string containing a dot-delimited Experiment Run property such as
-        ``metrics.accuracy``.
-
-        Parameters
-        ----------
-        key : str
-            Dot-delimited Experiment Run property.
-        descending : bool, default False
-            Order in which to return sorted Experiment Runs.
-
-        Returns
-        -------
-        :class:`ExperimentRuns`
-
-        Warnings
-        --------
-        This feature is still in active development. It is completely safe to use, but may exhibit
-        unintuitive behavior. Please report any oddities to the Verta team!
-
-        Examples
-        --------
-        .. code-block:: python
-
-            runs.sort("metrics.accuracy")
-            # <ExperimentRuns containing 3 runs>
-
-        """
-        if ret_all_info:
-            warnings.warn("`ret_all_info` is deprecated and will removed in a later version",
-                          category=FutureWarning)
-
-        if key.split('.')[0] not in self._VALID_QUERY_KEYS:
-            raise ValueError("key `{}` is not a valid key for querying;"
-                             " currently supported keys are: {}".format(key, self._VALID_QUERY_KEYS))
-
-        new_runs = copy.deepcopy(self)
-
-        new_runs._msg.sort_key = key
-        new_runs._msg.ascending = not descending
-
-        return new_runs
-
-    def top_k(self, key, k, ret_all_info=False):
-        r"""
-        Gets the Experiment Runs from this collection with the `k` highest `key`\ s.
-
-        .. deprecated:: 0.13.3
-           The `ret_all_info` parameter will removed in v0.15.0.
-
-        A `key` is a string containing a dot-delimited Experiment Run property such as
-        ``metrics.accuracy``.
-
-        Parameters
-        ----------
-        key : str
-            Dot-delimited Experiment Run property.
-        k : int
-            Number of Experiment Runs to get.
-
-        Returns
-        -------
-        :class:`ExperimentRuns`
-
-        Warnings
-        --------
-        This feature is still in active development. It is completely safe to use, but may exhibit
-        unintuitive behavior. Please report any oddities to the Verta team!
-
-        Examples
-        --------
-        .. code-block:: python
-
-            runs.top_k("metrics.accuracy", 3)
-            # <ExperimentRuns containing 3 runs>
-
-        """
-        if ret_all_info:
-            warnings.warn("`ret_all_info` is deprecated and will removed in a later version",
-                          category=FutureWarning)
-
-        if key.split('.')[0] not in self._VALID_QUERY_KEYS:
-            raise ValueError("key `{}` is not a valid key for querying;"
-                             " currently supported keys are: {}".format(key, self._VALID_QUERY_KEYS))
-
-        # apply sort to new Runs
-        new_runs = copy.deepcopy(self)
-        new_runs._msg.sort_key = key
-        new_runs._msg.ascending = False
-
-        # copy msg to avoid mutating `new_runs`'s state
-        msg = self._msg.__class__()
-        msg.CopyFrom(new_runs._msg)
-        msg.page_limit = k
-        msg.page_number = 1
-
-        response_msg = self._call_back_end(msg)
-
-        # cannot assign to `experiment_run_ids` because Protobuf fields don't allow it
-        del new_runs._msg.experiment_run_ids[:]
-        new_runs._msg.experiment_run_ids.extend(record.id for record in response_msg.experiment_runs)
-
-        return new_runs
-
-    def bottom_k(self, key, k, ret_all_info=False):
-        r"""
-        Gets the Experiment Runs from this collection with the `k` lowest `key`\ s.
-
-        .. deprecated:: 0.13.3
-           The `ret_all_info` parameter will removed in v0.15.0.
-
-        A `key` is a string containing a dot-delimited Experiment Run property such as ``metrics.accuracy``.
-
-        Parameters
-        ----------
-        key : str
-            Dot-delimited Experiment Run property.
-        k : int
-            Number of Experiment Runs to get.
-
-        Returns
-        -------
-        :class:`ExperimentRuns`
-
-        Warnings
-        --------
-        This feature is still in active development. It is completely safe to use, but may exhibit
-        unintuitive behavior. Please report any oddities to the Verta team!
-
-        Examples
-        --------
-        .. code-block:: python
-
-            runs.bottom_k("metrics.loss", 3)
-            # <ExperimentRuns containing 3 runs>
-
-        """
-        if ret_all_info:
-            warnings.warn("`ret_all_info` is deprecated and will removed in a later version",
-                          category=FutureWarning)
-
-        if key.split('.')[0] not in self._VALID_QUERY_KEYS:
-            raise ValueError("key `{}` is not a valid key for querying;"
-                             " currently supported keys are: {}".format(key, self._VALID_QUERY_KEYS))
-
-        # apply sort to new Runs
-        new_runs = copy.deepcopy(self)
-        new_runs._msg.sort_key = key
-        new_runs._msg.ascending = True
-
-        # copy msg to avoid mutating `new_runs`'s state
-        msg = self._msg.__class__()
-        msg.CopyFrom(new_runs._msg)
-        msg.page_limit = k
-        msg.page_number = 1
-
-        response_msg = self._call_back_end(msg)
-
-        # cannot assign to `experiment_run_ids` because Protobuf fields don't allow it
-        del new_runs._msg.experiment_run_ids[:]
-        new_runs._msg.experiment_run_ids.extend(record.id for record in response_msg.experiment_runs)
-
-        return new_runs
-
-
-class ExperimentRun(_ModelDBEntity):
-    """
-    Object representing a machine learning Experiment Run.
-
-    This class provides read/write functionality for Experiment Run metadata.
-
-    There should not be a need to instantiate this class directly; please use
-    :meth:`Client.set_experiment_run`.
-
-    Attributes
-    ----------
-    id : str
-        ID of this Experiment Run.
-    name : str
-        Name of this Experiment Run.
-
-    """
-    def __init__(self, conn, conf, id_):
-        super(ExperimentRun, self).__init__(conn, conf, _ExperimentRunService, "experiment-run", id_)
-
-        self._conn = conn
-
-        self.id = id_
-
-    def __repr__(self):
-        run_msg = self._get_self_as_msg()
-        return '\n'.join((
-            "name: {}".format(run_msg.name),
-            "url: {}://{}/{}/projects/{}/exp-runs/{}".format(self._conn.scheme, self._conn.socket, self.workspace, run_msg.project_id, self.id),
-            "date created: {}".format(_utils.timestamp_to_str(int(run_msg.date_created))),
-            "date updated: {}".format(_utils.timestamp_to_str(int(run_msg.date_updated))),
-            "description: {}".format(run_msg.description),
-            "tags: {}".format(run_msg.tags),
-            "attributes: {}".format(_utils.unravel_key_values(run_msg.attributes)),
-            "id: {}".format(run_msg.id),
-            "experiment id: {}".format(run_msg.experiment_id),
-            "project id: {}".format(run_msg.project_id),
-            "hyperparameters: {}".format(_utils.unravel_key_values(run_msg.hyperparameters)),
-            "observations: {}".format(_utils.unravel_observations(run_msg.observations)),
-            "metrics: {}".format(_utils.unravel_key_values(run_msg.metrics)),
-            "artifact keys: {}".format(_utils.unravel_artifacts(run_msg.artifacts)),
-        ))
-
-    @property
-    def workspace(self):
-        proj_id = self._get_self_as_msg().project_id
-        response = _utils.make_request(
-            "GET",
-            "{}://{}/api/v1/modeldb/project/getProjectById".format(self._conn.scheme, self._conn.socket),
-            self._conn, params={'id': proj_id},
-        )
-        _utils.raise_for_http_error(response)
-
-        project_json = _utils.body_to_json(response)['project']
-        if 'workspace_id' not in project_json:
-            # workspace is OSS default
-            return _OSS_DEFAULT_WORKSPACE
-        else:
-            workspace_id = project_json['workspace_id']
-        # try getting organization
-        response = _utils.make_request(
-            "GET",
-            "{}://{}/api/v1/uac-proxy/organization/getOrganizationById".format(self._conn.scheme, self._conn.socket),
-            self._conn, params={'org_id': workspace_id},
-        )
-        try:
-            _utils.raise_for_http_error(response)
-        except requests.HTTPError:
-            # try getting user
-            response = _utils.make_request(
-                "GET",
-                "{}://{}/api/v1/uac-proxy/uac/getUser".format(self._conn.scheme, self._conn.socket),
-                self._conn, params={'user_id': workspace_id},
-            )
-            _utils.raise_for_http_error(response)
-
-            # workspace is user
-            return _utils.body_to_json(response)['verta_info']['username']
-        else:
-            # workspace is organization
-            return _utils.body_to_json(response)['organization']['name']
-
-    @property
-    def name(self):
-        return self._get_self_as_msg().name
-
-    @staticmethod
-    def _generate_default_name():
-        return "Run {}".format(_utils.generate_default_name())
-
-    @staticmethod
-    def _get_or_create(conn, conf,
-                 proj_id=None, expt_id=None, expt_run_name=None,
-                 desc=None, tags=None, attrs=None,
-                 date_created=None,
-                 _expt_run_id=None):
-        if expt_run_name is not None and _expt_run_id is not None:
-            raise ValueError("cannot specify both `expt_run_name` and `_expt_run_id`")
-
-        if _expt_run_id is not None:
-            expt_run = ExperimentRun._get(conn, conf, _expt_run_id=_expt_run_id)
-            if expt_run is not None:
-                print("set existing ExperimentRun: {}".format(expt_run.name))
-            else:
-                raise ValueError("ExperimentRun with ID {} not found".format(_expt_run_id))
-        elif None not in (proj_id, expt_id):
-            if expt_run_name is None:
-                expt_run_name = ExperimentRun._generate_default_name()
-            try:
-                expt_run = ExperimentRun._create(conn, conf, proj_id, expt_id, expt_run_name, desc, tags, attrs, date_created=date_created)
-            except requests.HTTPError as e:
-                if e.response.status_code == 409:  # already exists
-                    if any(param is not None for param in (desc, tags, attrs)):
-                        warnings.warn("ExperimentRun with name {} already exists;"
-                                      " cannot initialize `desc`, `tags`, or `attrs`".format(expt_run_name))
-                    expt_run = ExperimentRun._get(conn, conf, expt_id, expt_run_name)
-                    if expt_run is not None:
-                        print("set existing ExperimentRun: {}".format(expt_run.name))
-                    else:
-                        raise RuntimeError("unable to retrieve ExperimentRun {};"
-                                           " please notify the Verta development team".format(expt_run_name))
-                else:
-                    raise e
-            else:
-                print("created new ExperimentRun: {}".format(expt_run.name))
-        else:
-            raise ValueError("insufficient arguments")
-
-        return expt_run
-
-    @classmethod
-    def _get(cls, conn, conf, expt_id=None, expt_run_name=None, _expt_run_id=None):
-        if _expt_run_id is not None:
-            Message = _ExperimentRunService.GetExperimentRunById
-            msg = Message(id=_expt_run_id)
-            data = _utils.proto_to_json(msg)
-            response = _utils.make_request("GET",
-                                           "{}://{}/api/v1/modeldb/experiment-run/getExperimentRunById".format(conn.scheme, conn.socket),
-                                           conn, params=data)
-        elif None not in (expt_id, expt_run_name):
-            Message = _ExperimentRunService.GetExperimentRunByName
-            msg = Message(experiment_id=expt_id, name=expt_run_name)
-            data = _utils.proto_to_json(msg)
-            response = _utils.make_request("GET",
-                                           "{}://{}/api/v1/modeldb/experiment-run/getExperimentRunByName".format(conn.scheme, conn.socket),
-                                           conn, params=data)
-        else:
-            raise ValueError("insufficient arguments")
-
-        if response.ok:
-            response_msg = _utils.json_to_proto(_utils.body_to_json(response), Message.Response)
-            expt_run = response_msg.experiment_run
-
-            if not expt_run.id:  # 200, but empty message
-                raise RuntimeError("unable to retrieve ExperimentRun {};"
-                                   " please notify the Verta development team".format(expt_run_name))
-
-            return cls(conn, conf, expt_run.id)
-        else:
-            if ((response.status_code == 403 and _utils.body_to_json(response)['code'] == 7)
-                    or (response.status_code == 404 and _utils.body_to_json(response)['code'] == 5)):
-                return None
-            else:
-                _utils.raise_for_http_error(response)
-
-    @classmethod
-    def _create(cls, conn, conf, proj_id, expt_id, expt_run_name, desc=None, tags=None, attrs=None, date_created=None):
-        if tags is not None:
-            tags = _utils.as_list_of_str(tags)
-        if attrs is not None:
-            attrs = [_CommonCommonService.KeyValue(key=key, value=_utils.python_to_val_proto(value, allow_collection=True))
-                     for key, value in six.viewitems(attrs)]
-
-        Message = _ExperimentRunService.CreateExperimentRun
-        msg = Message(project_id=proj_id, experiment_id=expt_id, name=expt_run_name,
-                      description=desc, tags=tags, attributes=attrs,
-                      date_created=date_created, date_updated=date_created)
-        data = _utils.proto_to_json(msg)
-        response = _utils.make_request("POST",
-                                       "{}://{}/api/v1/modeldb/experiment-run/createExperimentRun".format(conn.scheme, conn.socket),
-                                       conn, json=data)
-
-        if response.ok:
-            response_msg = _utils.json_to_proto(_utils.body_to_json(response), Message.Response)
-            return cls(conn, conf, response_msg.experiment_run.id)
-        else:
-            _utils.raise_for_http_error(response)
-
-    # TODO: use this throughout `ExperimentRun`
-    def _get_self_as_msg(self):
-        """
-        Gets the full protobuf message representation of this Experiment Run.
-
-        Returns
-        -------
-        run_msg : ExperimentRun protobuf message
-
-        """
-        Message = _ExperimentRunService.GetExperimentRunById
-        msg = Message(id=self.id)
-        data = _utils.proto_to_json(msg)
-        url = "{}://{}/api/v1/modeldb/experiment-run/getExperimentRunById".format(
-            self._conn.scheme,
-            self._conn.socket,
-        )
-
-        response = _utils.make_request("GET", url, self._conn, params=data)
-        _utils.raise_for_http_error(response)
-
-        response_msg = _utils.json_to_proto(_utils.body_to_json(response), Message.Response)
-        return response_msg.experiment_run
-
-    def _log_artifact(self, key, artifact, artifact_type, extension=None, method=None, overwrite=False):
-        """
-        Logs an artifact to this Experiment Run.
-
-        Parameters
-        ----------
-        key : str
-            Name of the artifact.
-        artifact : str or file-like or object
-            Artifact or some representation thereof.
-                - If str, then it will be interpreted as a filesystem path, its contents read as bytes,
-                  and uploaded as an artifact.
-                - If file-like, then the contents will be read as bytes and uploaded as an artifact.
-                - Otherwise, the object will be serialized and uploaded as an artifact.
-        artifact_type : int
-            Variant of `_CommonCommonService.ArtifactTypeEnum`.
-        extension : str, optional
-            Filename extension associated with the artifact.
-        method : str, optional
-            Serialization method used to produce the bytestream, if `artifact` was already serialized by verta.
-        overwrite : bool, default False
-            Whether to allow overwriting an existing artifact with key `key`.
-
-        """
-        if isinstance(artifact, six.string_types):
-            os.path.expanduser(artifact)
-            artifact = open(artifact, 'rb')
-
-        if hasattr(artifact, 'read') and method is not None:  # already a verta-produced stream
-            artifact_stream = artifact
-        else:
-            artifact_stream, method = _artifact_utils.ensure_bytestream(artifact)
-
-        if extension is None:
-            extension = _artifact_utils.ext_from_method(method)
-
-        # calculate checksum
-        artifact_hash = _artifact_utils.calc_sha256(artifact_stream)
-        artifact_stream.seek(0)
-
-        # determine basename
-        #     The key might already contain the file extension, thanks to our hard-coded deployment
-        #     keys e.g. "model.pkl" and "model_api.json".
-        if extension is None:
-            basename = key
-        elif key.endswith(os.extsep + extension):
-            basename = key
-        else:
-            basename = key + os.extsep + extension
-
-        # build upload path from checksum and basename
-        artifact_path = os.path.join(artifact_hash, basename)
-
-        # TODO: incorporate into config
-        VERTA_ARTIFACT_DIR = os.environ.get('VERTA_ARTIFACT_DIR', "")
-        VERTA_ARTIFACT_DIR = os.path.expanduser(VERTA_ARTIFACT_DIR)
-        if VERTA_ARTIFACT_DIR:
-            print("set artifact directory from environment:")
-            print("    " + VERTA_ARTIFACT_DIR)
-            artifact_path = os.path.join(VERTA_ARTIFACT_DIR, artifact_path)
-            pathlib2.Path(artifact_path).parent.mkdir(parents=True, exist_ok=True)
-
-        # log key to ModelDB
-        Message = _ExperimentRunService.LogArtifact
-        artifact_msg = _CommonCommonService.Artifact(key=key,
-                                               path=artifact_path,
-                                               path_only=True if VERTA_ARTIFACT_DIR else False,
-                                               artifact_type=artifact_type,
-                                               filename_extension=extension)
-        msg = Message(id=self.id, artifact=artifact_msg)
-        data = _utils.proto_to_json(msg)
-        if overwrite:
-            response = _utils.make_request("DELETE",
-                                           "{}://{}/api/v1/modeldb/experiment-run/deleteArtifact".format(self._conn.scheme, self._conn.socket),
-                                           self._conn, json={'id': self.id, 'key': key})
-            _utils.raise_for_http_error(response)
-        response = _utils.make_request("POST",
-                                       "{}://{}/api/v1/modeldb/experiment-run/logArtifact".format(self._conn.scheme, self._conn.socket),
-                                       self._conn, json=data)
-        if not response.ok:
-            if response.status_code == 409:
-                raise ValueError("artifact with key {} already exists;"
-                                 " consider setting overwrite=True".format(key))
-            else:
-                _utils.raise_for_http_error(response)
-
-        if VERTA_ARTIFACT_DIR:
-            print("logging artifact")
-            with open(artifact_path, 'wb') as f:
-                shutil.copyfileobj(artifact_stream, f)
-            print("log complete; file written to {}".format(artifact_path))
-        else:
-            self._upload_artifact(key, artifact_stream)
-
-    def _upload_artifact(self, key, artifact_stream, part_size=64*(10**6)):
-        """
-        Uploads `artifact_stream` to ModelDB artifact store.
-
-        Parameters
-        ----------
-        key : str
-        artifact_stream : file-like
-        part_size : int, default 64 MB
-            If using multipart upload, number of bytes to upload per part.
-
-        """
-        # TODO: add to Client config
-        env_part_size = os.environ.get('VERTA_ARTIFACT_PART_SIZE', "")
-        try:
-            part_size = int(float(env_part_size))
-        except ValueError:  # not an int
-            pass
-        else:
-            print("set artifact part size {} from environment".format(part_size))
-
-        artifact_stream.seek(0)
-        if self._conf.debug:
-            print("[DEBUG] uploading {} bytes ({})".format(_artifact_utils.get_stream_length(artifact_stream), key))
-            artifact_stream.seek(0)
-
-        # check if multipart upload ok
-        url_for_artifact = self._get_url_for_artifact(key, "PUT", part_num=1)
-
-        if url_for_artifact.multipart_upload_ok:
-            # TODO: parallelize this
-            file_parts = iter(lambda: artifact_stream.read(part_size), b'')
-            for part_num, file_part in enumerate(file_parts, start=1):
-                print("uploading part {}".format(part_num), end='\r')
-
-                # get presigned URL
-                url = self._get_url_for_artifact(key, "PUT", part_num=part_num).url
-
-                # wrap file part into bytestream to avoid OverflowError
-                #     Passing a bytestring >2 GB (num bytes > max val of int32) directly to
-                #     ``requests`` will overwhelm CPython's SSL lib when it tries to sign the
-                #     payload. But passing a buffered bytestream instead of the raw bytestring
-                #     indicates to ``requests`` that it should perform a streaming upload via
-                #     HTTP/1.1 chunked transfer encoding and avoid this issue.
-                #     https://github.com/psf/requests/issues/2717
-                part_stream = six.BytesIO(file_part)
-
-                # upload part
-                #     Retry connection errors, to make large multipart uploads more robust.
-                for _ in range(3):
-                    try:
-                        response = _utils.make_request("PUT", url, self._conn, data=part_stream)
-                    except requests.ConnectionError:  # e.g. broken pipe
-                        time.sleep(1)
-                        continue  # try again
-                    else:
-                        break
-                _utils.raise_for_http_error(response)
-
-                # commit part
-                url = "{}://{}/api/v1/modeldb/experiment-run/commitArtifactPart".format(
-                    self._conn.scheme,
-                    self._conn.socket,
-                )
-                msg = _CommonService.CommitArtifactPart(id=self.id, key=key)
-                msg.artifact_part.part_number = part_num
-                msg.artifact_part.etag = response.headers['ETag']
-                data = _utils.proto_to_json(msg)
-                # TODO: increase retries
-                response = _utils.make_request("POST", url, self._conn, json=data)
-                _utils.raise_for_http_error(response)
-            print()
-
-            # complete upload
-            url = "{}://{}/api/v1/modeldb/experiment-run/commitMultipartArtifact".format(
-                self._conn.scheme,
-                self._conn.socket,
-            )
-            msg = _CommonService.CommitMultipartArtifact(id=self.id, key=key)
-            data = _utils.proto_to_json(msg)
-            response = _utils.make_request("POST", url, self._conn, json=data)
-            _utils.raise_for_http_error(response)
-        else:
-            # upload full artifact
-            response = _utils.make_request("PUT", url_for_artifact.url, self._conn, data=artifact_stream)
-            _utils.raise_for_http_error(response)
-
-        print("upload complete ({})".format(key))
-
-    def _log_artifact_path(self, key, artifact_path, artifact_type):
-        """
-        Logs the filesystem path of an artifact to this Experiment Run.
-
-        Parameters
-        ----------
-        key : str
-            Name of the artifact.
-        artifact_path : str
-            Filesystem path of the artifact.
-        artifact_type : int
-            Variant of `_CommonCommonService.ArtifactTypeEnum`.
-        """
-        # log key-path to ModelDB
-        Message = _ExperimentRunService.LogArtifact
-        artifact_msg = _CommonCommonService.Artifact(key=key,
-                                               path=artifact_path,
-                                               path_only=True,
-                                               artifact_type=artifact_type)
-        msg = Message(id=self.id, artifact=artifact_msg)
-        data = _utils.proto_to_json(msg)
-        response = _utils.make_request("POST",
-                                       "{}://{}/api/v1/modeldb/experiment-run/logArtifact".format(self._conn.scheme, self._conn.socket),
-                                       self._conn, json=data)
-        if not response.ok:
-            if response.status_code == 409:
-                raise ValueError("artifact with key {} already exists;"
-                                 " consider setting overwrite=True".format(key))
-            else:
-                _utils.raise_for_http_error(response)
-
-    def _get_artifact(self, key):
-        """
-        Gets the artifact with name `key` from this Experiment Run.
-
-        If the artifact was originally logged as just a filesystem path, that path will be returned.
-        Otherwise, bytes representing the artifact object will be returned.
-
-        Parameters
-        ----------
-        key : str
-            Name of the artifact.
-
-        Returns
-        -------
-        str or bytes
-            Filesystem path or bytes representing the artifact.
-        bool
-            True if the artifact was only logged as its filesystem path.
-
-        """
-        # get key-path from ModelDB
-        Message = _CommonService.GetArtifacts
-        msg = Message(id=self.id, key=key)
-        data = _utils.proto_to_json(msg)
-        response = _utils.make_request("GET",
-                                       "{}://{}/api/v1/modeldb/experiment-run/getArtifacts".format(self._conn.scheme, self._conn.socket),
-                                       self._conn, params=data)
-        _utils.raise_for_http_error(response)
-
-        response_msg = _utils.json_to_proto(_utils.body_to_json(response), Message.Response)
-        artifact = {artifact.key: artifact for artifact in response_msg.artifacts}.get(key)
-        if artifact is None:
-            raise KeyError("no artifact found with key {}".format(key))
-        if artifact.path_only:
-            return artifact.path, artifact.path_only
-        else:
-            # download artifact from artifact store
-            url = self._get_url_for_artifact(key, "GET").url
-
-            response = _utils.make_request("GET", url, self._conn)
-            _utils.raise_for_http_error(response)
-
-            return response.content, artifact.path_only
-
-    # TODO: Fix up get dataset to handle the Dataset class when logging dataset
-    # version
-    def _get_dataset(self, key):
-        """
-        Gets the dataset with name `key` from this Experiment Run.
-
-        If the dataset was originally logged as just a filesystem path, that path will be returned.
-        Otherwise, bytes representing the dataset object will be returned.
-
-        Parameters
-        ----------
-        key : str
-            Name of the artifact.
-
-        Returns
-        -------
-        str or bytes
-            Filesystem path or bytes representing the artifact.
-        bool
-            True if the artifact was only logged as its filesystem path.
-
-        """
-        # get key-path from ModelDB
-        Message = _ExperimentRunService.GetDatasets
-        msg = Message(id=self.id)
-        data = _utils.proto_to_json(msg)
-        response = _utils.make_request("GET",
-                                       "{}://{}/api/v1/modeldb/experiment-run/getDatasets".format(self._conn.scheme, self._conn.socket),
-                                       self._conn, params=data)
-        _utils.raise_for_http_error(response)
-
-        response_msg = _utils.json_to_proto(_utils.body_to_json(response), Message.Response)
-        dataset = {dataset.key: dataset for dataset in response_msg.datasets}.get(key)
-        if dataset is None:
-            # may be old artifact-based dataset
-            try:
-                dataset, path_only = self._get_artifact(key)
-            except KeyError:
-                six.raise_from(KeyError("no dataset found with key {}".format(key)),
-                               None)
-            else:
-                return dataset, path_only, None
-        else:
-            return dataset.path, dataset.path_only, dataset.linked_artifact_id
-
-    def clone(self, copy_artifacts=False, copy_code_version=False, copy_datasets=False):
-        """
-        Returns a newly-created copy of this Experiment Run.
-
-        Parameters
-        ----------
-        copy_artifacts : bool, default False
-            Whether to also copy this Experiment Run's artifacts.
-        copy_code_version : bool, default False
-            Whether to also copy this Experiment Run's code version.
-        copy_datasets : bool, default False
-            Whether to also copy this Experiment Run's dataset versions.
-
-        Returns
-        -------
-        :class:`ExperimentRun`
-
-        """
-        # get info for the current run
-        current_run = self._get_self_as_msg()
-
-        # clone the current run
-        Message = _ExperimentRunService.CreateExperimentRun
-        msg = Message(
-            project_id=current_run.project_id,
-            experiment_id=current_run.experiment_id,
-            name=ExperimentRun._generate_default_name(),
-            description=current_run.description,
-            tags=current_run.tags,
-            attributes=current_run.attributes,
-            observations=current_run.observations,
-            metrics=current_run.metrics,
-            hyperparameters=current_run.hyperparameters,
-            parent_id=current_run.parent_id,
-        )
-
-        msg_artifact = Message()
-        msg_code_version = Message()
-        msg_datasets = Message()
-
-        if copy_artifacts:
-            msg_artifact = Message(
-                artifacts=current_run.artifacts,
-            )
-
-        if copy_code_version:
-            msg_code_version = Message(
-                code_version_snapshot=current_run.code_version_snapshot,
-            )
-
-        if copy_datasets:
-            msg_datasets = Message(
-                datasets=current_run.datasets,
-            )
-
-        msg.MergeFrom(msg_artifact)
-        msg.MergeFrom(msg_code_version)
-        msg.MergeFrom(msg_datasets)
-
-        # create the new run
-        data = _utils.proto_to_json(msg)
-        response = _utils.make_request("POST",
-                                       "{}://{}/api/v1/modeldb/experiment-run/createExperimentRun".format(
-                                           self._conn.scheme, self._conn.socket), self._conn, json=data)
-        _utils.raise_for_http_error(response)
-
-        response_msg = _utils.json_to_proto(_utils.body_to_json(response), Message.Response)
-        new_run_msg = response_msg.experiment_run
-        print("created new ExperimentRun: {}".format(new_run_msg.name))
-        new_run = ExperimentRun(self._conn, self._conf, new_run_msg.id)
-
-        return new_run
-
-    def get_date_created(self):
-        """
-        Gets a timestamp representing the time (in UTC) this Experiment Run was created.
-
-        Returns
-        -------
-        timestamp : int
-            Unix timestamp in milliseconds.
-
-        """
-        run_msg = self._get_self_as_msg()
-        return int(run_msg.date_created)
-
-    def get_date_updated(self):
-        """
-        Gets a timestamp representing the time (in UTC) this Experiment Run was updated.
-
-        Returns
-        -------
-        timestamp : int
-            Unix timestamp in milliseconds.
-
-        """
-        run_msg = self._get_self_as_msg()
-        return int(run_msg.date_updated)
-
-    def log_tag(self, tag):
-        """
-        Logs a tag to this Experiment Run.
-
-        Parameters
-        ----------
-        tag : str
-            Tag.
-
-        """
-        if not isinstance(tag, six.string_types):
-            raise TypeError("`tag` must be a string")
-
-        Message = _ExperimentRunService.AddExperimentRunTags
-        msg = Message(id=self.id, tags=[tag])
-        data = _utils.proto_to_json(msg)
-        response = _utils.make_request("POST",
-                                       "{}://{}/api/v1/modeldb/experiment-run/addExperimentRunTags".format(self._conn.scheme, self._conn.socket),
-                                       self._conn, json=data)
-        _utils.raise_for_http_error(response)
-
-    def log_tags(self, tags):
-        """
-        Logs multiple tags to this Experiment Run.
-
-        Parameters
-        ----------
-        tags : list of str
-            Tags.
-
-        """
-        tags = _utils.as_list_of_str(tags)
-
-        Message = _ExperimentRunService.AddExperimentRunTags
-        msg = Message(id=self.id, tags=tags)
-        data = _utils.proto_to_json(msg)
-        response = _utils.make_request("POST",
-                                       "{}://{}/api/v1/modeldb/experiment-run/addExperimentRunTags".format(self._conn.scheme, self._conn.socket),
-                                       self._conn, json=data)
-        _utils.raise_for_http_error(response)
-
-    def get_tags(self):
-        """
-        Gets all tags from this Experiment Run.
-
-        Returns
-        -------
-        list of str
-            All tags.
-
-        """
-        Message = _CommonService.GetTags
-        msg = Message(id=self.id)
-        data = _utils.proto_to_json(msg)
-        response = _utils.make_request("GET",
-                                       "{}://{}/api/v1/modeldb/experiment-run/getExperimentRunTags".format(self._conn.scheme, self._conn.socket),
-                                       self._conn, params=data)
-        _utils.raise_for_http_error(response)
-
-        response_msg = _utils.json_to_proto(_utils.body_to_json(response), Message.Response)
-        return response_msg.tags
-
-    def log_attribute(self, key, value):
-        """
-        Logs an attribute to this Experiment Run.
-
-        Parameters
-        ----------
-        key : str
-            Name of the attribute.
-        value : one of {None, bool, float, int, str, list, dict}
-            Value of the attribute.
-
-        """
-        _utils.validate_flat_key(key)
-
-        attribute = _CommonCommonService.KeyValue(key=key, value=_utils.python_to_val_proto(value, allow_collection=True))
-        msg = _ExperimentRunService.LogAttribute(id=self.id, attribute=attribute)
-        data = _utils.proto_to_json(msg)
-        response = _utils.make_request("POST",
-                                       "{}://{}/api/v1/modeldb/experiment-run/logAttribute".format(self._conn.scheme, self._conn.socket),
-                                       self._conn, json=data)
-        if not response.ok:
-            if response.status_code == 409:
-                raise ValueError("attribute with key {} already exists;"
-                                 " consider using observations instead".format(key))
-            else:
-                _utils.raise_for_http_error(response)
-
-    def log_attributes(self, attributes):
-        """
-        Logs potentially multiple attributes to this Experiment Run.
-
-        Parameters
-        ----------
-        attributes : dict of str to {None, bool, float, int, str, list, dict}
-            Attributes.
-
-        """
-        # validate all keys first
-        for key in six.viewkeys(attributes):
-            _utils.validate_flat_key(key)
-
-        # build KeyValues
-        attribute_keyvals = []
-        for key, value in six.viewitems(attributes):
-            attribute_keyvals.append(_CommonCommonService.KeyValue(key=key, value=_utils.python_to_val_proto(value, allow_collection=True)))
-
-        msg = _ExperimentRunService.LogAttributes(id=self.id, attributes=attribute_keyvals)
-        data = _utils.proto_to_json(msg)
-        response = _utils.make_request("POST",
-                                       "{}://{}/api/v1/modeldb/experiment-run/logAttributes".format(self._conn.scheme, self._conn.socket),
-                                       self._conn, json=data)
-        if not response.ok:
-            if response.status_code == 409:
-                raise ValueError("some attribute with some input key already exists;"
-                                 " consider using observations instead")
-            else:
-                _utils.raise_for_http_error(response)
-
-    def get_attribute(self, key):
-        """
-        Gets the attribute with name `key` from this Experiment Run.
-
-        Parameters
-        ----------
-        key : str
-            Name of the attribute.
-
-        Returns
-        -------
-        one of {None, bool, float, int, str}
-            Value of the attribute.
-
-        """
-        _utils.validate_flat_key(key)
-
-        Message = _CommonService.GetAttributes
-        msg = Message(id=self.id, attribute_keys=[key])
-        data = _utils.proto_to_json(msg)
-        response = _utils.make_request("GET",
-                                       "{}://{}/api/v1/modeldb/experiment-run/getAttributes".format(self._conn.scheme, self._conn.socket),
-                                       self._conn, params=data)
-        _utils.raise_for_http_error(response)
-
-        response_msg = _utils.json_to_proto(_utils.body_to_json(response), Message.Response)
-        attributes = _utils.unravel_key_values(response_msg.attributes)
-        try:
-            return attributes[key]
-        except KeyError:
-            six.raise_from(KeyError("no attribute found with key {}".format(key)), None)
-
-    def get_attributes(self):
-        """
-        Gets all attributes from this Experiment Run.
-
-        Returns
-        -------
-        dict of str to {None, bool, float, int, str}
-            Names and values of all attributes.
-
-        """
-        Message = _CommonService.GetAttributes
-        msg = Message(id=self.id, get_all=True)
-        data = _utils.proto_to_json(msg)
-        response = _utils.make_request("GET",
-                                       "{}://{}/api/v1/modeldb/experiment-run/getAttributes".format(self._conn.scheme, self._conn.socket),
-                                       self._conn, params=data)
-        _utils.raise_for_http_error(response)
-
-        response_msg = _utils.json_to_proto(_utils.body_to_json(response), Message.Response)
-        return _utils.unravel_key_values(response_msg.attributes)
-
-    def log_metric(self, key, value):
-        """
-        Logs a metric to this Experiment Run.
-
-        If the metadatum of interest might recur, :meth:`.log_observation` should be used instead.
-
-        Parameters
-        ----------
-        key : str
-            Name of the metric.
-        value : one of {None, bool, float, int, str}
-            Value of the metric.
-
-        """
-        _utils.validate_flat_key(key)
-
-        metric = _CommonCommonService.KeyValue(key=key, value=_utils.python_to_val_proto(value))
-        msg = _ExperimentRunService.LogMetric(id=self.id, metric=metric)
-        data = _utils.proto_to_json(msg)
-        response = _utils.make_request("POST",
-                                       "{}://{}/api/v1/modeldb/experiment-run/logMetric".format(self._conn.scheme, self._conn.socket),
-                                       self._conn, json=data)
-        if not response.ok:
-            if response.status_code == 409:
-                raise ValueError("metric with key {} already exists;"
-                                 " consider using observations instead".format(key))
-            else:
-                _utils.raise_for_http_error(response)
-
-    def log_metrics(self, metrics):
-        """
-        Logs potentially multiple metrics to this Experiment Run.
-
-        Parameters
-        ----------
-        metrics : dict of str to {None, bool, float, int, str}
-            Metrics.
-
-        """
-        # validate all keys first
-        for key in six.viewkeys(metrics):
-            _utils.validate_flat_key(key)
-
-        # build KeyValues
-        metric_keyvals = []
-        for key, value in six.viewitems(metrics):
-            metric_keyvals.append(_CommonCommonService.KeyValue(key=key, value=_utils.python_to_val_proto(value)))
-
-        msg = _ExperimentRunService.LogMetrics(id=self.id, metrics=metric_keyvals)
-        data = _utils.proto_to_json(msg)
-        response = _utils.make_request("POST",
-                                       "{}://{}/api/v1/modeldb/experiment-run/logMetrics".format(self._conn.scheme, self._conn.socket),
-                                       self._conn, json=data)
-        if not response.ok:
-            if response.status_code == 409:
-                raise ValueError("some metric with some input key already exists;"
-                                 " consider using observations instead")
-            else:
-                _utils.raise_for_http_error(response)
-
-    def get_metric(self, key):
-        """
-        Gets the metric with name `key` from this Experiment Run.
-
-        Parameters
-        ----------
-        key : str
-            Name of the metric.
-
-        Returns
-        -------
-        one of {None, bool, float, int, str}
-            Value of the metric.
-
-        """
-        _utils.validate_flat_key(key)
-
-        Message = _ExperimentRunService.GetMetrics
-        msg = Message(id=self.id)
-        data = _utils.proto_to_json(msg)
-        response = _utils.make_request("GET",
-                                       "{}://{}/api/v1/modeldb/experiment-run/getMetrics".format(self._conn.scheme, self._conn.socket),
-                                       self._conn, params=data)
-        _utils.raise_for_http_error(response)
-
-        response_msg = _utils.json_to_proto(_utils.body_to_json(response), Message.Response)
-        metrics = _utils.unravel_key_values(response_msg.metrics)
-        try:
-            return metrics[key]
-        except KeyError:
-            six.raise_from(KeyError("no metric found with key {}".format(key)), None)
-
-    def get_metrics(self):
-        """
-        Gets all metrics from this Experiment Run.
-
-        Returns
-        -------
-        dict of str to {None, bool, float, int, str}
-            Names and values of all metrics.
-
-        """
-        Message = _ExperimentRunService.GetMetrics
-        msg = Message(id=self.id)
-        data = _utils.proto_to_json(msg)
-        response = _utils.make_request("GET",
-                                       "{}://{}/api/v1/modeldb/experiment-run/getMetrics".format(self._conn.scheme, self._conn.socket),
-                                       self._conn, params=data)
-        _utils.raise_for_http_error(response)
-
-        response_msg = _utils.json_to_proto(_utils.body_to_json(response), Message.Response)
-        return _utils.unravel_key_values(response_msg.metrics)
-
-    def log_hyperparameter(self, key, value):
-        """
-        Logs a hyperparameter to this Experiment Run.
-
-        Parameters
-        ----------
-        key : str
-            Name of the hyperparameter.
-        value : one of {None, bool, float, int, str}
-            Value of the hyperparameter.
-
-        """
-        _utils.validate_flat_key(key)
-
-        hyperparameter = _CommonCommonService.KeyValue(key=key, value=_utils.python_to_val_proto(value))
-        msg = _ExperimentRunService.LogHyperparameter(id=self.id, hyperparameter=hyperparameter)
-        data = _utils.proto_to_json(msg)
-        response = _utils.make_request("POST",
-                                       "{}://{}/api/v1/modeldb/experiment-run/logHyperparameter".format(self._conn.scheme, self._conn.socket),
-                                       self._conn, json=data)
-        if not response.ok:
-            if response.status_code == 409:
-                raise ValueError("hyperparameter with key {} already exists;"
-                                 " consider using observations instead".format(key))
-            else:
-                _utils.raise_for_http_error(response)
-
-    def log_hyperparameters(self, hyperparams):
-        """
-        Logs potentially multiple hyperparameters to this Experiment Run.
-
-        Parameters
-        ----------
-        hyperparameters : dict of str to {None, bool, float, int, str}
-            Hyperparameters.
-
-        """
-        # validate all keys first
-        for key in six.viewkeys(hyperparams):
-            _utils.validate_flat_key(key)
-
-        # build KeyValues
-        hyperparameter_keyvals = []
-        for key, value in six.viewitems(hyperparams):
-            hyperparameter_keyvals.append(_CommonCommonService.KeyValue(key=key, value=_utils.python_to_val_proto(value)))
-
-        msg = _ExperimentRunService.LogHyperparameters(id=self.id, hyperparameters=hyperparameter_keyvals)
-        data = _utils.proto_to_json(msg)
-        response = _utils.make_request("POST",
-                                       "{}://{}/api/v1/modeldb/experiment-run/logHyperparameters".format(self._conn.scheme, self._conn.socket),
-                                       self._conn, json=data)
-        if not response.ok:
-            if response.status_code == 409:
-                raise ValueError("some hyperparameter with some input key already exists;"
-                                 " consider using observations instead")
-            else:
-                _utils.raise_for_http_error(response)
-
-    def get_hyperparameter(self, key):
-        """
-        Gets the hyperparameter with name `key` from this Experiment Run.
-
-        Parameters
-        ----------
-        key : str
-            Name of the hyperparameter.
-
-        Returns
-        -------
-        one of {None, bool, float, int, str}
-            Value of the hyperparameter.
-
-        """
-        _utils.validate_flat_key(key)
-
-        Message = _ExperimentRunService.GetHyperparameters
-        msg = Message(id=self.id)
-        data = _utils.proto_to_json(msg)
-        response = _utils.make_request("GET",
-                                       "{}://{}/api/v1/modeldb/experiment-run/getHyperparameters".format(self._conn.scheme, self._conn.socket),
-                                       self._conn, params=data)
-        _utils.raise_for_http_error(response)
-
-        response_msg = _utils.json_to_proto(_utils.body_to_json(response), Message.Response)
-        hyperparameters = _utils.unravel_key_values(response_msg.hyperparameters)
-        try:
-            return hyperparameters[key]
-        except KeyError:
-            six.raise_from(KeyError("no hyperparameter found with key {}".format(key)), None)
-
-    def get_hyperparameters(self):
-        """
-        Gets all hyperparameters from this Experiment Run.
-
-        Returns
-        -------
-        dict of str to {None, bool, float, int, str}
-            Names and values of all hyperparameters.
-
-        """
-        Message = _ExperimentRunService.GetHyperparameters
-        msg = Message(id=self.id)
-        data = _utils.proto_to_json(msg)
-        response = _utils.make_request("GET",
-                                       "{}://{}/api/v1/modeldb/experiment-run/getHyperparameters".format(self._conn.scheme, self._conn.socket),
-                                       self._conn, params=data)
-        _utils.raise_for_http_error(response)
-
-        response_msg = _utils.json_to_proto(_utils.body_to_json(response), Message.Response)
-        return _utils.unravel_key_values(response_msg.hyperparameters)
-
-    def log_dataset(self, key, dataset, overwrite=False):
-        """
-        Alias for :meth:`~ExperimentRun.log_dataset_version`.
-
-        .. deprecated:: 0.14.12
-            ``log_dataset()`` can no longer be used to log artifacts.
-            :meth:`~ExperimentRun.log_artifact` should be used instead.
-
-        """
-        if isinstance(dataset, _dataset.Dataset):
-            raise TypeError(
-                "directly logging a Dataset is not supported;"
-                " please create a DatasetVersion for logging"
-            )
-
-        if not isinstance(dataset, _dataset.DatasetVersion):
-            raise TypeError(
-                "`dataset` must be of type DatasetVersion;"
-                " to log an artifact, consider using run.log_artifact() instead"
-            )
-
-        self.log_dataset_version(key=key, dataset_version=dataset, overwrite=overwrite)
-
-    def log_dataset_version(self, key, dataset_version, overwrite=False):
-        """
-        Logs a Verta DatasetVersion to this ExperimentRun with the given key.
-
-        Parameters
-        ----------
-        key : str
-        dataset_version : :class:`~verta._dataset.DatasetVersion`
-        overwrite : bool, default False
-            Whether to allow overwriting a dataset version.
-
-        """
-        if not isinstance(dataset_version, _dataset.DatasetVersion):
-            raise TypeError("`dataset_version` must be of type DatasetVersion")
-
-        # TODO: hack because path_only artifact needs a placeholder path
-        dataset_path = "See attached dataset version"
-
-        # log key-path to ModelDB
-        Message = _ExperimentRunService.LogDataset
-        artifact_msg = _CommonCommonService.Artifact(key=key,
-                                               path=dataset_path,
-                                               path_only=True,
-                                               artifact_type=_CommonCommonService.ArtifactTypeEnum.DATA,
-                                               linked_artifact_id=dataset_version.id)
-        msg = Message(id=self.id, dataset=artifact_msg, overwrite=overwrite)
-        data = _utils.proto_to_json(msg)
-        response = _utils.make_request("POST",
-                                       "{}://{}/api/v1/modeldb/experiment-run/logDataset".format(self._conn.scheme, self._conn.socket),
-                                       self._conn, json=data)
-        if not response.ok:
-            if response.status_code == 409:
-                raise ValueError("dataset with key {} already exists;"
-                                 " consider setting overwrite=True".format(key))
-            else:
-                _utils.raise_for_http_error(response)
-
-    def log_dataset_path(self, key, path):
-        """
-        Logs the filesystem path of an dataset to this Experiment Run.
-
-        .. deprecated:: 0.13.0
-           The `log_dataset_path()` method will removed in v0.15.0; consider using
-           `client.set_dataset(…, type="local")` and `run.log_dataset_version()` instead.
-
-        This function makes no attempt to open a file at `dataset_path`. Only the path string itself
-        is logged.
-
-        Parameters
-        ----------
-        key : str
-            Name of the dataset.
-        dataset_path : str
-            Filesystem path of the dataset.
-
-        """
-        _utils.validate_flat_key(key)
-
-        warnings.warn("`log_dataset_path()` is deprecated and will removed in a later version;"
-                      " consider using `client.set_dataset(..., type=\"local\")`"
-                      " and `run.log_dataset_version()` instead",
-                      category=FutureWarning)
-
-        # create impromptu DatasetVersion
-        dataset = _dataset.LocalDataset(self._conn, self._conf, name=key)
-        dataset_version = dataset.create_version(path=path)
-
-        self.log_dataset_version(key, dataset_version)
-
-    def get_dataset(self, key):
-        """
-        Gets the dataset artifact with name `key` from this Experiment Run.
-
-        If the dataset was originally logged as just a filesystem path, that path will be returned.
-        Otherwise, the dataset object itself will be returned. If the object is unable to be
-        deserialized, the raw bytes are returned instead.
-
-        Parameters
-        ----------
-        key : str
-            Name of the dataset.
-
-        Returns
-        -------
-        str or object or file-like
-            DatasetVersion if logged using :meth:`log_dataset_version()`.
-            Filesystem path of the dataset, the dataset object, or a bytestream representing the
-            dataset.
-
-        """
-        dataset, path_only, linked_id = self._get_dataset(key)
-        if path_only:
-            if linked_id:
-                return _dataset.DatasetVersion(self._conn, self._conf, _dataset_version_id=linked_id)
-            else:
-                return dataset
-        else:
-            # TODO: may need to be updated for raw
-            try:
-                return pickle.loads(dataset)
-            except pickle.UnpicklingError:
-                return six.BytesIO(dataset)
-
-    def get_dataset_version(self, key):
-        """
-        Gets the DatasetVersion with name `key` from this Experiment Run.
-
-        Parameters
-        ----------
-        key : str
-            Name of the dataset version.
-
-        Returns
-        -------
-        DatasetVersion
-            DatasetVersion associated with the given key.
-
-        """
-        return self.get_dataset(key)
-
-    def log_model_for_deployment(self, model, model_api, requirements, train_features=None, train_targets=None):
-        """
-        Logs a model artifact, a model API, requirements, and a dataset CSV to deploy on Verta.
-
-        .. deprecated:: 0.13.13
-           This function has been superseded by :meth:`log_model`, :meth:`log_requirements`, and
-           :meth:`log_training_data`; consider using them instead.
-
-        Parameters
-        ----------
-        model : str or file-like or object
-            Model or some representation thereof.
-                - If str, then it will be interpreted as a filesystem path, its contents read as bytes,
-                  and uploaded as an artifact.
-                - If file-like, then the contents will be read as bytes and uploaded as an artifact.
-                - Otherwise, the object will be serialized and uploaded as an artifact.
-        model_api : str or file-like
-            Model API, specifying model deployment and predictions.
-                - If str, then it will be interpreted as a filesystem path, its contents read as bytes,
-                  and uploaded as an artifact.
-                - If file-like, then the contents will be read as bytes and uploaded as an artifact.
-        requirements : str or file-like
-            pip requirements file specifying packages necessary to deploy the model.
-                - If str, then it will be interpreted as a filesystem path, its contents read as bytes,
-                  and uploaded as an artifact.
-                - If file-like, then the contents will be read as bytes and uploaded as an artifact.
-        train_features : pd.DataFrame, optional
-            pandas DataFrame representing features of the training data. If provided, `train_targets`
-            must also be provided.
-        train_targets : pd.DataFrame, optional
-            pandas DataFrame representing targets of the training data. If provided, `train_features`
-            must also be provided.
-
-        Warnings
-        --------
-        Due to the way deployment currently works, `train_features` and `train_targets` will be joined
-        together and then converted into a CSV. Retrieving the dataset through the Client will return
-        a file-like bytestream of this CSV that can be passed directly into `pd.read_csv()
-        <https://pandas.pydata.org/pandas-docs/stable/reference/api/pandas.read_csv.html>`_.
-
-        """
-        if sum(arg is None for arg in (train_features, train_targets)) == 1:
-            raise ValueError("`train_features` and `train_targets` must be provided together")
-
-        # open files
-        if isinstance(model, six.string_types):
-            model = open(model, 'rb')
-        if isinstance(model_api, six.string_types):
-            model_api = open(model_api, 'rb')
-        if isinstance(requirements, six.string_types):
-            requirements = open(requirements, 'rb')
-
-        # prehandle model
-        if self._conf.debug:
-            if not hasattr(model, 'read'):
-                print("[DEBUG] model is type: {}".format(model.__class__))
-        _artifact_utils.reset_stream(model)  # reset cursor to beginning in case user forgot
-        # obtain serialized model and info
-        try:
-            model_extension = _artifact_utils.get_file_ext(model)
-        except (TypeError, ValueError):
-            model_extension = None
-        # serialize model
-        _utils.THREAD_LOCALS.active_experiment_run = self
-        try:
-            model, method, model_type = _artifact_utils.serialize_model(model)
-        finally:
-            _utils.THREAD_LOCALS.active_experiment_run = None
-        # check serialization method
-        if method is None:
-            raise ValueError("will not be able to deploy model due to unknown serialization method")
-        if model_extension is None:
-            model_extension = _artifact_utils.ext_from_method(method)
-
-        # prehandle model_api
-        _artifact_utils.reset_stream(model_api)  # reset cursor to beginning in case user forgot
-        model_api = utils.ModelAPI.from_file(model_api)
-        if 'model_packaging' not in model_api:
-            # add model serialization info to model_api
-            model_api['model_packaging'] = {
-                'python_version': _utils.get_python_version(),
-                'type': model_type,
-                'deserialization': method,
-            }
-        if self._conf.debug:
-            print("[DEBUG] model API is:")
-            pprint.pprint(model_api.to_dict())
-
-        # handle requirements
-        _artifact_utils.reset_stream(requirements)  # reset cursor to beginning in case user forgot
-        req_deps = six.ensure_str(requirements.read()).splitlines()  # get list repr of reqs
-        _artifact_utils.reset_stream(requirements)  # reset cursor to beginning as a courtesy
-        try:
-            self.log_requirements(req_deps)
-        except ValueError as e:
-            if "artifact with key requirements.txt already exists" in e.args[0]:
-                print("requirements.txt already logged; skipping")
-            else:
-                six.raise_from(e, None)
-
-        # prehandle train_features and train_targets
-        if train_features is not None and train_targets is not None:
-            stringstream = six.StringIO()
-            train_df = train_features.join(train_targets)
-            train_df.to_csv(stringstream, index=False)  # write as CSV
-            stringstream.seek(0)
-            train_data = stringstream
-        else:
-            train_data = None
-
-        self._log_artifact("model.pkl", model, _CommonCommonService.ArtifactTypeEnum.MODEL, model_extension, method)
-        self._log_artifact("model_api.json", model_api, _CommonCommonService.ArtifactTypeEnum.BLOB, 'json')
-        if train_data is not None:
-            self._log_artifact("train_data", train_data, _CommonCommonService.ArtifactTypeEnum.DATA, 'csv')
-
-    def log_tf_saved_model(self, export_dir):
-        with tempfile.TemporaryFile() as tempf:
-            with zipfile.ZipFile(tempf, 'w') as zipf:
-                for root, _, files in os.walk(export_dir):
-                    for filename in files:
-                        filepath = os.path.join(root, filename)
-                        zipf.write(filepath, os.path.relpath(filepath, export_dir))
-            tempf.seek(0)
-            # TODO: change _log_artifact() to not read file into memory
-            self._log_artifact("tf_saved_model", tempf, _CommonCommonService.ArtifactTypeEnum.BLOB, 'zip')
-
-    def log_model(self, model, custom_modules=None, model_api=None, artifacts=None, overwrite=False):
-        """
-        Logs a model artifact for Verta model deployment.
-
-        Parameters
-        ----------
-        model : str or object
-            Model for deployment.
-                - If str, then it will be interpreted as a filesystem path to a serialized model file
-                  for upload.
-                - Otherwise, the object will be serialized and uploaded as an artifact.
-        custom_modules : list of str, optional
-            Paths to local Python modules and other files that the deployed model depends on.
-                - If directories are provided, all files within—excluding virtual environments—will
-                  be included.
-                - If not provided, all Python files located within `sys.path`—excluding virtual
-                  environments—will be included.
-        model_api : :class:`~utils.ModelAPI`, optional
-            Model API specifying details about the model and its deployment.
-        artifacts : list of str, optional
-            Keys of logged artifacts to be used by a class model.
-        overwrite : bool, default False
-            Whether to allow overwriting existing artifacts.
-
-        """
-        if (artifacts is not None
-                and not (isinstance(artifacts, list)
-                         and all(isinstance(artifact_key, six.string_types) for artifact_key in artifacts))):
-            raise TypeError("`artifacts` must be list of str, not {}".format(type(artifacts)))
-
-        # validate that `artifacts` are actually logged
-        if artifacts:
-            run_msg = self._get_self_as_msg()
-            existing_artifact_keys = {artifact.key for artifact in run_msg.artifacts}
-            unlogged_artifact_keys = set(artifacts) - existing_artifact_keys
-            if unlogged_artifact_keys:
-                raise ValueError("`artifacts` contains keys that have not been logged: {}".format(sorted(unlogged_artifact_keys)))
-
-        # serialize model
-        try:
-            extension = _artifact_utils.get_file_ext(model)
-        except (TypeError, ValueError):
-            extension = None
-        _utils.THREAD_LOCALS.active_experiment_run = self
-        try:
-            serialized_model, method, model_type = _artifact_utils.serialize_model(model)
-        finally:
-            _utils.THREAD_LOCALS.active_experiment_run = None
-        if method is None:
-            raise ValueError("will not be able to deploy model due to unknown serialization method")
-        if extension is None:
-            extension = _artifact_utils.ext_from_method(method)
-        if self._conf.debug:
-            print("[DEBUG] model is type {}".format(model_type))
-
-        if artifacts and model_type != "class":
-            raise ValueError("`artifacts` can only be provided if `model` is a class")
-
-        # build model API
-        if model_api is None:
-            model_api = utils.ModelAPI()
-        elif not isinstance(model_api, utils.ModelAPI):
-            raise ValueError("`model_api` must be `verta.utils.ModelAPI`, not {}".format(type(model_api)))
-        if 'model_packaging' not in model_api:
-            # add model serialization info to model_api
-            model_api['model_packaging'] = {
-                'python_version': _utils.get_python_version(),
-                'type': model_type,
-                'deserialization': method,
-            }
-        if self._conf.debug:
-            print("[DEBUG] model API is:")
-            pprint.pprint(model_api.to_dict())
-
-        # associate artifact dependencies
-        if artifacts:
-            self.log_attribute(_MODEL_ARTIFACTS_ATTR_KEY, artifacts)
-
-        self._log_modules(custom_modules, overwrite=overwrite)
-        self._log_artifact("model.pkl", serialized_model, _CommonCommonService.ArtifactTypeEnum.MODEL, extension, method, overwrite=overwrite)
-        self._log_artifact("model_api.json", model_api, _CommonCommonService.ArtifactTypeEnum.BLOB, 'json', overwrite=overwrite)
-
-    def get_model(self):
-        """
-        Gets the model artifact for Verta model deployment from this Experiment Run.
-
-        Returns
-        -------
-        object
-            Model for deployment.
-
-        """
-        model, _ = self._get_artifact("model.pkl")
-        return _artifact_utils.deserialize_model(model)
-
-    def log_image(self, key, image, overwrite=False):
-        """
-        Logs a image artifact to this Experiment Run.
-
-        Parameters
-        ----------
-        key : str
-            Name of the image.
-        image : one of {str, file-like, pyplot, matplotlib Figure, PIL Image, object}
-            Image or some representation thereof.
-                - If str, then it will be interpreted as a filesystem path, its contents read as bytes,
-                  and uploaded as an artifact.
-                - If file-like, then the contents will be read as bytes and uploaded as an artifact.
-                - If matplotlib pyplot, then the image will be serialized and uploaded as an artifact.
-                - If matplotlib Figure, then the image will be serialized and uploaded as an artifact.
-                - If PIL Image, then the image will be serialized and uploaded as an artifact.
-                - Otherwise, the object will be serialized and uploaded as an artifact.
-        overwrite : bool, default False
-            Whether to allow overwriting an existing image with key `key`.
-
-        """
-        _artifact_utils.validate_key(key)
-        _utils.validate_flat_key(key)
-
-        # convert pyplot, Figure or Image to bytestream
-        bytestream, extension = six.BytesIO(), 'png'
-        try:  # handle matplotlib
-            image.savefig(bytestream, format=extension)
-        except AttributeError:
-            try:  # handle PIL Image
-                colors = image.getcolors()
-            except AttributeError:
-                try:
-                    extension = _artifact_utils.get_file_ext(image)
-                except (TypeError, ValueError):
-                    extension = None
-            else:
-                if len(colors) == 1 and all(val == 255 for val in colors[0][1]):
-                    warnings.warn("the image being logged is blank")
-                image.save(bytestream, extension)
-
-        bytestream.seek(0)
-        if bytestream.read(1):
-            bytestream.seek(0)
-            image = bytestream
-
-        self._log_artifact(key, image, _CommonCommonService.ArtifactTypeEnum.IMAGE, extension, overwrite=overwrite)
-
-    def log_image_path(self, key, image_path):
-        """
-        Logs the filesystem path of an image to this Experiment Run.
-
-        This function makes no attempt to open a file at `image_path`. Only the path string itself
-        is logged.
-
-        Parameters
-        ----------
-        key : str
-            Name of the image.
-        image_path : str
-            Filesystem path of the image.
-
-        """
-        _artifact_utils.validate_key(key)
-        _utils.validate_flat_key(key)
-
-        self._log_artifact_path(key, image_path, _CommonCommonService.ArtifactTypeEnum.IMAGE)
-
-    def get_image(self, key):
-        """
-        Gets the image artifact with name `key` from this Experiment Run.
-
-        If the image was originally logged as just a filesystem path, that path will be returned.
-        Otherwise, the image object will be returned. If the object is unable to be deserialized,
-        the raw bytes are returned instead.
-
-        Parameters
-        ----------
-        key : str
-            Name of the image.
-
-        Returns
-        -------
-        str or PIL Image or file-like
-            Filesystem path of the image, the image object, or a bytestream representing the image.
-
-        """
-        image, path_only = self._get_artifact(key)
-        if path_only:
-            return image
-        else:
-            if PIL is None:  # Pillow not installed
-                return six.BytesIO(image)
-            try:
-                return PIL.Image.open(six.BytesIO(image))
-            except IOError:  # can't be handled by Pillow
-                return six.BytesIO(image)
-
-    def log_artifact(self, key, artifact, overwrite=False):
-        """
-        Logs an artifact to this Experiment Run.
-
-        The ``VERTA_ARTIFACT_DIR`` environment variable can be used to specify a locally-accessible
-        directory to store artifacts.
-
-        Parameters
-        ----------
-        key : str
-            Name of the artifact.
-        artifact : str or file-like or object
-            Artifact or some representation thereof.
-                - If str, then it will be interpreted as a filesystem path, its contents read as bytes,
-                  and uploaded as an artifact. If it is a directory path, its contents will be zipped.
-                - If file-like, then the contents will be read as bytes and uploaded as an artifact.
-                - Otherwise, the object will be serialized and uploaded as an artifact.
-        overwrite : bool, default False
-            Whether to allow overwriting an existing artifact with key `key`.
-
-        """
-        _artifact_utils.validate_key(key)
-        _utils.validate_flat_key(key)
-
-        try:
-            extension = _artifact_utils.get_file_ext(artifact)
-        except (TypeError, ValueError):
-            extension = None
-
-        # zip if `artifact` is directory path
-        if isinstance(artifact, six.string_types) and os.path.isdir(artifact):
-            tempf = tempfile.TemporaryFile()
-
-            with zipfile.ZipFile(tempf, 'w') as zipf:
-                for root, _, files in os.walk(artifact):
-                    for filename in files:
-                        filepath = os.path.join(root, filename)
-                        zipf.write(filepath, os.path.relpath(filepath, artifact))
-            tempf.seek(0)
-
-            artifact = tempf
-            extension = 'zip'
-
-        self._log_artifact(key, artifact, _CommonCommonService.ArtifactTypeEnum.BLOB, extension, overwrite=overwrite)
-
-    def log_artifact_path(self, key, artifact_path):
-        """
-        Logs the filesystem path of an artifact to this Experiment Run.
-
-        This function makes no attempt to open a file at `artifact_path`. Only the path string itself
-        is logged.
-
-        Parameters
-        ----------
-        key : str
-            Name of the artifact.
-        artifact_path : str
-            Filesystem path of the artifact.
-
-        """
-        _artifact_utils.validate_key(key)
-        _utils.validate_flat_key(key)
-
-        self._log_artifact_path(key, artifact_path, _CommonCommonService.ArtifactTypeEnum.BLOB)
-
-    def get_artifact(self, key):
-        """
-        Gets the artifact with name `key` from this Experiment Run.
-
-        If the artifact was originally logged as just a filesystem path, that path will be returned.
-        Otherwise, the artifact object will be returned. If the object is unable to be deserialized,
-        the raw bytes are returned instead.
-
-        Parameters
-        ----------
-        key : str
-            Name of the artifact.
-
-        Returns
-        -------
-        str or bytes
-            Filesystem path of the artifact, the artifact object, or a bytestream representing the
-            artifact.
-
-        """
-        artifact, path_only = self._get_artifact(key)
-        if path_only:
-            if not os.path.exists(artifact):
-                # path-only artifact; `artifact` is its path
-                return artifact
-            else:
-                # clientside storage; `artifact` is its path
-                # NOTE: can cause problem if accidentally picks up unrelated file w/ same name
-                artifact_stream = open(artifact, 'rb')
-        else:
-            # uploaded artifact; `artifact` is its bytes
-            artifact_stream = six.BytesIO(artifact)
-
-        if torch is not None:
-            try:
-                obj = torch.load(artifact_stream)
-            except:  # not something torch can deserialize
-                artifact_stream.seek(0)
-            else:
-                artifact_stream.close()
-                return obj
-
-        try:
-            obj = pickle.load(artifact_stream)
-        except:  # not something pickle can deserialize
-            artifact_stream.seek(0)
-        else:
-            artifact_stream.close()
-            return obj
-
-        return artifact_stream
-
-    def download_artifact(self, key, download_to_path):
-        """
-        Downloads the artifact with name `key` to path `download_to_path`.
-
-        Parameters
-        ----------
-        key : str
-            Name of the artifact.
-        download_to_path : str
-            Path to download to.
-
-        Returns
-        -------
-        downloaded_to_path : str
-            Absolute path where artifact was downloaded to. Matches `download_to_path`.
-
-        """
-        download_to_path = os.path.abspath(download_to_path)
-
-        # get key-path from ModelDB
-        # TODO: consolidate the following ~12 lines with ExperimentRun._get_artifact()
-        Message = _CommonService.GetArtifacts
-        msg = Message(id=self.id, key=key)
-        data = _utils.proto_to_json(msg)
-        response = _utils.make_request("GET",
-                                       "{}://{}/api/v1/modeldb/experiment-run/getArtifacts".format(self._conn.scheme, self._conn.socket),
-                                       self._conn, params=data)
-        _utils.raise_for_http_error(response)
-
-        response_msg = _utils.json_to_proto(_utils.body_to_json(response), Message.Response)
-        artifact = {artifact.key: artifact for artifact in response_msg.artifacts}.get(key)
-        if artifact is None:
-            raise KeyError("no artifact found with key {}".format(key))
-
-        # TODO: unpack dirs logged as artifacts
-        #     But we can't distinguish if a ZIP artifact is a directory we've compressed, or if it
-        #     was a ZIP file the user already had.
-
-        # create parent dirs
-        pathlib2.Path(download_to_path).parent.mkdir(parents=True, exist_ok=True)
-        # TODO: clean up empty parent dirs if something later fails
-
-        # get a stream of the file bytes, without loading into memory, and write to file
-        # TODO: consolidate this with _get_artifact() and get_artifact()
-        print("downloading {} from ModelDB".format(key))
-        if artifact.path_only:
-            if os.path.exists(artifact.path):
-                # copy from clientside storage
-                shutil.copyfile(artifact.path, download_to_path)
-            else:
-                raise ValueError(
-                    "artifact {} appears to have been logged as path-only,"
-                    " and cannot be downloaded".format(key)
-                )
-            print("download complete; file written to {}".format(download_to_path))
-        else:
-            # download artifact from artifact store
-            url = self._get_url_for_artifact(key, "GET").url
-            with _utils.make_request("GET", url, self._conn, stream=True) as response:
-                _utils.raise_for_http_error(response)
-
-                # user-specified filepath, so overwrite
-                _request_utils.download(response, download_to_path, overwrite_ok=True)
-
-        return download_to_path
-
-    def get_artifact_parts(self, key):
-        endpoint = "{}://{}/api/v1/modeldb/experiment-run/getCommittedArtifactParts".format(
-            self._conn.scheme,
-            self._conn.socket,
-        )
-        data = {'id': self.id, 'key': key}
-        response = _utils.make_request("GET", endpoint, self._conn, params=data)
-        _utils.raise_for_http_error(response)
-
-        committed_parts = _utils.body_to_json(response).get('artifact_parts', [])
-        committed_parts = list(sorted(
-            committed_parts,
-            key=lambda part: int(part['part_number']),
-        ))
-        return committed_parts
-
-    def log_observation(self, key, value, timestamp=None, epoch_num=None):
-        """
-        Logs an observation to this Experiment Run.
-
-        Parameters
-        ----------
-        key : str
-            Name of the observation.
-        value : one of {None, bool, float, int, str}
-            Value of the observation.
-        timestamp : str or float or int, optional
-            String representation of a datetime or numerical Unix timestamp. If not provided, the
-            current time will be used.
-        epoch_num : non-negative int, optional
-            Epoch number associated with this observation. If not provided, it will automatically
-            be incremented from prior observations for the same `key`.
-
-        Warnings
-        --------
-        If `timestamp` is provided by the user, it must contain timezone information. Otherwise,
-        it will be interpreted as UTC.
-
-        """
-        _utils.validate_flat_key(key)
-
-        if timestamp is None:
-            timestamp = _utils.now()
-        else:
-            timestamp = _utils.ensure_timestamp(timestamp)
-
-        if epoch_num is not None:
-            if (not isinstance(epoch_num, six.integer_types)
-                    and not (isinstance(epoch_num, float) and epoch_num.is_integer())):
-                raise TypeError("`epoch_num` must be int, not {}".format(type(epoch_num)))
-            if epoch_num < 0:
-                raise ValueError("`epoch_num` must be non-negative")
-
-        attribute = _CommonCommonService.KeyValue(key=key, value=_utils.python_to_val_proto(value))
-        observation = _ExperimentRunService.Observation(attribute=attribute, timestamp=timestamp)  # TODO: support Artifacts
-        if epoch_num is not None:
-            observation.epoch_number.number_value = epoch_num  # pylint: disable=no-member
-
-        msg = _ExperimentRunService.LogObservation(id=self.id, observation=observation)
-        data = _utils.proto_to_json(msg)
-        response = _utils.make_request("POST",
-                                       "{}://{}/api/v1/modeldb/experiment-run/logObservation".format(self._conn.scheme, self._conn.socket),
-                                       self._conn, json=data)
-        _utils.raise_for_http_error(response)
-
-    def get_observation(self, key):
-        """
-        Gets the observation series with name `key` from this Experiment Run.
-
-        Parameters
-        ----------
-        key : str
-            Name of observation series.
-
-        Returns
-        -------
-        list of {None, bool, float, int, str}
-            Values of observation series.
-
-        """
-        _utils.validate_flat_key(key)
-
-        Message = _ExperimentRunService.GetObservations
-        msg = Message(id=self.id, observation_key=key)
-        data = _utils.proto_to_json(msg)
-        response = _utils.make_request("GET",
-                                       "{}://{}/api/v1/modeldb/experiment-run/getObservations".format(self._conn.scheme, self._conn.socket),
-                                       self._conn, params=data)
-        _utils.raise_for_http_error(response)
-
-        response_msg = _utils.json_to_proto(_utils.body_to_json(response), Message.Response)
-        if len(response_msg.observations) == 0:
-            raise KeyError("no observation found with key {}".format(key))
-        else:
-            return [_utils.unravel_observation(observation)[1:]  # drop key from tuple
-                    for observation in response_msg.observations]  # TODO: support Artifacts
-
-    def get_observations(self):
-        """
-        Gets all observations from this Experiment Run.
-
-        Returns
-        -------
-        dict of str to list of {None, bool, float, int, str}
-            Names and values of all observation series.
-
-        """
-        run_msg = self._get_self_as_msg()
-        return _utils.unravel_observations(run_msg.observations)
-
-    def log_requirements(self, requirements, overwrite=False):
-        """
-        Logs a pip requirements file for Verta model deployment.
-
-        .. versionadded:: 0.13.13
-
-        Parameters
-        ----------
-        requirements : str or list of str
-            PyPI-installable packages necessary to deploy the model.
-                - If str, then it will be interpreted as a filesystem path to a requirements file
-                  for upload.
-                - If list of str, then it will be interpreted as a list of PyPI package names.
-        overwrite : bool, default False
-            Whether to allow overwriting existing requirements.
-
-        Raises
-        ------
-        ValueError
-            If a package's name is invalid for PyPI, or its exact version cannot be determined.
-
-        Examples
-        --------
-        From a file:
-
-        .. code-block:: python
-
-            run.log_requirements("../requirements.txt")
-            # upload complete (requirements.txt)
-            print(run.get_artifact("requirements.txt").read().decode())
-            # cloudpickle==1.2.1
-            # jupyter==1.0.0
-            # matplotlib==3.1.1
-            # pandas==0.25.0
-            # scikit-learn==0.21.3
-            # verta==0.13.13
-
-        From a list of package names:
-
-        .. code-block:: python
-
-            run.log_requirements(['verta', 'cloudpickle', 'scikit-learn'])
-            # upload complete (requirements.txt)
-            print(run.get_artifact("requirements.txt").read().decode())
-            # verta==0.13.13
-            # cloudpickle==1.2.1
-            # scikit-learn==0.21.3
-
-        """
-        if isinstance(requirements, six.string_types):
-            with open(requirements, 'r') as f:
-                requirements = _pip_requirements_utils.clean_reqs_file_lines(f.readlines())
-        elif (isinstance(requirements, list)
-              and all(isinstance(req, six.string_types) for req in requirements)):
-            requirements = copy.copy(requirements)
-        else:
-            raise TypeError("`requirements` must be either str or list of str, not {}".format(type(requirements)))
-
-        _pip_requirements_utils.process_requirements(requirements)
-
-        if self._conf.debug:
-            print("[DEBUG] requirements are:")
-            print(requirements)
-
-        requirements = six.BytesIO(six.ensure_binary('\n'.join(requirements)))  # as file-like
-        self._log_artifact("requirements.txt", requirements, _CommonCommonService.ArtifactTypeEnum.BLOB, 'txt', overwrite=overwrite)
-
-    def log_modules(self, paths, search_path=None):
-        """
-        Logs local files that are dependencies for a deployed model to this Experiment Run.
-
-        .. deprecated:: 0.13.13
-           The behavior of this function has been merged into :meth:`log_model` as its
-           ``custom_modules`` parameter; consider using that instead.
-        .. deprecated:: 0.12.4
-           The `search_path` parameter is no longer necessary and will removed in v0.15.0; consider
-           removing it from the function call.
-
-        Parameters
-        ----------
-        paths : str or list of str
-            Paths to local Python modules and other files that the deployed model depends on. If a
-            directory is provided, all files within will be included.
-
-        """
-        warnings.warn("The behavior of this function has been merged into log_model() as its"
-                      " `custom_modules` parameter; consider using that instead",
-                      category=FutureWarning)
-        if search_path is not None:
-            warnings.warn("`search_path` is no longer used and will removed in a later version;"
-                          " consider removing it from the function call",
-                          category=FutureWarning)
-
-        self._log_modules(paths)
-
-    def _log_modules(self, paths=None, overwrite=False):
-        if isinstance(paths, six.string_types):
-            paths = [paths]
-        if paths is not None:
-            paths = list(map(os.path.expanduser, paths))
-            paths = list(map(os.path.abspath, paths))
-
-        # collect local sys paths
-        local_sys_paths = copy.copy(sys.path)
-        ## replace empty first element with cwd
-        ##     https://docs.python.org/3/library/sys.html#sys.path
-        if local_sys_paths[0] == "":
-            local_sys_paths[0] = os.getcwd()
-        ## convert to absolute paths
-        local_sys_paths = list(map(os.path.abspath, local_sys_paths))
-        ## remove paths that don't exist
-        local_sys_paths = list(filter(os.path.exists, local_sys_paths))
-        ## remove .ipython
-        local_sys_paths = list(filter(lambda path: not path.endswith(".ipython"), local_sys_paths))
-        ## remove virtual (and real) environments
-        def is_in_venv(path):
-            """
-            Roughly checks for:
-                /
-                |_ lib/
-                |   |_ python*/ <- directory with Python packages, containing `path`
-                |
-                |_ bin/
-                    |_ python*  <- Python executable
-
-            """
-            lib_python_str = os.path.join(os.sep, "lib", "python")
-            i = path.find(lib_python_str)
-            return i != -1 and glob.glob(os.path.join(path[:i], "bin", "python*"))
-        local_sys_paths = list(filter(lambda path: not is_in_venv(path), local_sys_paths))
-
-        # get paths to files within
-        if paths is None:
-            # Python files within filtered sys.path dirs
-            paths = local_sys_paths
-            extensions = ['py', 'pyc', 'pyo']
-        else:
-            # all user-specified files
-            paths = paths
-            extensions = None
-        local_filepaths = _utils.find_filepaths(
-            paths, extensions=extensions,
-            include_hidden=True,
-            include_venv=False,  # ignore virtual environments nested within
-        )
-
-        # obtain deepest common directory
-        #     This directory on the local system will be mirrored in `_CUSTOM_MODULES_DIR` in
-        #     deployment.
-        curr_dir = os.path.join(os.getcwd(), "")
-        paths_plus = list(local_filepaths) + [curr_dir]
-        common_prefix = os.path.commonprefix(paths_plus)
-        common_dir = os.path.dirname(common_prefix)
-
-        # replace `common_dir` with `_CUSTOM_MODULES_DIR` for deployment sys.path
-        depl_sys_paths = list(map(lambda path: os.path.relpath(path, common_dir), local_sys_paths))
-        depl_sys_paths = list(map(lambda path: os.path.join(_CUSTOM_MODULES_DIR, path), depl_sys_paths))
-
-        bytestream = six.BytesIO()
-        with zipfile.ZipFile(bytestream, 'w') as zipf:
-            for filepath in local_filepaths:
-                arcname = os.path.relpath(filepath, common_dir)  # filepath relative to archive root
-                try:
-                    zipf.write(filepath, arcname)
-                except:
-                    # maybe file has corrupt metadata; try reading then writing contents
-                    with open(filepath, 'rb') as f:
-                        zipf.writestr(arcname, f.read())
-
-            # add verta config file for sys.path and chdir
-            working_dir = os.path.join(_CUSTOM_MODULES_DIR, os.path.relpath(curr_dir, common_dir))
-            zipf.writestr(
-                "_verta_config.py",
-                six.ensure_binary('\n'.join([
-                    "import os, sys",
-                    "",
-                    "",
-                    "sys.path = sys.path[:1] + {} + sys.path[1:]".format(depl_sys_paths),
-                    "",
-                    "try:",
-                    "    os.makedirs(\"{}\")".format(working_dir),
-                    "except OSError:  # already exists",
-                    "    pass",
-                    "os.chdir(\"{}\")".format(working_dir),
-                ]))
-            )
-
-            # add __init__.py
-            init_filename = "__init__.py"
-            if init_filename not in zipf.namelist():
-                zipf.writestr(init_filename, b"")
-
-            if self._conf.debug:
-                print("[DEBUG] archive contains:")
-                zipf.printdir()
-        bytestream.seek(0)
-
-        self._log_artifact("custom_modules", bytestream, _CommonCommonService.ArtifactTypeEnum.BLOB, 'zip', overwrite=overwrite)
-
-    def log_setup_script(self, script, overwrite=False):
-        """
-        Associate a model deployment setup script with this Experiment Run.
-
-        .. versionadded:: 0.13.8
-
-        Parameters
-        ----------
-        script : str
-            String composed of valid Python code for executing setup steps at the beginning of model
-            deployment. An on-disk file can be passed in using ``open("path/to/file.py", 'r').read()``.
-        overwrite : bool, default False
-            Whether to allow overwriting an existing setup script.
-
-        Raises
-        ------
-        SyntaxError
-            If `script` contains invalid Python.
-
-        """
-        # validate `script`'s syntax
-        try:
-            ast.parse(script)
-        except SyntaxError as e:
-            # clarify that the syntax error comes from `script`, and propagate details
-            reason = e.args[0]
-            line_no = e.args[1][1]
-            line = script.splitlines()[line_no-1]
-            six.raise_from(SyntaxError("{} in provided script on line {}:\n{}"
-                                       .format(reason, line_no, line)),
-                           e)
-
-        # convert into bytes for upload
-        script = six.ensure_binary(script)
-
-        # convert to file-like for `_log_artifact()`
-        script = six.BytesIO(script)
-
-        self._log_artifact("setup_script", script, _CommonCommonService.ArtifactTypeEnum.BLOB, 'py', overwrite=overwrite)
-
-    def log_training_data(self, train_features, train_targets, overwrite=False):
-        """
-        Associate training data with this Experiment Run.
-
-        .. versionchanged:: 0.14.4
-           Instead of uploading the data itself as a CSV artifact ``'train_data'``, this method now
-           generates a histogram for internal use by our deployment data monitoring system.
-
-        Parameters
-        ----------
-        train_features : pd.DataFrame
-            pandas DataFrame representing features of the training data.
-        train_targets : pd.DataFrame or pd.Series
-            pandas DataFrame representing targets of the training data.
-        overwrite : bool, default False
-            Whether to allow overwriting existing training data.
-
-        """
-        if train_features.__class__.__name__ != "DataFrame":
-            raise TypeError("`train_features` must be a pandas DataFrame, not {}".format(type(train_features)))
-        if train_targets.__class__.__name__ == "Series":
-            train_targets = train_targets.to_frame()
-        elif train_targets.__class__.__name__ != "DataFrame":
-            raise TypeError("`train_targets` must be a pandas DataFrame or Series, not {}".format(type(train_targets)))
-
-        # check for overlapping column names
-        common_column_names = set(train_features.columns) & set(train_targets.columns)
-        if common_column_names:
-            raise ValueError("`train_features` and `train_targets` combined have overlapping column names;"
-                             " please ensure column names are unique")
-
-        train_df = train_features.join(train_targets)
-
-        histograms = _histogram_utils.calculate_histograms(train_df)
-
-        endpoint = "{}://{}/api/v1/monitoring/data/references/{}".format(
-            self._conn.scheme,
-            self._conn.socket,
-            self.id,
-        )
-        response = _utils.make_request("PUT", endpoint, self._conn, json=histograms)
-        _utils.raise_for_http_error(response)
-
-    def fetch_artifacts(self, keys):
-        """
-        Downloads artifacts that are associated with a class model.
-
-        Parameters
-        ----------
-        keys : list of str
-            Keys of artifacts to download.
-
-        Returns
-        -------
-        dict of str to str
-            Map of artifacts' keys to their cache filepaths—for use as the ``artifacts`` parameter
-            to a Verta class model.
-
-        Examples
-        --------
-        .. code-block:: python
-
-            run.log_artifact("weights", open("weights.npz", 'rb'))
-            # upload complete (weights)
-            run.log_artifact("text_embeddings", open("embedding.csv", 'rb'))
-            # upload complete (text_embeddings)
-            artifact_keys = ["weights", "text_embeddings"]
-            artifacts = run.fetch_artifacts(artifact_keys)
-            artifacts
-            # {'weights': '/Users/convoliution/.verta/cache/artifacts/50a9726b3666d99aea8af006cf224a7637d0c0b5febb3b0051192ce1e8615f47/weights.npz',
-            #  'text_embeddings': '/Users/convoliution/.verta/cache/artifacts/2d2d1d809e9bce229f0a766126ae75df14cadd1e8f182561ceae5ad5457a3c38/embedding.csv'}
-            ModelClass(artifacts=artifacts).predict(["Good book.", "Bad book!"])
-            # [0.955998517288053, 0.09809996313422353]
-            run.log_model(ModelClass, artifacts=artifact_keys)
-            # upload complete (custom_modules.zip)
-            # upload complete (model.pkl)
-            # upload complete (model_api.json)
-
-        """
-        if not (isinstance(keys, list)
-                and all(isinstance(key, six.string_types) for key in keys)):
-            raise TypeError("`keys` must be list of str, not {}".format(type(keys)))
-
-        # validate that `keys` are actually logged
-        run_msg = self._get_self_as_msg()
-        existing_artifact_keys = {artifact.key for artifact in run_msg.artifacts}
-        unlogged_artifact_keys = set(keys) - existing_artifact_keys
-        if unlogged_artifact_keys:
-            raise ValueError("`keys` contains keys that have not been logged: {}".format(sorted(unlogged_artifact_keys)))
-
-        # get artifact checksums
-        response = _utils.make_request("GET",
-                                       "{}://{}/api/v1/modeldb/experiment-run/getArtifacts".format(self._conn.scheme, self._conn.socket),
-                                       self._conn, params={'id': self.id})
-        _utils.raise_for_http_error(response)
-        paths = {artifact['key']: artifact['path']
-                 for artifact in _utils.body_to_json(response)['artifacts']}
-
-        artifacts = dict()
-        for key in keys:
-            filename = os.path.join("artifacts", paths[key])
-
-            # check cache, otherwise write to cache
-            #     "try-get-then-create" can lead multiple threads trying to write to the cache
-            #     simultaneously, but artifacts being cached at a particular location should be
-            #     identical, so multiple writes would be idempotent.
-            path = self._get_cached(filename)
-            if path is None:
-                contents, _ = self._get_artifact(key)  # TODO: raise error if path_only
-                path = self._cache(filename, contents)
-
-            artifacts.update({key: path})
-
-        return artifacts
-
-    def get_deployment_status(self):
-        """
-        Returns the current status of the model deployment associated with this Experiment Run.
-
-        .. versionadded:: 0.13.17
-
-        Returns
-        -------
-        status : dict
-            - ``'status'`` (`str`) – Current status of the model deployment.
-            - (if deployed) ``'url'`` (`str`) – Prediction endpoint URL.
-            - (if deployed) ``'token'`` (`str or None`) – Token for authorizing prediction requests.
-            - (if error during deployment) ``'message'`` (`str`) – Error message from the model.
-
-        """
-        response = _utils.make_request(
-            "GET",
-            "{}://{}/api/v1/deployment/models/{}".format(self._conn.scheme, self._conn.socket, self.id),
-            self._conn,
-        )
-        _utils.raise_for_http_error(response)
-
-        status = _utils.body_to_json(response)
-        if 'api' in status:
-            status.update({'url': "{}://{}{}".format(self._conn.scheme, self._conn.socket, status.pop('api'))})
-            status.update({'token': status.pop('token', None)})
-        return status
-
-    def deploy(self, path=None, token=None, no_token=False, wait=False):
-        """
-        Deploys the model logged to this Experiment Run.
-
-        .. versionadded:: 0.13.17
-
-        Parameters
-        ----------
-        path : str, optional
-            Suffix for the prediction endpoint URL. If not provided, one will be generated
-            automatically.
-        token : str, optional
-            Token to use to authorize predictions requests. If not provided and `no_token` is
-            ``False``, one will be generated automatically.
-        no_token : bool, default False
-            Whether to not require a token for predictions.
-        wait : bool, default False
-            Whether to wait for the deployed model to be ready for this function to finish.
-
-        Returns
-        -------
-        status : dict
-            See :meth:`~ExperimentRun.get_deployment_status`.
-
-        Raises
-        ------
-        RuntimeError
-            If the model is already deployed or is being deployed, or if a required deployment
-            artifact is missing.
-
-        Examples
-        --------
-        .. code-block:: python
-
-            status = run.deploy(path="banana", no_token=True, wait=True)
-            # waiting for deployment.........
-            status
-            # {'status': 'deployed',
-            #  'url': 'https://app.verta.ai/api/v1/predict/abcdefgh-1234-abcd-1234-abcdefghijkl/banana',
-            #  'token': None}
-            DeployedModel.from_url(status['url']).predict([x])
-            # [0.973340685896]
-
-        """
-        data = {}
-        if path is not None:
-            # get project ID for URL path
-            run_msg = self._get_self_as_msg()
-            data.update({'url_path': "{}/{}".format(run_msg.project_id, path)})
-        if no_token:
-            data.update({'token': ""})
-        elif token is not None:
-            data.update({'token': token})
-
-        response = _utils.make_request(
-            "PUT",
-            "{}://{}/api/v1/deployment/models/{}".format(self._conn.scheme, self._conn.socket, self.id),
-            self._conn, json=data,
-        )
-        try:
-            _utils.raise_for_http_error(response)
-        except requests.HTTPError as e:
-            # propagate error caused by missing artifact
-            # TODO: recommend user call log_model() / log_requirements()
-            error_text = e.response.text.strip()
-            if error_text.startswith("missing artifact"):
-                six.raise_from(RuntimeError("unable to deploy due to {}".format(error_text)), None)
-            else:
-                raise e
-
-        if wait:
-            print("waiting for deployment...", end='')
-            sys.stdout.flush()
-            while self.get_deployment_status()['status'] not in ("deployed", "error"):
-                print(".", end='')
-                sys.stdout.flush()
-                time.sleep(5)
-            print()
-            if self.get_deployment_status()['status'] == "error":
-                status = self.get_deployment_status()
-                raise RuntimeError("model deployment is failing;\n{}".format(status.get('message', "no error message available")))
-
-        return self.get_deployment_status()
-
-    def undeploy(self, wait=False):
-        """
-        Undeploys the model logged to this Experiment Run.
-
-        .. versionadded:: 0.13.17
-
-        Parameters
-        ----------
-        wait : bool, default False
-            Whether to wait for the undeployment to complete for this function to finish.
-
-        Returns
-        -------
-        status : dict
-            See :meth:`~ExperimentRun.get_deployment_status`.
-
-        Raises
-        ------
-        RuntimeError
-            If the model is already not deployed.
-
-        """
-        # skip calling undeploy on already-undeployed model
-        #     This needs to be checked first, otherwise the undeployment endpoint will return an
-        #     unhelpful HTTP 404 Not Found.
-        if self.get_deployment_status()['status'] != "not deployed":
-            response = _utils.make_request(
-                "DELETE",
-                "{}://{}/api/v1/deployment/models/{}".format(self._conn.scheme, self._conn.socket, self.id),
-                self._conn,
-            )
-            _utils.raise_for_http_error(response)
-
-            if wait:
-                print("waiting for undeployment...", end='')
-                sys.stdout.flush()
-                while self.get_deployment_status()['status'] != "not deployed":
-                    print(".", end='')
-                    sys.stdout.flush()
-                    time.sleep(5)
-                print()
-
-        return self.get_deployment_status()
-
-    def get_deployed_model(self):
-        """
-        Returns an object for making predictions against the deployed model.
-
-        .. versionadded:: 0.13.17
-
-        Returns
-        -------
-        :class:`~verta.deployment.DeployedModel`
-
-        Raises
-        ------
-        RuntimeError
-            If the model is not currently deployed.
-
-        """
-        status = self.get_deployment_status().get('status', "<no status>")
-        if status != "deployed":
-            raise RuntimeError("model is not currently deployed (status: {})".format(status))
-
-        status = self.get_deployment_status()
-        return deployment.DeployedModel.from_url(status['url'], status['token'])
-
-    def download_deployment_yaml(self, download_to_path, path=None, token=None, no_token=False):
-        """
-        Downloads this Experiment Run's model deployment CRD YAML.
-
-        Parameters
-        ----------
-        download_to_path : str
-            Path to download deployment YAML to.
-        path : str, optional
-            Suffix for the prediction endpoint URL. If not provided, one will be generated
-            automatically.
-        token : str, optional
-            Token to use to authorize predictions requests. If not provided and `no_token` is
-            ``False``, one will be generated automatically.
-        no_token : bool, default False
-            Whether to not require a token for predictions.
-
-        Returns
-        -------
-        downloaded_to_path : str
-            Absolute path where deployment YAML was downloaded to. Matches `download_to_path`.
-
-        """
-        # NOTE: this param-handling block was copied verbatim from deploy()
-        data = {}
-        if path is not None:
-            # get project ID for URL path
-            run_msg = self._get_self_as_msg()
-            data.update({'url_path': "{}/{}".format(run_msg.project_id, path)})
-        if no_token:
-            data.update({'token': ""})
-        elif token is not None:
-            data.update({'token': token})
-
-        endpoint = "{}://{}/api/v1/deployment/models/{}/crd".format(
-            self._conn.scheme,
-            self._conn.socket,
-            self.id,
-        )
-        with _utils.make_request("POST", endpoint, self._conn, json=data, stream=True) as response:
-            try:
-                _utils.raise_for_http_error(response)
-            except requests.HTTPError as e:
-                # propagate error caused by missing artifact
-                error_text = e.response.text.strip()
-                if error_text.startswith("missing artifact"):
-                    new_e = RuntimeError("unable to obtain deployment CRD due to " + error_text)
-                    six.raise_from(new_e, None)
-                else:
-                    raise e
-
-            downloaded_to_path = _request_utils.download(response, download_to_path, overwrite_ok=True)
-            return os.path.abspath(downloaded_to_path)
-
-    def download_docker_context(self, download_to_path):
-        """
-        Downloads this Experiment Run's Docker context ``tgz``.
-
-        Parameters
-        ----------
-        download_to_path : str
-            Path to download Docker context to.
-
-        Returns
-        -------
-        downloaded_to_path : str
-            Absolute path where Docker context was downloaded to. Matches `download_to_path`.
-
-        """
-        endpoint = "{}://{}/api/v1/deployment/models/{}/dockercontext".format(
-            self._conn.scheme,
-            self._conn.socket,
-            self.id,
-        )
-        with _utils.make_request("GET", endpoint, self._conn, stream=True) as response:
-            try:
-                _utils.raise_for_http_error(response)
-            except requests.HTTPError as e:
-                # propagate error caused by missing artifact
-                error_text = e.response.text.strip()
-                if error_text.startswith("missing artifact"):
-                    new_e = RuntimeError("unable to obtain Docker context due to " + error_text)
-                    six.raise_from(new_e, None)
-                else:
-                    raise e
-
-            downloaded_to_path = _request_utils.download(response, download_to_path, overwrite_ok=True)
-            return os.path.abspath(downloaded_to_path)
-
-    def log_commit(self, commit, key_paths=None):
-        """
-        Associate a Commit with this Experiment Run.
-
-        .. versionadded:: 0.14.1
-
-        Parameters
-        ----------
-        commit : :class:`verta._repository.commit.Commit`
-            Verta Commit.
-        key_paths : dict of `key` to `path`, optional
-            A mapping between descriptive keys and paths of particular interest within `commit`.
-            This can be useful for, say, highlighting a particular file as *the* training dataset
-            used for this Experiment Run.
-
-        """
-        if commit.id is None:
-            raise RuntimeError("Commit must be saved before it can be logged to an Experiment Run")
-
-        msg = _ExperimentRunService.LogVersionedInput()
-        msg.id = self.id
-        msg.versioned_inputs.repository_id = commit._repo.id
-        msg.versioned_inputs.commit = commit.id
-        for key, path in six.viewitems(key_paths or {}):
-            location = commit_module.path_to_location(path)
-            location_msg = msg.versioned_inputs.key_location_map.get_or_create(key)
-            location_msg.location.extend(location)
-
-        data = _utils.proto_to_json(msg)
-        endpoint = "{}://{}/api/v1/modeldb/experiment-run/logVersionedInput".format(
-            self._conn.scheme,
-            self._conn.socket,
-        )
-        response = _utils.make_request("POST", endpoint, self._conn, json=data)
-        _utils.raise_for_http_error(response)
-
-    def get_commit(self):
-        """
-        Gets the Commit associated with this Experiment Run.
-
-        .. versionadded:: 0.14.1
-
-        Returns
-        -------
-        commit : :class:`verta._repository.commit.Commit`
-            Verta Commit.
-        key_paths : dict of `key` to `path`
-            A mapping between descriptive keys and paths of particular interest within `commit`.
-
-        """
-        msg = _ExperimentRunService.GetVersionedInput()
-        msg.id = self.id
-
-        data = _utils.proto_to_json(msg)
-        endpoint = "{}://{}/api/v1/modeldb/experiment-run/getVersionedInput".format(
-            self._conn.scheme,
-            self._conn.socket,
-        )
-        response = _utils.make_request("GET", endpoint, self._conn, params=data)
-        _utils.raise_for_http_error(response)
-
-        response_msg = _utils.json_to_proto(_utils.body_to_json(response), msg.Response)
-        repo = _repository.Repository(self._conn, response_msg.versioned_inputs.repository_id)
-        commit_id = response_msg.versioned_inputs.commit
-        commit = commit_module.Commit._from_id(self._conn, repo, commit_id)
-
-        key_paths = {
-            key: '/'.join(location_msg.location)
-            for key, location_msg
-            in response_msg.versioned_inputs.key_location_map.items()
-        }
-
-        return commit, key_paths
->>>>>>> 3688acd1
+        return self.get_or_create_repository(*args, **kwargs)