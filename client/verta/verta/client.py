# -*- coding: utf-8 -*-

from __future__ import print_function

import ast
import copy
import glob
import importlib
import os
import pathlib2
import pprint
import re
import shutil
import sys
import tarfile
import tempfile
import time
import warnings
import zipfile

import requests
import yaml

from ._protos.public.common import CommonService_pb2 as _CommonCommonService
from ._protos.public.modeldb import CommonService_pb2 as _CommonService
from ._protos.public.modeldb import ProjectService_pb2 as _ProjectService
from ._protos.public.modeldb import ExperimentService_pb2 as _ExperimentService
from ._protos.public.modeldb import ExperimentRunService_pb2 as _ExperimentRunService

from .external import six
from .external.six.moves import cPickle as pickle  # pylint: disable=import-error, no-name-in-module
from .external.six.moves.urllib.parse import urlparse  # pylint: disable=import-error, no-name-in-module

from ._internal_utils import (
    _artifact_utils,
    _config_utils,
    _git_utils,
    _histogram_utils,
    _pip_requirements_utils,
    _request_utils,
    _utils,
)

from . import _dataset
from . import _repository
from ._repository import commit as commit_module
from . import deployment
from . import utils

from ._tracking import (
    _Context,
    Project,
    Projects,
    Experiment,
    Experiments,
    ExperimentRun,
    ExperimentRuns,
)

from ._registry import (
    RegisteredModel,
    RegisteredModels,
    RegisteredModelVersion,
    RegisteredModelVersions,
)
from ._dataset_versioning import Datasets
from ._deployment import (
    Endpoint,
    Endpoints,
)


_OSS_DEFAULT_WORKSPACE = "personal"

# for ExperimentRun._log_modules()
_CUSTOM_MODULES_DIR = "/app/custom_modules/"  # location in DeploymentService model container

# for ExperimentRun.log_model()
_MODEL_ARTIFACTS_ATTR_KEY = "verta_model_artifacts"

_CACHE_DIR = os.path.join(
    os.path.expanduser("~"),
    ".verta",
    "cache",
)


class Client(object):
    """
    Object for interfacing with the ModelDB backend.

    .. deprecated:: 0.12.0
       The `port` parameter will removed in v0.15.0; please combine `port` with the first parameter,
       e.g. `Client("localhost:8080")`.
    .. deprecated:: 0.13.3
       The `expt_runs` attribute will removed in v0.15.0; consider using `proj.expt_runs` and
       `expt.expt_runs` instead.

    This class provides functionality for starting/resuming Projects, Experiments, and Experiment Runs.

    Parameters
    ----------
    host : str, optional
        Hostname of the Verta Web App.
    email : str, optional
        Authentication credentials for managed service. If this does not sound familiar, then there
        is no need to set it.
    dev_key : str, optional
        Authentication credentials for managed service. If this does not sound familiar, then there
        is no need to set it.
    max_retries : int, default 5
        Maximum number of times to retry a request on a connection failure. This only attempts retries
        on HTTP codes {502, 503, 504} which commonly occur during back end connection lapses.
    ignore_conn_err : bool, default False
        Whether to ignore connection errors and instead return successes with empty contents.
    use_git : bool, default True
        Whether to use a local Git repository for certain operations such as Code Versioning.
    debug : bool, default False
        Whether to print extra verbose information to aid in debugging.
    _connect : str, default True
        Whether to connect to server (``False`` for unit tests).

    Attributes
    ----------
    max_retries : int
        Maximum number of times to retry a request on a connection failure. Changes to this value
        propagate to any objects that are/were created from this Client.
    ignore_conn_err : bool
        Whether to ignore connection errors and instead return successes with empty contents. Changes
        to this value propagate to any objects that are/were created from this Client.
    debug : bool
        Whether to print extra verbose information to aid in debugging. Changes to this value propagate
        to any objects that are/were created from this Client.
    proj : :class:`Project` or None
        Currently active Project.
    expt : :class:`Experiment` or None
        Currently active Experiment.

    """
    def __init__(self, host=None, port=None, email=None, dev_key=None,
                 max_retries=5, ignore_conn_err=False, use_git=True, debug=False, _connect=True):
        self._load_config()

        if host is None and 'VERTA_HOST' in os.environ:
            host = os.environ['VERTA_HOST']
            print("set host from environment")
        host = self._set_from_config_if_none(host, "host")
        if email is None and 'VERTA_EMAIL' in os.environ:
            email = os.environ['VERTA_EMAIL']
            print("set email from environment")
        email = self._set_from_config_if_none(email, "email")
        if dev_key is None and 'VERTA_DEV_KEY' in os.environ:
            dev_key = os.environ['VERTA_DEV_KEY']
            print("set developer key from environment")
        dev_key = self._set_from_config_if_none(dev_key, "dev_key")

        if host is None:
            raise ValueError("`host` must be provided")
        auth = {_utils._GRPC_PREFIX+'source': "PythonClient"}
        if email is None and dev_key is None:
            if debug:
                print("[DEBUG] email and developer key not found; auth disabled")
        elif email is not None and dev_key is not None:
            if debug:
                print("[DEBUG] using email: {}".format(email))
                print("[DEBUG] using developer key: {}".format(dev_key[:8] + re.sub(r"[^-]", '*', dev_key[8:])))
            auth.update({
                _utils._GRPC_PREFIX+'email': email,
                _utils._GRPC_PREFIX+'developer_key': dev_key,
            })
            # save credentials to env for other Verta Client features
            os.environ['VERTA_EMAIL'] = email
            os.environ['VERTA_DEV_KEY'] = dev_key
        else:
            raise ValueError("`email` and `dev_key` must be provided together")

        back_end_url = urlparse(host)
        socket = back_end_url.netloc + back_end_url.path.rstrip('/')
        if port is not None:
            warnings.warn("`port` (the second parameter) will removed in a later version;"
                          " please combine it with the first parameter, e.g. \"localhost:8080\"",
                          category=FutureWarning)
            socket = "{}:{}".format(socket, port)
        scheme = back_end_url.scheme or ("https" if ".verta.ai" in socket else "http")
        auth[_utils._GRPC_PREFIX+'scheme'] = scheme

        # verify connection
        conn = _utils.Connection(scheme, socket, auth, max_retries, ignore_conn_err)
        if _connect:
            try:
                response = _utils.make_request("GET",
                                               "{}://{}/api/v1/modeldb/project/verifyConnection".format(conn.scheme, conn.socket),
                                               conn)
            except requests.ConnectionError:
                six.raise_from(requests.ConnectionError("connection failed; please check `host` and `port`"),
                               None)

            def is_unauthorized(response): return response.status_code == 401

            if is_unauthorized(response):
                auth_error_msg = "authentication failed; please check `VERTA_EMAIL` and `VERTA_DEV_KEY`"
                six.raise_from(requests.HTTPError(auth_error_msg), None)

            _utils.raise_for_http_error(response)
            print("connection successfully established")

        self._conn = conn
        self._conf = _utils.Configuration(use_git, debug)

        self._ctx = _Context(self._conn, self._conf)

    @property
    def proj(self):
        return self._ctx.proj

    @property
    def registered_model(self):
        return self._ctx.registered_model

    @property
    def expt(self):
        return self._ctx.expt

    @property
    def max_retries(self):
        return self._conn.retry.total

    @max_retries.setter
    def max_retries(self, value):
        self._conn.retry.total = value

    @property
    def ignore_conn_err(self):
        return self._conn.ignore_conn_err

    @ignore_conn_err.setter
    def ignore_conn_err(self, value):
        self._conn.ignore_conn_err = value

    @property
    def use_git(self):
        return self._conf.use_git

    @use_git.setter
    def use_git(self, _):
        """This would mess with state in safe but unexpected ways."""
        raise AttributeError("cannot set `use_git` after Client has been initialized")

    @property
    def debug(self):
        return self._conf.debug

    @debug.setter
    def debug(self, value):
        self._conf.debug = value

    @property
    def projects(self):
        return Projects(self._conn, self._conf)

    @property
    def experiments(self):
        return Experiments(self._conn, self._conf)

    @property
    def expt_runs(self):
        return ExperimentRuns(self._conn, self._conf)

    def _get_personal_workspace(self):
        email = self._conn.auth.get('Grpc-Metadata-email')
        if email is not None:
            response = _utils.make_request(
                "GET",
                "{}://{}/api/v1/uac-proxy/uac/getUser".format(self._conn.scheme, self._conn.socket),
                self._conn, params={'email': email},
            )

            if response.ok:
                try:
                    response_json = _utils.body_to_json(response)
                except ValueError:  # not JSON response
                    pass
                else:
                    return response_json['verta_info']['username']
            else:
                if response.status_code == 404:  # UAC not found
                    pass
                else:
                    _utils.raise_for_http_error(response)
        return _OSS_DEFAULT_WORKSPACE

    def _load_config(self):
        with _config_utils.read_merged_config() as config:
            self._config = config

    def _set_from_config_if_none(self, var, resource_name):
        if var is None:
            var = self._config.get(resource_name)
            if var:
                print("setting {} from config file".format(resource_name))
        return var or None

    def get_project(self, name=None, workspace=None, id=None):
        if name is not None and id is not None:
            raise ValueError("cannot specify both `name` and `id`")

        name = self._set_from_config_if_none(name, "project")
        if name is None and id is None:
            raise ValueError("must specify either `name` or `id`")
        workspace = self._set_from_config_if_none(workspace, "workspace")

        self._ctx = _Context(self._conn, self._conf)
        self._ctx.workspace_name = workspace

        if id is not None:
            self._ctx.proj = Project._get_by_id(self._conn, self._conf, id)
            self._ctx.populate()
        else:
            self._ctx.proj = Project._get_by_name(self._conn, self._conf, name, self._ctx.workspace_name)

        if self._ctx.proj is None:
            raise ValueError("Project not found")
        return self._ctx.proj

    def set_project(self, name=None, desc=None, tags=None, attrs=None, workspace=None, public_within_org=None, id=None):
        """
        Attaches a Project to this Client.

        If an accessible Project with name `name` does not already exist, it will be created
        and initialized with specified metadata parameters. If such a Project does already exist,
        it will be retrieved; specifying metadata parameters in this case will raise an exception.

        If an Experiment is already attached to this Client, it will be detached.

        Parameters
        ----------
        name : str, optional
            Name of the Project. If no name is provided, one will be generated.
        desc : str, optional
            Description of the Project.
        tags : list of str, optional
            Tags of the Project.
        attrs : dict of str to {None, bool, float, int, str}, optional
            Attributes of the Project.
        workspace : str, optional
            Workspace under which the Project with name `name` exists. If not provided, the current
            user's personal workspace will be used.
        public_within_org : bool, default False
            If creating a Project in an organization's workspace, whether to make this Project
            accessible to all members of that organization.
        id : str, optional
            ID of the Project. This parameter cannot be provided alongside `name`, and other
            parameters will be ignored.

        Returns
        -------
        :class:`Project`

        Raises
        ------
        ValueError
            If a Project with `name` already exists, but metadata parameters are passed in.

        """
        if name is not None and id is not None:
            raise ValueError("cannot specify both `name` and `id`")

        name = self._set_from_config_if_none(name, "project")
        workspace = self._set_from_config_if_none(workspace, "workspace")

        self._ctx = _Context(self._conn, self._conf)
        self._ctx.workspace_name = workspace

        if id is not None:
            self._ctx.proj = Project._get_by_id(self._conn, self._conf, id)
            self._ctx.populate()
        else:
            self._ctx.proj = Project._get_or_create_by_name(self._conn, name,
                                                        lambda name: Project._get_by_name(self._conn, self._conf, name, self._ctx.workspace_name),
                                                        lambda name: Project._create(self._conn, self._conf, self._ctx, name, desc=desc, tags=tags, attrs=attrs, public_within_org=public_within_org))

        return self._ctx.proj

    def get_experiment(self, name=None, id=None):
        if name is not None and id is not None:
            raise ValueError("cannot specify both `name` and `id`")

        name = self._set_from_config_if_none(name, "experiment")
        if name is None and id is None:
            raise ValueError("must specify either `name` or `id`")

        if id is not None:
            self._ctx.expt = Experiment._get_by_id(self._conn, self._conf, id)
            self._ctx.populate()
        else:
            if self._ctx.proj is None:
                self.set_project()

            self._ctx.expt = Experiment._get_by_name(self._conn, self._conf, name, self._ctx.proj.id)

        if self._ctx.expt is None:
            raise ValueError("Experment not found")
        return self._ctx.expt

    def set_experiment(self, name=None, desc=None, tags=None, attrs=None, id=None):
        """
        Attaches an Experiment under the currently active Project to this Client.

        If an accessible Experiment with name `name` does not already exist under the currently
        active Project, it will be created and initialized with specified metadata parameters. If
        such an Experiment does already exist, it will be retrieved; specifying metadata parameters
        in this case will raise an exception.

        Parameters
        ----------
        name : str, optional
            Name of the Experiment. If no name is provided, one will be generated.
        desc : str, optional
            Description of the Experiment.
        tags : list of str, optional
            Tags of the Experiment.
        attrs : dict of str to {None, bool, float, int, str}, optional
            Attributes of the Experiment.
        id : str, optional
            ID of the Experiment. This parameter cannot be provided alongside `name`, and other
            parameters will be ignored.

        Returns
        -------
        :class:`Experiment`

        Raises
        ------
        ValueError
            If an Experiment with `name` already exists, but metadata parameters are passed in.
        AttributeError
            If a Project is not yet in progress.

        """
        if name is not None and id is not None:
            raise ValueError("cannot specify both `name` and `id`")

        name = self._set_from_config_if_none(name, "experiment")

        if id is not None:
            self._ctx.expt = Experiment._get_by_id(self._conn, self._conf, id)
            self._ctx.populate()
        else:
            if self._ctx.proj is None:
                self.set_project()

            self._ctx.expt = Experiment._get_or_create_by_name(self._conn, name,
                                                            lambda name: Experiment._get_by_name(self._conn, self._conf, name, self._ctx.proj.id),
                                                            lambda name: Experiment._create(self._conn, self._conf, self._ctx, name, desc=desc, tags=tags, attrs=attrs))

        return self._ctx.expt

    def get_experiment_run(self, name=None, id=None):
        if name is not None and id is not None:
            raise ValueError("cannot specify both `name` and `id`")

        if name is None and id is None:
            raise ValueError("must specify either `name` or `id`")

        if id is not None:
            self._ctx.expt_run = ExperimentRun._get_by_id(self._conn, self._conf, id)
            self._ctx.populate()
        else:
            if self._ctx.expt is None:
                self.set_experiment()

            self._ctx.expt_run = ExperimentRun._get_by_name(self._conn, self._conf, name, self._ctx.expt.id)

        if self._ctx.expt_run is None:
            raise ValueError("ExperimentRun not Found")
        return self._ctx.expt_run

    def set_experiment_run(self, name=None, desc=None, tags=None, attrs=None, id=None, date_created=None):
        """
        Attaches an Experiment Run under the currently active Experiment to this Client.

        If an accessible Experiment Run with name `name` does not already exist under the
        currently active Experiment, it will be created and initialized with specified metadata
        parameters. If such a Experiment Run does already exist, it will be retrieved; specifying
        metadata parameters in this case will raise an exception.

        Parameters
        ----------
        name : str, optional
            Name of the Experiment Run. If no name is provided, one will be generated.
        desc : str, optional
            Description of the Experiment Run.
        tags : list of str, optional
            Tags of the Experiment Run.
        attrs : dict of str to {None, bool, float, int, str}, optional
            Attributes of the Experiment Run.
        id : str, optional
            ID of the Experiment Run. This parameter cannot be provided alongside `name`, and other
            parameters will be ignored.

        Returns
        -------
        :class:`ExperimentRun`

        Raises
        ------
        ValueError
            If an Experiment Run with `name` already exists, but metadata parameters are passed in.
        AttributeError
            If an Experiment is not yet in progress.

        """
        if name is not None and id is not None:
            raise ValueError("cannot specify both `name` and `id`")

        if id is not None:
            self._ctx.expt_run = ExperimentRun._get_by_id(self._conn, self._conf, id)
            self._ctx.populate()
        else:
            if self._ctx.expt is None:
                self.set_experiment()

            self._ctx.expt_run = ExperimentRun._get_or_create_by_name(self._conn, name,
                                                                    lambda name: ExperimentRun._get_by_name(self._conn, self._conf, name, self._ctx.expt.id),
                                                                    lambda name: ExperimentRun._create(self._conn, self._conf, self._ctx, name, desc=desc, tags=tags, attrs=attrs, date_created=date_created))

        return self._ctx.expt_run

    def get_or_create_repository(self, name=None, workspace=None, id=None):
        """
        Gets or creates a Repository by `name` and `workspace`, or gets a Repository by `id`.

        Parameters
        ----------
        name : str
            Name of the Repository. This parameter cannot be provided alongside `id`.
        workspace : str, optional
            Workspace under which the Repository with name `name` exists. If not provided, the
            current user's personal workspace will be used.
        id : str, optional
            ID of the Repository, to be provided instead of `name`.

        Returns
        -------
        :class:`~verta._repository.Repository`
            Specified Repository.

        """
        if name is not None and id is not None:
            raise ValueError("cannot specify both `name` and `id`")
        elif id is not None:
            repo = _repository.Repository._get(self._conn, id_=id)
            if repo is None:
                raise ValueError("no Repository found with ID {}".format(id))
            print("set existing Repository: {}".format(repo.name))
            return repo
        elif name is not None:
            if workspace is None:
                workspace_str = "personal workspace"
                workspace = self._get_personal_workspace()
            else:
                workspace_str = "workspace {}".format(workspace)

            try:
                repo = _repository.Repository._create(self._conn, name, workspace)
            except requests.HTTPError as e:
                if e.response.status_code == 403:  # cannot create in other workspace
                    repo = _repository.Repository._get(self._conn, name=name, workspace=workspace)
                    if repo is None:  # not accessible in other workspace
                        six.raise_from(e, None)
                elif e.response.status_code == 409:  # already exists
                    repo = _repository.Repository._get(self._conn, name=name, workspace=workspace)
                    if repo is None:  # already exists, but couldn't get it
                        raise RuntimeError("unable to get Repository from ModelDB;"
                                           " please notify the Verta development team")
                else:
                    six.raise_from(e, None)
                print("set existing Repository: {} from {}".format(name, workspace_str))
            else:
                print("created new Repository: {} in {}".format(name, workspace_str))
            return repo
        else:
            raise ValueError("must specify either `name` or `id`")

    # NOTE: dataset visibility cannot be set via a client
    def set_dataset(self, name=None, type="local",
                    desc=None, tags=None, attrs=None,
                    workspace=None,
                    public_within_org=None,
                    id=None):
        """
        Attaches a Dataset to this Client.

        If an accessible Dataset with name `name` does not already exist, it will be created
        and initialized with specified metadata parameters. If such a Dataset does already exist,
        it will be retrieved; specifying metadata parameters in this case will raise an exception.

        Parameters
        ----------
        name : str, optional
            Name of the Dataset. If no name is provided, one will be generated.
        type : str, one of {'local', 's3', 'big query', 'atlas hive', 'postgres'}
            The type of the dataset so we can collect the right type of metadata
        desc : str, optional
            Description of the Dataset.
        tags : list of str, optional
            Tags of the Dataset.
        attrs : dict of str to {None, bool, float, int, str}, optional
            Attributes of the Dataset.
        workspace : str, optional
            Workspace under which the Dataset with name `name` exists. If not provided, the current
            user's personal workspace will be used.
        public_within_org : bool, default False
            If creating a Dataset in an organization's workspace, whether to make this Dataset
            accessible to all members of that organization.
        id : str, optional
            ID of the Dataset. This parameter cannot be provided alongside `name`, and other
            parameters will be ignored.

        Returns
        -------
        :class:`Dataset`

        Raises
        ------
        ValueError
            If a Dataset with `name` already exists, but metadata parameters are passed in.

        """
        # Note: If a dataset with `name` already exists,
        #       there is no way to determine its type/subclass from back end,
        #       so it is assumed that the user has passed in the correct `type`.
        if type == "local":
            DatasetSubclass = _dataset.LocalDataset
        elif type == "s3":
            DatasetSubclass = _dataset.S3Dataset
        elif type == "big query":
            DatasetSubclass = _dataset.BigQueryDataset
        elif type == "atlas hive":
            DatasetSubclass = _dataset.AtlasHiveDataset
        elif type == "postgres":
            DatasetSubclass = _dataset.RDBMSDataset
        else:
            raise ValueError("`type` must be one of {'local', 's3', 'big query', 'atlas hive', 'postgres'}")

        name = self._set_from_config_if_none(name, "dataset")
        workspace = self._set_from_config_if_none(workspace, "workspace")
        return DatasetSubclass(self._conn, self._conf,
                               name=name, desc=desc, tags=tags, attrs=attrs,
                               workspace=workspace,
                               public_within_org=public_within_org,
                               _dataset_id=id)

    def get_dataset(self, name=None, id=None):
        """
        Retrieve an already created Dataset. Only one of name or id can be provided.

        Parameters
        ----------
        name : str, optional
            Name of the Dataset.
        id : str, optional
            ID of the Dataset. This parameter cannot be provided alongside `name`.

        Returns
        -------
        :class:`Dataset`
        """
        return _dataset.Dataset(self._conn, self._conf, name=name, _dataset_id=id)

    def find_datasets(self,
                      dataset_ids=None, name=None,
                      tags=None,
                      sort_key=None, ascending=False,
                      workspace=None):
        """
        Gets the Datasets in `workspace` that match the given query parameters. If no parameters
        are specified, we return all datasets.

        Parameters
        ----------
        dataset_ids : list of str, optional
            IDs of datasets that we wish to retrieve
        name: str, optional
            Name of dataset we wish to retrieve. Fuzzy matches supported.
        tags: list of str, optional
            List of tags by which we'd like to query datasets.
        sort_key: string, optional
            Key by which the resulting list of datasets should be sorted.
        ascending: bool, default: False
            Whether to sort returned datasets in ascending or descending order.
        workspace : str, optional
            Workspace in which to look for datasets. If not provided, the current user's personal
            workspace will be used.

        Returns
        -------
        list of :class:`Dataset`

        """
        datasets = Datasets(self._conn, self._conf)
        if dataset_ids:
            datasets = datasets.with_ids(_utils.as_list_of_str(dataset_ids))
        if sort_key:
            datasets = datasets.sort(sort_key, not ascending)
        if workspace:
            datasets = datasets.with_workspace(workspace)

        predicates = []
        if tags is not None:
            tags = _utils.as_list_of_str(tags)
            predicates.extend(
                "tags == \"{}\"".format(tag)
                for tag in tags
            )
        if name is not None:
            if not isinstance(name, six.string_types):
                raise TypeError("`name` must be str, not {}".format(type(name)))
            predicates.append("name ~= \"{}\"".format(name))
        if predicates:
            datasets = datasets.find(predicates)

        return datasets

    def get_dataset_version(self, id):
        """
        Retrieve an already created DatasetVersion.

        Parameters
        ----------
        id : str
            ID of the DatasetVersion.

        Returns
        -------
        :class:`DatasetVersion`
        """
        return _dataset.DatasetVersion(self._conn, self._conf, _dataset_version_id=id)

    # set aliases for get-or-create functions for API compatibility
    def get_or_create_project(self, *args, **kwargs):
        """
        Alias for :meth:`Client.set_project()`.

        """
        return self.set_project(*args, **kwargs)

    def get_or_create_experiment(self, *args, **kwargs):
        """
        Alias for :meth:`Client.set_experiment()`.

        """
        return self.set_experiment(*args, **kwargs)

    def get_or_create_experiment_run(self, *args, **kwargs):
        """
        Alias for :meth:`Client.set_experiment_run()`.

        """
        return self.set_experiment_run(*args, **kwargs)

    def get_or_create_dataset(self, *args, **kwargs):
        """
        Alias for :meth:`Client.set_dataset()`.

        """
        return self.set_dataset(*args, **kwargs)

    def set_repository(self, *args, **kwargs):
        """
        Alias for :meth:`Client.get_or_create_repository()`.

        """
        return self.get_or_create_repository(*args, **kwargs)
    # set aliases for get-or-create functions for API compatibility

    def get_or_create_registered_model(self, name=None, desc=None, labels=None, workspace=None, public_within_org=None, id=None):
        """
        Attaches a registered_model to this Client.

        If an accessible registered_model with name `name` does not already exist, it will be created
        and initialized with specified metadata parameters. If such a registered_model does already exist,
        it will be retrieved; specifying metadata parameters in this case will raise an exception.

        Parameters
        ----------
        name : str, optional
            Name of the registered_model. If no name is provided, one will be generated.
        desc : str, optional
            Description of the registered_model.
        labels: list of str, optional
            Labels of the registered_model.
        workspace : str, optional
            Workspace under which the registered_model with name `name` exists. If not provided, the current
            user's personal workspace will be used.
        public_within_org : bool, default False
            If creating a registered_model in an organization's workspace, whether to make this registered_model
            accessible to all members of that organization.
        id : str, optional
            ID of the registered_model. This parameter cannot be provided alongside `name`, and other
            parameters will be ignored.

        Returns
        -------
        :class:`~verta._registry.model.RegisteredModel`

        Raises
        ------
        ValueError
            If a registered_model with `name` already exists, but metadata parameters are passed in.

        """
        if name is not None and id is not None:
            raise ValueError("cannot specify both `name` and `id`")

        name = self._set_from_config_if_none(name, "registered_model")
        workspace = self._set_from_config_if_none(workspace, "workspace")

        if workspace is None:
            workspace = self._get_personal_workspace()

        self._ctx = _Context(self._conn, self._conf)
        self._ctx.workspace_name = workspace

        if id is not None:
            self._ctx.registered_model = RegisteredModel._get_by_id(self._conn, self._conf, id)
            self._ctx.populate()
        else:
            self._ctx.registered_model = RegisteredModel._get_or_create_by_name(self._conn, name,
                                                                                lambda name: RegisteredModel._get_by_name(self._conn, self._conf, name, self._ctx.workspace_name),
                                                                                lambda name: RegisteredModel._create(self._conn, self._conf, self._ctx, name, desc=desc, tags=labels, public_within_org=public_within_org))

        return self._ctx.registered_model

    def get_registered_model(self, name=None, workspace=None, id=None):
        if name is not None and id is not None:
            raise ValueError("cannot specify both `name` and `id`")

        name = self._set_from_config_if_none(name, "registered_model")
        if name is None and id is None:
            raise ValueError("must specify either `name` or `id`")
        workspace = self._set_from_config_if_none(workspace, "workspace")
        if workspace is None:
            workspace = self._get_personal_workspace()

        self._ctx = _Context(self._conn, self._conf)
        self._ctx.workspace_name = workspace

        if id is not None:
            self._ctx.registered_model = RegisteredModel._get_by_id(self._conn, self._conf, id)
            self._ctx.populate()
        else:
            self._ctx.registered_model = RegisteredModel._get_by_name(self._conn, self._conf, name, self._ctx.workspace_name)

        if self._ctx.registered_model is None:
            raise ValueError("Registered model not found")

        return self._ctx.registered_model

    def set_registered_model(self, *args, **kwargs):
        return self.get_or_create_registered_model(*args, **kwargs)

    def get_registered_model_version(self, name=None, id=None):
        if id is not None:
            # TODO: Support registered_model in populate
            model_version = RegisteredModelVersion._get_by_id(self._conn, self._conf, id)
            self.get_registered_model(id=model_version.registered_model_id)
        else:
            if self._ctx.registered_model is None:
                self.set_registered_model()

            model_version = RegisteredModelVersion._get_by_name(self._conn, self._conf, name, self._ctx.registered_model.id)

        return model_version

    @property
    def registered_models(self):
        return RegisteredModels(self._conn, self._conf)

    @property
    def registered_model_versions(self):
        return RegisteredModelVersions(self._conn, self._conf)

    def get_or_create_endpoint(self, path=None, description=None, workspace=None, id=None):
        """
        Attaches an endpoint to this Client.

        If an accessible endpoint with name `path` does not already exist, it will be created
        and initialized with specified metadata parameters. If such an endpoint does already exist,
        it will be retrieved; specifying metadata parameters in this case will raise an exception.

        Parameters
        ----------
        path : str, optional
            Path for the endpoint.
        description : str, optional
            Description of the endpoint.
        workspace : str, optional
            Workspace under which the endpoint with name `name` exists. If not provided, the current
            user's personal workspace will be used.
        id : str, optional
            ID of the endpoint. This parameter cannot be provided alongside `name`, and other
            parameters will be ignored.

        Returns
        -------
        :class:`~verta._deployment.Endpoint`

        Raises
        ------
        ValueError
            If an endpoint with `path` already exists, but metadata parameters are passed in.

        """
        if path is not None and id is not None:
            raise ValueError("cannot specify both `path` and `id`")
        if path is None and id is None:
            raise ValueError("must specify either `path` or `id`")

        workspace = self._set_from_config_if_none(workspace, "workspace")
        if workspace is None:
            workspace = self._get_personal_workspace()
        if id is not None:
            return Endpoint._get_by_id(self._conn, self._conf, workspace, id)
        else:
            return Endpoint._get_or_create_by_name(self._conn, path,
                                            lambda name: Endpoint._get_by_path(self._conn, self._conf, workspace, path),
                                            lambda name: Endpoint._create( self._conn, self._conf, workspace, path, description))



    def get_endpoint(self, path=None, workspace=None, id=None):
        if path is not None and id is not None:
            raise ValueError("cannot specify both `path` and `id`")
        if path is None and id is None:
            raise ValueError("must specify either `path` or `id`")

        workspace = self._set_from_config_if_none(workspace, "workspace")
        if workspace is None:
            workspace = self._get_personal_workspace()

        if id is not None:
            endpoint = Endpoint._get_by_id(self._conn, self._conf, workspace, id)
        else:
            endpoint = Endpoint._get_by_path(self._conn, self._conf, workspace, path)

        if endpoint is None:
            raise ValueError("Endpoint not found")
        return endpoint

    def set_endpoint(self, *args, **kwargs):
        return self.get_or_create_endpoint(*args, **kwargs)

<<<<<<< HEAD
    def endpoints(self, workspace = None):
        workspace = self._set_from_config_if_none(workspace, "workspace")
        if workspace is None:
            workspace = self._get_personal_workspace()
        return Endpoints(self._conn, self._conf, workspace)


    def create_project(self, name=None, desc=None, tags=None, attrs=None, workspace=None, public_within_org=None):
        """
        Creates a new Project.

        A Project with name `name` will be created and initialized with specified metadata parameters.

        If an Experiment is already attached to this Client, it will be detached.

        Parameters
        ----------
        name : str, optional
            Name of the Project. If no name is provided, one will be generated.
        desc : str, optional
            Description of the Project.
        tags : list of str, optional
            Tags of the Project.
        attrs : dict of str to {None, bool, float, int, str}, optional
            Attributes of the Project.
        workspace : str, optional
            Workspace under which the Project with name `name` exists. If not provided, the current
            user's personal workspace will be used.
        public_within_org : bool, default False
            If creating a Project in an organization's workspace, whether to make this Project
            accessible to all members of that organization.

        Returns
        -------
        :class:`~verta._tracking.Project`

        Raises
        ------
        ValueError
            If a Project with `name` already exists.

        """
        name = self._set_from_config_if_none(name, "project")
        workspace = self._set_from_config_if_none(workspace, "workspace")

        self._ctx = _Context(self._conn, self._conf)
        self._ctx.workspace_name = workspace
        self._ctx.proj = Project._create(self._conn, self._conf, self._ctx, name, desc=desc, tags=tags, attrs=attrs,
                        public_within_org=public_within_org)
        return self._ctx.proj

    def create_experiment(self, name=None, desc=None, tags=None, attrs=None):
        """
        Creates a new Experiment under the currently active Project.

        Experiment with name `name` will be created and initialized with specified metadata parameters.

        Parameters
        ----------
        name : str, optional
            Name of the Experiment. If no name is provided, one will be generated.
        desc : str, optional
            Description of the Experiment.
        tags : list of str, optional
            Tags of the Experiment.
        attrs : dict of str to {None, bool, float, int, str}, optional
            Attributes of the Experiment.

        Returns
        -------
        :class:`~verta._tracking.Experiment`

        Raises
        ------
        ValueError
            If an Experiment with `name` already exists.
        AttributeError
            If a Project is not yet in progress.

        """
        name = self._set_from_config_if_none(name, "experiment")

        if self._ctx.proj is None:
            self.set_project()

        self._ctx.expt = Experiment._create(self._conn, self._conf, self._ctx, name, desc=desc, tags=tags, attrs=attrs)

        return self._ctx.expt


    def create_experiment_run(self, name=None, desc=None, tags=None, attrs=None, date_created=None):
        """
        Creates a new Experiment Run under the currently active Experiment.

        An Experiment Run with name `name` will be created and initialized with specified metadata
        parameters.

        Parameters
        ----------
        name : str, optional
            Name of the Experiment Run. If no name is provided, one will be generated.
        desc : str, optional
            Description of the Experiment Run.
        tags : list of str, optional
            Tags of the Experiment Run.
        attrs : dict of str to {None, bool, float, int, str}, optional
            Attributes of the Experiment Run.

        Returns
        -------
        :class:`ExperimentRun`

        Raises
        ------
        ValueError
            If an Experiment Run with `name` already exists.
        AttributeError
            If an Experiment is not yet in progress.

        """
        if self._ctx.expt is None:
            self.set_experiment()

        self._ctx.expt_run = ExperimentRun._create(self._conn, self._conf, self._ctx, name, desc=desc, tags=tags, attrs=attrs, date_created=date_created)

        return self._ctx.expt_run


    def create_registered_model(self, name=None, desc=None, labels=None, workspace=None, public_within_org=None):
        """
        Creates a new Registered Model.

        A registered_model with name `name` does will be created and initialized with specified metadata parameters.

        Parameters
        ----------
        name : str, optional
            Name of the registered_model. If no name is provided, one will be generated.
        desc : str, optional
            Description of the registered_model.
        labels: list of str, optional
            Labels of the registered_model.
        workspace : str, optional
            Workspace under which the registered_model with name `name` exists. If not provided, the current
            user's personal workspace will be used.
        public_within_org : bool, default False
            If creating a registered_model in an organization's workspace, whether to make this registered_model
            accessible to all members of that organization.

        Returns
        -------
        :class:`~verta._registry.model.RegisteredModel`

        Raises
        ------
        ValueError
            If a registered_model with `name` already exists.

        """
        name = self._set_from_config_if_none(name, "registered_model")
        workspace = self._set_from_config_if_none(workspace, "workspace")

        if workspace is None:
            workspace = self._get_personal_workspace()

        self._ctx = _Context(self._conn, self._conf)
        self._ctx.workspace_name = workspace

        self._ctx.registered_model = RegisteredModel._create(self._conn, self._conf, self._ctx, name, desc=desc, tags=labels, public_within_org=public_within_org)

        return self._ctx.registered_model


    def create_endpoint(self, path, description=None, workspace=None):
        """
        Attaches an endpoint to this Client.

        An accessible endpoint with name `name` will be created and initialized with specified metadata parameters.

        Parameters
        ----------
        path : str
            Path for the endpoint.
        description : str, optional
            Description of the endpoint.
        workspace : str, optional
            Workspace under which the endpoint with name `name` exists. If not provided, the current
            user's personal workspace will be used.

        Returns
        -------
        :class:`~verta._registry.model.RegisteredModel`

        Raises
        ------
        ValueError
            If an endpoint with `path` already exists.

        """
        if path is None:
            raise ValueError("Must specify `path`")

        workspace = self._set_from_config_if_none(workspace, "workspace")
        if workspace is None:
            workspace = self._get_personal_workspace()
        return Endpoint._create(self._conn, self._conf, workspace, path, description)
=======
    @property
    def endpoints(self):
        return Endpoints(self._conn, self._conf, self._get_personal_workspace())
>>>>>>> 618d67d6
<|MERGE_RESOLUTION|>--- conflicted
+++ resolved
@@ -951,13 +951,6 @@
     def set_endpoint(self, *args, **kwargs):
         return self.get_or_create_endpoint(*args, **kwargs)
 
-<<<<<<< HEAD
-    def endpoints(self, workspace = None):
-        workspace = self._set_from_config_if_none(workspace, "workspace")
-        if workspace is None:
-            workspace = self._get_personal_workspace()
-        return Endpoints(self._conn, self._conf, workspace)
-
 
     def create_project(self, name=None, desc=None, tags=None, attrs=None, workspace=None, public_within_org=None):
         """
@@ -1158,8 +1151,8 @@
         if workspace is None:
             workspace = self._get_personal_workspace()
         return Endpoint._create(self._conn, self._conf, workspace, path, description)
-=======
+      
+      
     @property
     def endpoints(self):
-        return Endpoints(self._conn, self._conf, self._get_personal_workspace())
->>>>>>> 618d67d6
+        return Endpoints(self._conn, self._conf, self._get_personal_workspace())