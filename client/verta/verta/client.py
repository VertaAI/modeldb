# -*- coding: utf-8 -*-

from __future__ import print_function

import ast
import copy
import glob
import importlib
import os
import pathlib2
import pprint
import re
import shutil
import sys
import tarfile
import tempfile
import time
import warnings
import zipfile

import requests
import yaml

from ._protos.public.common import CommonService_pb2 as _CommonCommonService
from ._protos.public.modeldb import CommonService_pb2 as _CommonService
from ._protos.public.modeldb import ProjectService_pb2 as _ProjectService
from ._protos.public.modeldb import ExperimentService_pb2 as _ExperimentService
from ._protos.public.modeldb import ExperimentRunService_pb2 as _ExperimentRunService

from .external import six
from .external.six.moves import cPickle as pickle  # pylint: disable=import-error, no-name-in-module
from .external.six.moves.urllib.parse import urlparse  # pylint: disable=import-error, no-name-in-module

from ._internal_utils import (
    _artifact_utils,
    _config_utils,
    _git_utils,
    _histogram_utils,
    _pip_requirements_utils,
    _request_utils,
    _utils,
)

from . import _dataset
from . import _repository
from ._repository import commit as commit_module
from . import deployment
from . import utils

from ._tracking import (
    _Context,
    Project,
    Projects,
    Experiment,
    Experiments,
    ExperimentRun,
    ExperimentRuns,
    RegisteredModel,
)


_OSS_DEFAULT_WORKSPACE = "personal"

# for ExperimentRun._log_modules()
_CUSTOM_MODULES_DIR = "/app/custom_modules/"  # location in DeploymentService model container

# for ExperimentRun.log_model()
_MODEL_ARTIFACTS_ATTR_KEY = "verta_model_artifacts"

_CACHE_DIR = os.path.join(
    os.path.expanduser("~"),
    ".verta",
    "cache",
)


class Client(object):
    """
    Object for interfacing with the ModelDB backend.

    .. deprecated:: 0.12.0
       The `port` parameter will removed in v0.15.0; please combine `port` with the first parameter,
       e.g. `Client("localhost:8080")`.
    .. deprecated:: 0.13.3
       The `expt_runs` attribute will removed in v0.15.0; consider using `proj.expt_runs` and
       `expt.expt_runs` instead.

    This class provides functionality for starting/resuming Projects, Experiments, and Experiment Runs.

    Parameters
    ----------
    host : str, optional
        Hostname of the Verta Web App.
    email : str, optional
        Authentication credentials for managed service. If this does not sound familiar, then there
        is no need to set it.
    dev_key : str, optional
        Authentication credentials for managed service. If this does not sound familiar, then there
        is no need to set it.
    max_retries : int, default 5
        Maximum number of times to retry a request on a connection failure. This only attempts retries
        on HTTP codes {502, 503, 504} which commonly occur during back end connection lapses.
    ignore_conn_err : bool, default False
        Whether to ignore connection errors and instead return successes with empty contents.
    use_git : bool, default True
        Whether to use a local Git repository for certain operations such as Code Versioning.
    debug : bool, default False
        Whether to print extra verbose information to aid in debugging.
    _connect : str, default True
        Whether to connect to server (``False`` for unit tests).

    Attributes
    ----------
    max_retries : int
        Maximum number of times to retry a request on a connection failure. Changes to this value
        propagate to any objects that are/were created from this Client.
    ignore_conn_err : bool
        Whether to ignore connection errors and instead return successes with empty contents. Changes
        to this value propagate to any objects that are/were created from this Client.
    debug : bool
        Whether to print extra verbose information to aid in debugging. Changes to this value propagate
        to any objects that are/were created from this Client.
    proj : :class:`Project` or None
        Currently active Project.
    expt : :class:`Experiment` or None
        Currently active Experiment.

    """
    def __init__(self, host=None, port=None, email=None, dev_key=None,
                 max_retries=5, ignore_conn_err=False, use_git=True, debug=False, _connect=True):
        self._load_config()

        if host is None and 'VERTA_HOST' in os.environ:
            host = os.environ['VERTA_HOST']
            print("set host from environment")
        host = self._set_from_config_if_none(host, "host")
        if email is None and 'VERTA_EMAIL' in os.environ:
            email = os.environ['VERTA_EMAIL']
            print("set email from environment")
        email = self._set_from_config_if_none(email, "email")
        if dev_key is None and 'VERTA_DEV_KEY' in os.environ:
            dev_key = os.environ['VERTA_DEV_KEY']
            print("set developer key from environment")
        dev_key = self._set_from_config_if_none(dev_key, "dev_key")

        if host is None:
            raise ValueError("`host` must be provided")
        auth = {_utils._GRPC_PREFIX+'source': "PythonClient"}
        if email is None and dev_key is None:
            if debug:
                print("[DEBUG] email and developer key not found; auth disabled")
        elif email is not None and dev_key is not None:
            if debug:
                print("[DEBUG] using email: {}".format(email))
                print("[DEBUG] using developer key: {}".format(dev_key[:8] + re.sub(r"[^-]", '*', dev_key[8:])))
            auth.update({
                _utils._GRPC_PREFIX+'email': email,
                _utils._GRPC_PREFIX+'developer_key': dev_key,
            })
            # save credentials to env for other Verta Client features
            os.environ['VERTA_EMAIL'] = email
            os.environ['VERTA_DEV_KEY'] = dev_key
        else:
            raise ValueError("`email` and `dev_key` must be provided together")

        back_end_url = urlparse(host)
        socket = back_end_url.netloc + back_end_url.path.rstrip('/')
        if port is not None:
            warnings.warn("`port` (the second parameter) will removed in a later version;"
                          " please combine it with the first parameter, e.g. \"localhost:8080\"",
                          category=FutureWarning)
            socket = "{}:{}".format(socket, port)
        scheme = back_end_url.scheme or ("https" if ".verta.ai" in socket else "http")
        auth[_utils._GRPC_PREFIX+'scheme'] = scheme

        # verify connection
        conn = _utils.Connection(scheme, socket, auth, max_retries, ignore_conn_err)
        if _connect:
            try:
                response = _utils.make_request("GET",
                                               "{}://{}/api/v1/modeldb/project/verifyConnection".format(conn.scheme, conn.socket),
                                               conn)
            except requests.ConnectionError:
                six.raise_from(requests.ConnectionError("connection failed; please check `host` and `port`"),
                               None)

            def is_unauthorized(response): return response.status_code == 401

            if is_unauthorized(response):
                auth_error_msg = "authentication failed; please check `VERTA_EMAIL` and `VERTA_DEV_KEY`"
                six.raise_from(requests.HTTPError(auth_error_msg), None)

            _utils.raise_for_http_error(response)
            print("connection successfully established")

        self._conn = conn
        self._conf = _utils.Configuration(use_git, debug)

        self._ctx = _Context(self._conn, self._conf)

    @property
    def proj(self):
        return self._ctx.proj

    @property
    def expt(self):
        return self._ctx.expt

    @property
    def max_retries(self):
        return self._conn.retry.total

    @max_retries.setter
    def max_retries(self, value):
        self._conn.retry.total = value

    @property
    def ignore_conn_err(self):
        return self._conn.ignore_conn_err

    @ignore_conn_err.setter
    def ignore_conn_err(self, value):
        self._conn.ignore_conn_err = value

    @property
    def use_git(self):
        return self._conf.use_git

    @use_git.setter
    def use_git(self, _):
        """This would mess with state in safe but unexpected ways."""
        raise AttributeError("cannot set `use_git` after Client has been initialized")

    @property
    def debug(self):
        return self._conf.debug

    @debug.setter
    def debug(self, value):
        self._conf.debug = value

    @property
    def projects(self):
        return Projects(self._conn, self._conf)

    @property
    def experiments(self):
        return Experiments(self._conn, self._conf)

    @property
    def expt_runs(self):
        return ExperimentRuns(self._conn, self._conf)

    def _get_personal_workspace(self):
        email = self._conn.auth.get('Grpc-Metadata-email')
        if email is not None:
            response = _utils.make_request(
                "GET",
                "{}://{}/api/v1/uac-proxy/uac/getUser".format(self._conn.scheme, self._conn.socket),
                self._conn, params={'email': email},
            )

            if response.ok:
                try:
                    response_json = _utils.body_to_json(response)
                except ValueError:  # not JSON response
                    pass
                else:
                    return response_json['verta_info']['username']
            else:
                if response.status_code == 404:  # UAC not found
                    pass
                else:
                    _utils.raise_for_http_error(response)
        return _OSS_DEFAULT_WORKSPACE

    def _load_config(self):
        with _config_utils.read_merged_config() as config:
            self._config = config

    def _set_from_config_if_none(self, var, resource_name):
        if var is None:
            var = self._config.get(resource_name)
            if var:
                print("setting {} from config file".format(resource_name))
        return var or None

    def get_project(self, name=None, workspace=None, id=None):
        name = self._set_from_config_if_none(name, "project")
        workspace = self._set_from_config_if_none(workspace, "workspace")

        self._ctx = _Context(self._conn, self._conf)
        self._ctx.workspace_name = workspace

        if id is not None:
            self._ctx.proj = Project._get_by_id(self._conn, self._conf, id)
            self._ctx.populate()
        else:
            self._ctx.proj = Project._get_by_name(self._conn, self._conf, name, self._ctx.workspace_name)

        return self._ctx.proj

    def set_project(self, name=None, desc=None, tags=None, attrs=None, workspace=None, public_within_org=None, id=None):
        """
        Attaches a Project to this Client.

        If an accessible Project with name `name` does not already exist, it will be created
        and initialized with specified metadata parameters. If such a Project does already exist,
        it will be retrieved; specifying metadata parameters in this case will raise an exception.

        If an Experiment is already attached to this Client, it will be detached.

        Parameters
        ----------
        name : str, optional
            Name of the Project. If no name is provided, one will be generated.
        desc : str, optional
            Description of the Project.
        tags : list of str, optional
            Tags of the Project.
        attrs : dict of str to {None, bool, float, int, str}, optional
            Attributes of the Project.
        workspace : str, optional
            Workspace under which the Project with name `name` exists. If not provided, the current
            user's personal workspace will be used.
        public_within_org : bool, default False
            If creating a Project in an organization's workspace, whether to make this Project
            accessible to all members of that organization.
        id : str, optional
            ID of the Project. This parameter cannot be provided alongside `name`, and other
            parameters will be ignored.

        Returns
        -------
        :class:`Project`

        Raises
        ------
        ValueError
            If a Project with `name` already exists, but metadata parameters are passed in.

        """
        if name is not None and id is not None:
            raise ValueError("cannot specify both `name` and `id`")

        name = self._set_from_config_if_none(name, "project")
        workspace = self._set_from_config_if_none(workspace, "workspace")

        self._ctx = _Context(self._conn, self._conf)
        self._ctx.workspace_name = workspace

        if id is not None:
            self._ctx.proj = Project._get_by_id(self._conn, self._conf, id)
            self._ctx.populate()
        else:
            self._ctx.proj = Project._get_or_create_by_name(self._conn, name,
                                                        lambda name: Project._get_by_name(self._conn, self._conf, name, self._ctx.workspace_name),
                                                        lambda name: Project._create(self._conn, self._conf, self._ctx, name, desc=desc, tags=tags, attrs=attrs, public_within_org=public_within_org))

        return self._ctx.proj

    def get_experiment(self, name=None, id=None):
        name = self._set_from_config_if_none(name, "experiment")

        if id is not None:
            self._ctx.expt = Experiment._get_by_id(self._conn, self._conf, id)
            self._ctx.populate()
        else:
            if self._ctx.proj is None:
                self.set_project()

            self._ctx.expt = Experiment._get_by_name(self._conn, self._conf, name, self._ctx.proj.id)

        return self._ctx.expt

    def set_experiment(self, name=None, desc=None, tags=None, attrs=None, id=None):
        """
        Attaches an Experiment under the currently active Project to this Client.

        If an accessible Experiment with name `name` does not already exist under the currently
        active Project, it will be created and initialized with specified metadata parameters. If
        such an Experiment does already exist, it will be retrieved; specifying metadata parameters
        in this case will raise an exception.

        Parameters
        ----------
        name : str, optional
            Name of the Experiment. If no name is provided, one will be generated.
        desc : str, optional
            Description of the Experiment.
        tags : list of str, optional
            Tags of the Experiment.
        attrs : dict of str to {None, bool, float, int, str}, optional
            Attributes of the Experiment.
        id : str, optional
            ID of the Experiment. This parameter cannot be provided alongside `name`, and other
            parameters will be ignored.

        Returns
        -------
        :class:`Experiment`

        Raises
        ------
        ValueError
            If an Experiment with `name` already exists, but metadata parameters are passed in.
        AttributeError
            If a Project is not yet in progress.

        """
        if name is not None and id is not None:
            raise ValueError("cannot specify both `name` and `id`")

        name = self._set_from_config_if_none(name, "experiment")

        if id is not None:
            self._ctx.expt = Experiment._get_by_id(self._conn, self._conf, id)
            self._ctx.populate()
        else:
            if self._ctx.proj is None:
                self.set_project()

            self._ctx.expt = Experiment._get_or_create_by_name(self._conn, name,
                                                            lambda name: Experiment._get_by_name(self._conn, self._conf, name, self._ctx.proj.id),
                                                            lambda name: Experiment._create(self._conn, self._conf, self._ctx, name, desc=desc, tags=tags, attrs=attrs))

        return self._ctx.expt

    def get_experiment_run(self, name=None, id=None):
        if id is not None:
            self._ctx.expt_run = ExperimentRun._get_by_id(self._conn, self._conf, id)
            self._ctx.populate()
        else:
            if self._ctx.expt is None:
                self.set_experiment()

            self._ctx.expt_run = ExperimentRun._get_by_name(self._conn, self._conf, name, self._ctx.expt.id)

        return self._ctx.expt_run

    def set_experiment_run(self, name=None, desc=None, tags=None, attrs=None, id=None, date_created=None):
        """
        Attaches an Experiment Run under the currently active Experiment to this Client.

        If an accessible Experiment Run with name `name` does not already exist under the
        currently active Experiment, it will be created and initialized with specified metadata
        parameters. If such a Experiment Run does already exist, it will be retrieved; specifying
        metadata parameters in this case will raise an exception.

        Parameters
        ----------
        name : str, optional
            Name of the Experiment Run. If no name is provided, one will be generated.
        desc : str, optional
            Description of the Experiment Run.
        tags : list of str, optional
            Tags of the Experiment Run.
        attrs : dict of str to {None, bool, float, int, str}, optional
            Attributes of the Experiment Run.
        id : str, optional
            ID of the Experiment Run. This parameter cannot be provided alongside `name`, and other
            parameters will be ignored.

        Returns
        -------
        :class:`ExperimentRun`

        Raises
        ------
        ValueError
            If an Experiment Run with `name` already exists, but metadata parameters are passed in.
        AttributeError
            If an Experiment is not yet in progress.

        """
        if name is not None and id is not None:
            raise ValueError("cannot specify both `name` and `id`")

        if id is not None:
            self._ctx.expt_run = ExperimentRun._get_by_id(self._conn, self._conf, id)
            self._ctx.populate()
        else:
            if self._ctx.expt is None:
                self.set_experiment()

            self._ctx.expt_run = ExperimentRun._get_or_create_by_name(self._conn, name,
                                                                    lambda name: ExperimentRun._get_by_name(self._conn, self._conf, name, self._ctx.expt.id),
                                                                    lambda name: ExperimentRun._create(self._conn, self._conf, self._ctx, name, desc=desc, tags=tags, attrs=attrs, date_created=date_created))

        return self._ctx.expt_run

    def get_or_create_repository(self, name=None, workspace=None, id=None):
        """
        Gets or creates a Repository by `name` and `workspace`, or gets a Repository by `id`.

        Parameters
        ----------
        name : str
            Name of the Repository. This parameter cannot be provided alongside `id`.
        workspace : str, optional
            Workspace under which the Repository with name `name` exists. If not provided, the
            current user's personal workspace will be used.
        id : str, optional
            ID of the Repository, to be provided instead of `name`.

        Returns
        -------
        :class:`~verta._repository.Repository`
            Specified Repository.

        """
        if name is not None and id is not None:
            raise ValueError("cannot specify both `name` and `id`")
        elif id is not None:
            repo = _repository.Repository._get(self._conn, id_=id)
            if repo is None:
                raise ValueError("no Repository found with ID {}".format(id))
            print("set existing Repository: {}".format(repo.name))
            return repo
        elif name is not None:
            if workspace is None:
                workspace_str = "personal workspace"
                workspace = self._get_personal_workspace()
            else:
                workspace_str = "workspace {}".format(workspace)

            try:
                repo = _repository.Repository._create(self._conn, name, workspace)
            except requests.HTTPError as e:
                if e.response.status_code == 403:  # cannot create in other workspace
                    repo = _repository.Repository._get(self._conn, name=name, workspace=workspace)
                    if repo is None:  # not accessible in other workspace
                        six.raise_from(e, None)
                elif e.response.status_code == 409:  # already exists
                    repo = _repository.Repository._get(self._conn, name=name, workspace=workspace)
                    if repo is None:  # already exists, but couldn't get it
                        raise RuntimeError("unable to get Repository from ModelDB;"
                                           " please notify the Verta development team")
                else:
                    six.raise_from(e, None)
                print("set existing Repository: {} from {}".format(name, workspace_str))
            else:
                print("created new Repository: {} in {}".format(name, workspace_str))
            return repo
        else:
            raise ValueError("must specify either `name` or `id`")

    # NOTE: dataset visibility cannot be set via a client
    def set_dataset(self, name=None, type="local",
                    desc=None, tags=None, attrs=None,
                    workspace=None,
                    public_within_org=None,
                    id=None):
        """
        Attaches a Dataset to this Client.

        If an accessible Dataset with name `name` does not already exist, it will be created
        and initialized with specified metadata parameters. If such a Dataset does already exist,
        it will be retrieved; specifying metadata parameters in this case will raise an exception.

        Parameters
        ----------
        name : str, optional
            Name of the Dataset. If no name is provided, one will be generated.
        type : str, one of {'local', 's3', 'big query', 'atlas hive', 'postgres'}
            The type of the dataset so we can collect the right type of metadata
        desc : str, optional
            Description of the Dataset.
        tags : list of str, optional
            Tags of the Dataset.
        attrs : dict of str to {None, bool, float, int, str}, optional
            Attributes of the Dataset.
        workspace : str, optional
            Workspace under which the Dataset with name `name` exists. If not provided, the current
            user's personal workspace will be used.
        public_within_org : bool, default False
            If creating a Dataset in an organization's workspace, whether to make this Dataset
            accessible to all members of that organization.
        id : str, optional
            ID of the Dataset. This parameter cannot be provided alongside `name`, and other
            parameters will be ignored.

        Returns
        -------
        :class:`Dataset`

        Raises
        ------
        ValueError
            If a Dataset with `name` already exists, but metadata parameters are passed in.

        """
        # Note: If a dataset with `name` already exists,
        #       there is no way to determine its type/subclass from back end,
        #       so it is assumed that the user has passed in the correct `type`.
        if type == "local":
            DatasetSubclass = _dataset.LocalDataset
        elif type == "s3":
            DatasetSubclass = _dataset.S3Dataset
        elif type == "big query":
            DatasetSubclass = _dataset.BigQueryDataset
        elif type == "atlas hive":
            DatasetSubclass = _dataset.AtlasHiveDataset
        elif type == "postgres":
            DatasetSubclass = _dataset.RDBMSDataset
        else:
            raise ValueError("`type` must be one of {'local', 's3', 'big query', 'atlas hive', 'postgres'}")

        name = self._set_from_config_if_none(name, "dataset")
        workspace = self._set_from_config_if_none(workspace, "workspace")
        return DatasetSubclass(self._conn, self._conf,
                               name=name, desc=desc, tags=tags, attrs=attrs,
                               workspace=workspace,
                               public_within_org=public_within_org,
                               _dataset_id=id)

    def get_dataset(self, name=None, id=None):
        """
        Retrieve an already created Dataset. Only one of name or id can be provided.

        Parameters
        ----------
        name : str, optional
            Name of the Dataset.
        id : str, optional
            ID of the Dataset. This parameter cannot be provided alongside `name`.

        Returns
        -------
        :class:`Dataset`
        """
        return _dataset.Dataset(self._conn, self._conf, name=name, _dataset_id=id)

    def find_datasets(self,
                      dataset_ids=None, name=None,
                      tags=None,
                      sort_key=None, ascending=False,
                      workspace=None):
        """
        Gets the Datasets in `workspace` that match the given query parameters. If no parameters
        are specified, we return all datasets.

        Parameters
        ----------
        dataset_ids : list of str, optional
            IDs of datasets that we wish to retrieve
        name: str, optional
            Name of dataset we wish to retrieve. Fuzzy matches supported.
        tags: list of str, optional
            List of tags by which we'd like to query datasets.
        sort_key: string, optional
            Key by which the resulting list of datasets should be sorted.
        ascending: bool, default: False
            Whether to sort returned datasets in ascending or descending order.
        workspace : str, optional
            Workspace in which to look for datasets. If not provided, the current user's personal
            workspace will be used.

        Returns
        -------
        list of :class:`Dataset`

        """
        predicates = []
        if tags is not None:
            tags = _utils.as_list_of_str(tags)
            for tag in tags:
                predicates.append(
                    _CommonCommonService.KeyValueQuery(key="tags",
                                                 value=_utils.python_to_val_proto(tag),
                                                 operator=_CommonCommonService.OperatorEnum.EQ))
        if name is not None:
            if not isinstance(name, six.string_types):
                raise TypeError("`name` must be str, not {}".format(type(name)))
            predicates.append(
                _CommonCommonService.KeyValueQuery(key="name",
                                             value=_utils.python_to_val_proto(name),
                                             operator=_CommonCommonService.OperatorEnum.CONTAIN))
        Message = _dataset._DatasetService.FindDatasets
        msg = Message(dataset_ids=dataset_ids, predicates=predicates,
                      ascending=ascending, sort_key=sort_key,
                      workspace_name=workspace)
        endpoint = "{}://{}/api/v1/modeldb/dataset/findDatasets"
        return _dataset.DatasetLazyList(self._conn, self._conf, msg, endpoint, "POST")

    def get_registered_model(self, name=None, workspace=None, id=None):
        name = self._set_from_config_if_none(name, "registered_model")
        workspace = self._set_from_config_if_none(workspace, "workspace")
        if workspace is None:
            workspace = self._get_personal_workspace()

        self._ctx = _Context(self._conn, self._conf)
        self._ctx.workspace_name = workspace

        if id is not None:
            self._ctx.registered_model = RegisteredModel._get_by_id(self._conn, self._conf, id)
            self._ctx.populate()
        else:
            self._ctx.registered_model = RegisteredModel._get_by_name(self._conn, self._conf, name, self._ctx.workspace_name)

        return self._ctx.registered_model

    def set_registered_model(self, name=None, desc=None, labels=None, attrs=None, workspace=None, public_within_org=None, id=None):
        """
        Attaches a registered_model to this Client.

        If an accessible registered_model with name `name` does not already exist, it will be created
        and initialized with specified metadata parameters. If such a registered_model does already exist,
        it will be retrieved; specifying metadata parameters in this case will raise an exception.

        Parameters
        ----------
        name : str, optional
            Name of the registered_model. If no name is provided, one will be generated.
        desc : str, optional
            Description of the registered_model.
        labels : list of str, optional
            Labels of the registered_model.
        attrs : dict of str to {None, bool, float, int, str}, optional
            Attributes of the registered_model.
        workspace : str, optional
            Workspace under which the registered_model with name `name` exists. If not provided, the current
            user's personal workspace will be used.
        public_within_org : bool, default False
            If creating a registered_model in an organization's workspace, whether to make this registered_model
            accessible to all members of that organization.
        id : str, optional
            ID of the registered_model. This parameter cannot be provided alongside `name`, and other
            parameters will be ignored.

        Returns
        -------
        :class:`registered_model`

        Raises
        ------
        ValueError
            If a registered_model with `name` already exists, but metadata parameters are passed in.

        """
        if name is not None and id is not None:
            raise ValueError("cannot specify both `name` and `id`")

        name = self._set_from_config_if_none(name, "registered_model")
        workspace = self._set_from_config_if_none(workspace, "workspace")

        if workspace is None:
            workspace = self._get_personal_workspace()

        self._ctx = _Context(self._conn, self._conf)
        self._ctx.workspace_name = workspace

        if id is not None:
            self._ctx.registered_model = RegisteredModel._get_by_id(self._conn, self._conf, id)
            self._ctx.populate()
        else:
            self._ctx.registered_model = RegisteredModel._get_or_create_by_name(self._conn, name,
                                                                                lambda name: RegisteredModel._get_by_name(self._conn, self._conf, name, self._ctx.workspace_name),
                                                                                lambda name: RegisteredModel._create(self._conn, self._conf, self._ctx, name, desc=desc, labels=labels, attrs=attrs, public_within_org=public_within_org))

        return self._ctx.registered_model

    def get_dataset_version(self, id):
        """
        Retrieve an already created DatasetVersion.

        Parameters
        ----------
        id : str
            ID of the DatasetVersion.

        Returns
        -------
        :class:`DatasetVersion`
        """
        return _dataset.DatasetVersion(self._conn, self._conf, _dataset_version_id=id)

    # set aliases for get-or-create functions for API compatibility
    def get_or_create_project(self, *args, **kwargs):
        """
        Alias for :meth:`Client.set_project()`.

        """
        return self.set_project(*args, **kwargs)

    def get_or_create_experiment(self, *args, **kwargs):
        """
        Alias for :meth:`Client.set_experiment()`.

        """
        return self.set_experiment(*args, **kwargs)

    def get_or_create_experiment_run(self, *args, **kwargs):
        """
        Alias for :meth:`Client.set_experiment_run()`.

        """
        return self.set_experiment_run(*args, **kwargs)

    def get_or_create_dataset(self, *args, **kwargs):
        """
        Alias for :meth:`Client.set_dataset()`.

        """
        return self.set_dataset(*args, **kwargs)

    def set_repository(self, *args, **kwargs):
        """
        Alias for :meth:`Client.get_or_create_repository()`.

        """
        return self.get_or_create_repository(*args, **kwargs)
<<<<<<< HEAD
    # set aliases for get-or-create functions for API compatibility

    def get_or_create_registered_model(self, *args, **kwargs):
        """
        Alias for :meth:`Client.set_project()`.

        """
        return self.set_registered_model(*args, **kwargs)
=======

    def get_or_create_registered_model(self, name=None, desc=None, tags=None, attrs=None, workspace=None, public_within_org=None, id=None):
        raise NotImplementedError

    def get_registered_model(self, name=None, workspace=None, id=None):
        raise NotImplementedError

    def get_registered_model_version(self, id=None):
        raise NotImplementedError

    @property
    def registered_models(self):
        return RegisteredModels(self._conn, self._conf)

    @property
    def registered_model_versions(self):
        return RegisteredModelVersions(self._conn, self._conf)
>>>>>>> 39da3484
<|MERGE_RESOLUTION|>--- conflicted
+++ resolved
@@ -55,7 +55,6 @@
     Experiments,
     ExperimentRun,
     ExperimentRuns,
-    RegisteredModel,
 )
 
 
@@ -810,7 +809,6 @@
 
         """
         return self.get_or_create_repository(*args, **kwargs)
-<<<<<<< HEAD
     # set aliases for get-or-create functions for API compatibility
 
     def get_or_create_registered_model(self, *args, **kwargs):
@@ -819,10 +817,6 @@
 
         """
         return self.set_registered_model(*args, **kwargs)
-=======
-
-    def get_or_create_registered_model(self, name=None, desc=None, tags=None, attrs=None, workspace=None, public_within_org=None, id=None):
-        raise NotImplementedError
 
     def get_registered_model(self, name=None, workspace=None, id=None):
         raise NotImplementedError
@@ -836,5 +830,4 @@
 
     @property
     def registered_model_versions(self):
-        return RegisteredModelVersions(self._conn, self._conf)
->>>>>>> 39da3484
+        return RegisteredModelVersions(self._conn, self._conf)