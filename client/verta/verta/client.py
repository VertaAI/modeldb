--- conflicted
+++ resolved
@@ -872,37 +872,20 @@
         """
         return self.get_or_create_registered_model(*args, **kwargs)
 
-<<<<<<< HEAD
     def get_registered_model_version(self, id):
+        """
+        Retrieve an already created Model Version.
+
+        Parameters
+        ----------
+        id : str
+            ID of the Model Version.
+
+        Returns
+        -------
+        :class:`~verta._registry.modelversion.ModelVersion`
+        """
         return RegisteredModelVersion._get_by_id(self._conn, self._conf, id)
-=======
-    def get_registered_model_version(self, name=None, id=None):
-        """
-        Retrieve an already created Model Version. Only one of name or id can be provided.
-
-        Parameters
-        ----------
-        name : str, optional
-            Name of the Model Version.
-        id : str, optional
-            ID of the Model Version. This parameter cannot be provided alongside `name`.
-
-        Returns
-        -------
-        :class:`~verta._registry.modelversion.ModelVersion`
-        """
-        if id is not None:
-            # TODO: Support registered_model in populate
-            model_version = RegisteredModelVersion._get_by_id(self._conn, self._conf, id)
-            self.get_registered_model(id=model_version.registered_model_id)
-        else:
-            if self._ctx.registered_model is None:
-                self.set_registered_model()
-
-            model_version = RegisteredModelVersion._get_by_name(self._conn, self._conf, name, self._ctx.registered_model.id)
-
-        return model_version
->>>>>>> 0c7200a1
 
     @property
     def registered_models(self):
