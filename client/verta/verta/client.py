--- conflicted
+++ resolved
@@ -1434,7 +1434,9 @@
     def _create_organization(self, name, desc=None, collaborator_type=None, global_can_deploy=None):
         return Organization._create(self._conn, name, desc, collaborator_type, global_can_deploy)
 
-<<<<<<< HEAD
+    def _get_organization(self, name):
+        return Organization._get_by_name(self._conn, name)
+
     def delete_datasets(self, ids):
         """
         Delete datasets.
@@ -1447,8 +1449,4 @@
         """
         request_url = "{}://{}/api/v1/modeldb/dataset/deleteDatasets".format(self._conn.scheme, self._conn.socket)
         response = requests.delete(request_url, json={'ids': ids}, headers=self._conn.auth)
-        _utils.raise_for_http_error(response)
-=======
-    def _get_organization(self, name):
-        return Organization._get_by_name(self._conn, name)
->>>>>>> aacefb15
+        _utils.raise_for_http_error(response)