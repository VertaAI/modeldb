# -*- coding: utf-8 -*-

from __future__ import print_function

import abc

from ..external import six

from .._protos.public.common import CommonService_pb2 as _CommonCommonService
from .._protos.public.modeldb import DatasetVersionService_pb2 as _DatasetVersionService

from .._tracking import entity
from .._internal_utils import (
    _utils,
)


@six.add_metaclass(abc.ABCMeta)
class DatasetVersion(entity._ModelDBEntity):
    def __init__(self, conn, conf, msg):
        super(DatasetVersion, self).__init__(conn, conf, _DatasetVersionService, "dataset-version", msg)

    def __repr__(self):
        raise NotImplementedError

    @property
    def name(self):
        self._refresh_cache()
        return self._msg.name

    @classmethod
    def _generate_default_name(cls):
        return "DatasetVersion {}".format(_utils.generate_default_name())

    @classmethod
    def _get_proto_by_id(cls, conn, id):
        Message = _DatasetVersionService.GetDatasetVersionById
        msg = Message(id=id)
        endpoint = "/api/v1/modeldb/dataset-version/getDatasetVersionById"
        response = conn.make_proto_request("GET", endpoint, params=msg)
        return conn.maybe_proto_response(response, Message.Response).dataset_version

    @classmethod
    def _get_latest_version_by_dataset_id(cls, conn, dataset_id):
        Message = _DatasetVersionService.GetLatestDatasetVersionByDatasetId
        msg = Message(dataset_id=dataset_id)
        endpoint = "/api/v1/modeldb/dataset-version/getLatestDatasetVersionByDatasetId"
        response = conn.make_proto_request("GET", endpoint, params=msg)
        return conn.must_proto_response(response, Message.Response).dataset_version

    @classmethod
    def _get_proto_by_name(cls, conn, name, workspace):
        raise NotImplementedError("cannot get DatasetVersion by name")

    @classmethod
    def _create_proto_internal(cls, conn, dataset, dataset_blob, desc=None, tags=None, attrs=None, time_logged=None, time_updated=None):
        Message = _DatasetVersionService.CreateDatasetVersion
        msg = Message(dataset_id=dataset.id, description=desc, tags=tags, attributes=attrs, time_created=time_updated,
                      dataset_blob=dataset_blob._as_proto().dataset)

        endpoint = "/api/v1/modeldb/dataset-version/createDatasetVersion"
        response = conn.make_proto_request("POST", endpoint, body=msg)
        dataset_version = conn.must_proto_response(response, Message.Response).dataset_version

        print("created new Dataset Version: {} for {}".format(dataset_version.version, dataset.name))
        return dataset_version

    def set_description(self, desc):
        """
        Sets the description of this Dataset Version.

        Parameters
        ----------
        desc : str
            Description to set.

        """
        Message = _DatasetVersionService.UpdateDatasetVersionDescription
        msg = Message(id=self.id, description=desc)
        endpoint = "/api/v1/modeldb/dataset-version/updateDatasetVersionDescription"
        self._update(msg, Message.Response, endpoint, "POST")

    def get_description(self):
        """
        Gets the description of this Dataset Version.

        Returns
        -------
        str
            Description of this Dataset Version.

        """
        self._refresh_cache()
        return self._msg.description

    def add_tag(self, tag):
        """
        Adds a tag to this Dataset Version.

        Parameters
        ----------
        tag : str
            Tag to add.

        """
        if not isinstance(tag, six.string_types):
            raise TypeError("`tag` must be a string")

        self.add_tags([tag])

    def add_tags(self, tags):
        """
        Adds multiple tags to this Dataset Version.

        Parameters
        ----------
        tags : list of str
            Tags to add.

        """
        tags = _utils.as_list_of_str(tags)
        Message = _DatasetVersionService.AddDatasetVersionTags
        msg = Message(id=self.id, tags=tags)
        endpoint = "/api/v1/modeldb/dataset-version/addDatasetVersionTags"
        self._update(msg, Message.Response, endpoint, "POST")

    def get_tags(self):
        """
        Gets all tags from this Dataset Version.

        Returns
        -------
        list of str
            All tags.

        """
        self._refresh_cache()
        return self._msg.tags

    def del_tag(self, tag):
        """
        Deletes a tag from this Dataset Version.

        Parameters
        ----------
        tag : str
            Tag to delete.

        """
        if not isinstance(tag, six.string_types):
            raise TypeError("`tag` must be a string")

        Message = _DatasetVersionService.DeleteDatasetVersionTags
        msg = Message(id=self.id, tags=[tag])
        endpoint = "/api/v1/modeldb/dataset-version/deleteDatasetVersionTags"
        self._update(msg, Message.Response, endpoint, "DELETE")

    def add_attribute(self, key, value):
        """
        Adds an attribute to this Dataset Version.

        Parameters
        ----------
        key : str
            Name of the attribute.
        value : one of {None, bool, float, int, str, list, dict}
            Value of the attribute.

        """
        self.add_attributes({key: value})

    def add_attributes(self, attrs):
        """
        Adds potentially multiple attributes to this Dataset Version.

        Parameters
        ----------
        attributes : dict of str to {None, bool, float, int, str, list, dict}
            Attributes.

        """
        # validate all keys first
        for key in six.viewkeys(attrs):
            _utils.validate_flat_key(key)

        # build KeyValues
        attribute_keyvals = []
        for key, value in six.viewitems(attrs):
            attribute_keyvals.append(_CommonCommonService.KeyValue(key=key,
                                                                   value=_utils.python_to_val_proto(
                                                                       value,
                                                                       allow_collection=True)))

        Message = _DatasetVersionService.AddDatasetVersionAttributes
        msg = Message(id=self.id, attributes=attribute_keyvals)
        endpoint = "/api/v1/modeldb/dataset-version/addDatasetVersionAttributes"
        self._update(msg, Message.Response, endpoint, "POST")

    def get_attribute(self, key):
        """
        Gets the attribute with name `key` from this Dataset Version.

        Parameters
        ----------
        key : str
            Name of the attribute.

        Returns
        -------
        one of {None, bool, float, int, str}
            Value of the attribute.

        """
        _utils.validate_flat_key(key)
        attributes = self.get_attributes()

        try:
            return attributes[key]
        except KeyError:
            six.raise_from(KeyError("no attribute found with key {}".format(key)), None)

    def get_attributes(self):
        """
        Gets all attributes from this Dataset Version.

        Returns
        -------
        dict of str to {None, bool, float, int, str}
            Names and values of all attributes.

        """
        self._refresh_cache()
        return _utils.unravel_key_values(self._msg.attributes)

    def del_attribute(self, key):
<<<<<<< HEAD
        raise NotImplementedError
=======
        """
        Deletes the attribute with name `key` from this Dataset Version

        Parameters
        ----------
        key : str
            Name of the attribute.

        """
        _utils.validate_flat_key(key)

        # build KeyValues
        Message = _DatasetVersionService.DeleteDatasetVersionAttributes
        msg = Message(id=self.id, attribute_keys=[key])
        endpoint = "/api/v1/modeldb/dataset-version/deleteDatasetVersionAttributes"
        self._update(msg, Message.Response, endpoint, "DELETE")
>>>>>>> 62c8afc6

    def _update(self, msg, response_proto, endpoint, method):
        response = self._conn.make_proto_request(method, endpoint, body=msg)
        self._conn.must_proto_response(response, response_proto)
        self._clear_cache()<|MERGE_RESOLUTION|>--- conflicted
+++ resolved
@@ -233,9 +233,6 @@
         return _utils.unravel_key_values(self._msg.attributes)
 
     def del_attribute(self, key):
-<<<<<<< HEAD
-        raise NotImplementedError
-=======
         """
         Deletes the attribute with name `key` from this Dataset Version
 
@@ -252,7 +249,6 @@
         msg = Message(id=self.id, attribute_keys=[key])
         endpoint = "/api/v1/modeldb/dataset-version/deleteDatasetVersionAttributes"
         self._update(msg, Message.Response, endpoint, "DELETE")
->>>>>>> 62c8afc6
 
     def _update(self, msg, response_proto, endpoint, method):
         response = self._conn.make_proto_request(method, endpoint, body=msg)
