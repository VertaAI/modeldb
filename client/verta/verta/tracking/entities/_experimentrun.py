--- conflicted
+++ resolved
@@ -1758,260 +1758,6 @@
         self._log_artifact(
             "setup_script", script, _CommonCommonService.ArtifactTypeEnum.BLOB, 'py', overwrite=overwrite)
 
-<<<<<<< HEAD
-=======
-    def get_deployment_status(self):
-        """
-        Returns the current status of the model deployment associated with this Experiment Run.
-
-        .. versionadded:: 0.13.17
-
-        Returns
-        -------
-        status : dict
-            - ``'status'`` (`str`) – Current status of the model deployment.
-            - (if deployed) ``'url'`` (`str`) – Prediction endpoint URL.
-            - (if deployed) ``'token'`` (`str or None`) – Token for authorizing prediction requests.
-            - (if error during deployment) ``'message'`` (`str`) – Error message from the model.
-
-        """
-        response = _utils.make_request(
-            "GET",
-            "{}://{}/api/v1/deployment/models/{}".format(
-                self._conn.scheme, self._conn.socket, self.id),
-            self._conn,
-        )
-        _utils.raise_for_http_error(response)
-
-        status = _utils.body_to_json(response)
-        if 'api' in status:
-            status.update({'url': "{}://{}{}".format(self._conn.scheme,
-                                                     self._conn.socket, status.pop('api'))})
-            status.update({'token': status.pop('token', None)})
-        return status
-
-    def deploy(self, path=None, token=None, no_token=False, wait=False):
-        """
-        Deploys the model logged to this Experiment Run.
-
-        .. versionadded:: 0.13.17
-
-        Parameters
-        ----------
-        path : str, optional
-            Suffix for the prediction endpoint URL. If not provided, one will be generated
-            automatically.
-        token : str, optional
-            Token to use to authorize predictions requests. If not provided and `no_token` is
-            ``False``, one will be generated automatically.
-        no_token : bool, default False
-            Whether to not require a token for predictions.
-        wait : bool, default False
-            Whether to wait for the deployed model to be ready for this function to finish.
-
-        Returns
-        -------
-        status : dict
-            See :meth:`~ExperimentRun.get_deployment_status`.
-
-        Raises
-        ------
-        RuntimeError
-            If the model is already deployed or is being deployed, or if a required deployment
-            artifact is missing.
-
-        Examples
-        --------
-        .. code-block:: python
-
-            status = run.deploy(path="banana", no_token=True, wait=True)
-            # waiting for deployment.........
-            status
-            # {'status': 'deployed',
-            #  'url': 'https://app.verta.ai/api/v1/predict/abcdefgh-1234-abcd-1234-abcdefghijkl/banana',
-            #  'token': None}
-            DeployedModel.from_url(status['url']).predict([x])
-            # [0.973340685896]
-
-        """
-        data = {}
-        if path is not None:
-            # get project ID for URL path
-            self._refresh_cache()
-            run_msg = self._msg
-            data.update({'url_path': "{}/{}".format(run_msg.project_id, path)})
-        if no_token:
-            data.update({'token': ""})
-        elif token is not None:
-            data.update({'token': token})
-
-        response = _utils.make_request(
-            "PUT",
-            "{}://{}/api/v1/deployment/models/{}".format(
-                self._conn.scheme, self._conn.socket, self.id),
-            self._conn, json=data,
-        )
-        try:
-            _utils.raise_for_http_error(response)
-        except requests.HTTPError as e:
-            if response.status_code == 400:
-                # propagate error caused by missing artifact
-                # TODO: recommend user call log_model() / log_requirements()
-                error_text = e.response.text.strip()
-                six.raise_from(RuntimeError(
-                    "unable to deploy due to {}".format(error_text)), None)
-            else:
-                raise e
-
-        if wait:
-            print("waiting for deployment...", end='')
-            sys.stdout.flush()
-            while self.get_deployment_status()['status'] not in ("deployed", "error"):
-                print(".", end='')
-                sys.stdout.flush()
-                time.sleep(5)
-            print()
-            if self.get_deployment_status()['status'] == "error":
-                status = self.get_deployment_status()
-                raise RuntimeError("model deployment is failing;\n{}".format(
-                    status.get('message', "no error message available")))
-
-        return self.get_deployment_status()
-
-    def undeploy(self, wait=False):
-        """
-        Undeploys the model logged to this Experiment Run.
-
-        .. versionadded:: 0.13.17
-
-        Parameters
-        ----------
-        wait : bool, default False
-            Whether to wait for the undeployment to complete for this function to finish.
-
-        Returns
-        -------
-        status : dict
-            See :meth:`~ExperimentRun.get_deployment_status`.
-
-        Raises
-        ------
-        RuntimeError
-            If the model is already not deployed.
-
-        """
-        # skip calling undeploy on already-undeployed model
-        #     This needs to be checked first, otherwise the undeployment endpoint will return an
-        #     unhelpful HTTP 404 Not Found.
-        if self.get_deployment_status()['status'] != "not deployed":
-            response = _utils.make_request(
-                "DELETE",
-                "{}://{}/api/v1/deployment/models/{}".format(
-                    self._conn.scheme, self._conn.socket, self.id),
-                self._conn,
-            )
-            _utils.raise_for_http_error(response)
-
-            if wait:
-                print("waiting for undeployment...", end='')
-                sys.stdout.flush()
-                while self.get_deployment_status()['status'] != "not deployed":
-                    print(".", end='')
-                    sys.stdout.flush()
-                    time.sleep(5)
-                print()
-
-        return self.get_deployment_status()
-
-    def get_deployed_model(self, credentials=None):
-        """
-        Returns an object for making predictions against the deployed model.
-
-        .. versionadded:: 0.13.17
-
-        Parameters
-        ----------
-        credentials : :class:`~verta.credentials.Credentials`, optional
-            Authentication credentials to use with this deployed model.
-            Credentials will be inferred from the environment if not explicitly
-            provided.
-
-        Returns
-        -------
-        :class:`~verta.deployment.DeployedModel`
-
-        Raises
-        ------
-        RuntimeError
-            If the model is not currently deployed.
-
-        """
-        status = self.get_deployment_status().get('status', "<no status>")
-        if status != "deployed":
-            raise RuntimeError(
-                "model is not currently deployed (status: {})".format(status))
-
-        status = self.get_deployment_status()
-        return deployment.DeployedModel.from_url(status['url'], status['token'], creds=credentials)
-
-    def download_deployment_yaml(self, download_to_path, path=None, token=None, no_token=False):
-        """
-        Downloads this Experiment Run's model deployment CRD YAML.
-
-        Parameters
-        ----------
-        download_to_path : str
-            Path to download deployment YAML to.
-        path : str, optional
-            Suffix for the prediction endpoint URL. If not provided, one will be generated
-            automatically.
-        token : str, optional
-            Token to use to authorize predictions requests. If not provided and `no_token` is
-            ``False``, one will be generated automatically.
-        no_token : bool, default False
-            Whether to not require a token for predictions.
-
-        Returns
-        -------
-        downloaded_to_path : str
-            Absolute path where deployment YAML was downloaded to. Matches `download_to_path`.
-
-        """
-        # NOTE: this param-handling block was copied verbatim from deploy()
-        data = {}
-        if path is not None:
-            # get project ID for URL path
-            self._refresh_cache()
-            run_msg = self._msg
-            data.update({'url_path': "{}/{}".format(run_msg.project_id, path)})
-        if no_token:
-            data.update({'token': ""})
-        elif token is not None:
-            data.update({'token': token})
-
-        endpoint = "{}://{}/api/v1/deployment/models/{}/crd".format(
-            self._conn.scheme,
-            self._conn.socket,
-            self.id,
-        )
-        with _utils.make_request("POST", endpoint, self._conn, json=data, stream=True) as response:
-            try:
-                _utils.raise_for_http_error(response)
-            except requests.HTTPError as e:
-                # propagate error caused by missing artifact
-                error_text = e.response.text.strip()
-                if error_text.startswith("missing artifact"):
-                    new_e = RuntimeError(
-                        "unable to obtain deployment CRD due to " + error_text)
-                    six.raise_from(new_e, None)
-                else:
-                    raise e
-
-            downloaded_to_path = _request_utils.download_file(
-                response, download_to_path, overwrite_ok=True)
-            return os.path.abspath(downloaded_to_path)
-
->>>>>>> 622555e9
     def download_docker_context(self, download_to_path, self_contained=False):
         """
         Downloads this Experiment Run's Docker context ``tgz``.
