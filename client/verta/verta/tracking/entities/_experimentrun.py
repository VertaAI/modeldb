--- conflicted
+++ resolved
@@ -1243,12 +1243,8 @@
                                _CommonCommonService.ArtifactTypeEnum.BLOB, 'zip', overwrite=overwrite)
 
         # upload model
-<<<<<<< HEAD
-        self._log_artifact(self._MODEL_KEY, serialized_model,
-                           _CommonCommonService.ArtifactTypeEnum.MODEL, extension, method, overwrite=overwrite)
-=======
         self._log_artifact(
-            _artifact_utils.MODEL_KEY,
+            self._MODEL_KEY,
             serialized_model,
             _CommonCommonService.ArtifactTypeEnum.MODEL,
             extension,
@@ -1256,7 +1252,6 @@
             model_type,
             overwrite=overwrite,
         )
->>>>>>> 1734d02c
 
     def get_model(self):
         """
