# -*- coding: utf-8 -*-

import ast
import copy
import datetime
import glob
import inspect
import itertools
import json
import numbers
import os
import re
import string
import subprocess
import sys
import threading
import time
import warnings

import requests
from requests.adapters import HTTPAdapter
from urllib3.util.retry import Retry

from google.protobuf import json_format
from google.protobuf.struct_pb2 import Value, ListValue, Struct, NULL_VALUE

from ..external import six
from ..external.six.moves.urllib.parse import urljoin  # pylint: disable=import-error, no-name-in-module

from .._protos.public.common import CommonService_pb2 as _CommonCommonService

from . import importer


_GRPC_PREFIX = "Grpc-Metadata-"

_VALID_HTTP_METHODS = {'GET', 'POST', 'PUT', 'DELETE'}
_VALID_FLAT_KEY_CHARS = set(string.ascii_letters + string.digits + '_-/')

THREAD_LOCALS = threading.local()
THREAD_LOCALS.active_experiment_run = None

# TODO: remove this in favor of _config_utils when #635 is merged
HOME_VERTA_DIR = os.path.expanduser(os.path.join('~', ".verta"))


class Connection:
    def __init__(self, scheme=None, socket=None, auth=None, max_retries=0, ignore_conn_err=False):
        """
        HTTP connection configuration utility struct.

        Parameters
        ----------
        scheme : {'http', 'https'}, optional
            HTTP authentication scheme.
        socket : str, optional
            Hostname and port.
        auth : dict, optional
            Verta authentication headers.
        max_retries : int, default 0
            Maximum number of times to retry a request on a connection failure. This only attempts retries
            on HTTP codes {502, 503, 504} which commonly occur during back end connection lapses.
        ignore_conn_err : bool, default False
            Whether to ignore connection errors and instead return successes with empty contents.

        """
        self.scheme = scheme
        self.socket = socket
        self.auth = auth
        # TODO: retry on 404s, but only if we're sure it's not legitimate e.g. from a GET
        self.retry = Retry(total=max_retries,
                           backoff_factor=1,  # each retry waits (2**retry_num) seconds
                           method_whitelist=False,  # retry on all HTTP methods
                           status_forcelist=(502, 503, 504),  # only retry on these status codes
                           raise_on_redirect=False,  # return Response instead of raising after max retries
                           raise_on_status=False)  # return Response instead of raising after max retries
        self.ignore_conn_err = ignore_conn_err

    def make_proto_request(self, method, path, params=None, body=None):
        if params is not None:
            params = proto_to_json(params)
        if body is not None:
            body = proto_to_json(body)
        response = make_request(method,
                                "{}://{}{}".format(self.scheme, self.socket, path),
                                self, params=params, json=body)

        return response

    @staticmethod
    def maybe_proto_response(response, response_type):
        if response.ok:
            response_msg = json_to_proto(body_to_json(response), response_type)
            return response_msg
        else:
            if ((response.status_code == 403 and body_to_json(response)['code'] == 7)
                    or (response.status_code == 404 and     body_to_json(response)['code'] == 5)):
                return NoneProtoResponse()
            else:
                raise_for_http_error(response)

    @staticmethod
    def must_proto_response(response, response_type):
        if response.ok:
            response_msg = json_to_proto(body_to_json(response), response_type)
            return response_msg
        else:
            raise_for_http_error(response)

    @staticmethod
<<<<<<< HEAD
    def must_response(response):
        raise_for_http_error(response)
=======
    def _request_to_curl(request):
        """
        Prints a cURL to reproduce `request`.

        Parameters
        ----------
        request : :class:`requests.PreparedRequest`

        Examples
        --------
        From a :class:`~requests.Response`:

        .. code-block:: python

            response = _utils.make_request("GET", "https://www.google.com/", conn)
            conn._request_to_curl(response.request)

        From a :class:`~requests.HTTPError`:

        .. code-block:: python

            try:
                pass  # insert bad call here
            except Exception as e:
                client._conn._request_to_curl(e.request)
                raise

        """
        curl = "curl -X"
        curl += ' ' + request.method
        curl += ' ' + '"{}"'.format(request.url)
        if request.headers:
            curl += ' ' + ' '.join('-H "{}: {}"'.format(key, val) for key, val in request.headers.items())
        if request.body:
            curl += ' ' + "-d '{}'".format(request.body.decode())

        print(curl)
>>>>>>> a2b2d326


class NoneProtoResponse(object):
    def __init__(self):
        pass
    def __getattr__(self, item):
        return None
    def HasField(self, name):
        return False


class Configuration:
    def __init__(self, use_git=True, debug=False):
        """
        Client behavior configuration utility struct.

        Parameters
        ----------
        use_git : bool, default True
            Whether to use a local Git repository for certain operations.

        """
        self.use_git = use_git
        self.debug = debug


class LazyList(object):
    # number of items to fetch per back end call in __iter__()
    _ITER_PAGE_LIMIT = 100

    _OP_MAP = {'~=': _CommonCommonService.OperatorEnum.CONTAIN,
               '==': _CommonCommonService.OperatorEnum.EQ,
               '!=': _CommonCommonService.OperatorEnum.NE,
               '>':  _CommonCommonService.OperatorEnum.GT,
               '>=': _CommonCommonService.OperatorEnum.GTE,
               '<':  _CommonCommonService.OperatorEnum.LT,
               '<=': _CommonCommonService.OperatorEnum.LTE}
    _OP_PATTERN = re.compile(r" ({}) ".format('|'.join(sorted(six.viewkeys(_OP_MAP), key=lambda s: len(s), reverse=True))))

    # keys that yield predictable, sensible results
    # TODO: make LazyList an abstract base class; make this attr an abstract property
    _VALID_QUERY_KEYS = None  # NOTE: must be overridden by subclasses

    def __init__(self, conn, conf, msg):
        self._conn = conn
        self._conf = conf
        self._msg = msg  # protobuf msg used to make back end calls

    def __getitem__(self, index):
        if isinstance(index, int):
            # copy msg to avoid mutating `self`'s state
            msg = self._msg.__class__()
            msg.CopyFrom(self._msg)
            msg = self.set_page_limit(msg, 1)
            if index >= 0:
                # convert zero-based indexing into page number
                msg = self.set_page_number(msg, index + 1)
            else:
                # reverse page order to index from end
                msg.ascending = not msg.ascending  # pylint: disable=no-member
                msg = self.set_page_number(msg, abs(index))

            records, total_records = self._call_back_end(msg)
            if (not records
                    and self.page_number(msg) > total_records):  # pylint: disable=no-member
                raise IndexError("index out of range")

            return self._create_element(records[0])
        else:
            raise TypeError("index must be integer, not {}".format(type(index)))

    def __iter__(self):
        # copy msg to avoid mutating `self`'s state
        msg = self._msg.__class__()
        msg.CopyFrom(self._msg)
        self.set_page_limit(msg, self._ITER_PAGE_LIMIT)
        self.set_page_number(msg, 0) # this will be incremented as soon as we enter the loop

        seen_ids = set()
        total_records = float('inf')
        page_number = self.page_number(msg)
        while self.page_limit(msg) * page_number < total_records:  # pylint: disable=no-member
            page_number += 1  # pylint: disable=no-member

            records, total_records = self._call_back_end(msg)
            for rec in records:
                # skip if we've seen the ID before
                if rec.id in seen_ids:
                    continue
                else:
                    seen_ids.add(rec.id)

                yield self._create_element(rec)

    def __len__(self):
        # copy msg to avoid mutating `self`'s state
        msg = self._msg.__class__()
        msg.CopyFrom(self._msg)
        # minimal request just to get total_records
        self.set_page_limit(msg, 1)
        self.set_page_number(msg, 1)

        _, total_records = self._call_back_end(msg)

        return total_records

    def find(self, where):
        """
        Gets the results from this collection that match predicates `where`.

        A predicate in `where` is a string containing a simple boolean expression consisting of:

            - a dot-delimited property such as ``metrics.accuracy``
            - a Python boolean operator such as ``>=``
            - a literal value such as ``.8``

        Parameters
        ----------
        where : str or list of str
            Predicates specifying results to get.

        Returns
        -------
        The same type of object given in the input.

        Examples
        --------
        .. code-block:: python

            runs.find(["hyperparameters.hidden_size == 256",
                       "metrics.accuracy >= .8"])
            # <ExperimentRuns containing 3 runs>

        """
        new_list = copy.deepcopy(self)

        if isinstance(where, six.string_types):
            where = [where]
        for predicate in where:
            # split predicate
            try:
                key, operator, value = map(lambda token: token.strip(), self._OP_PATTERN.split(predicate, maxsplit=1))
            except ValueError:
                six.raise_from(ValueError("predicate `{}` must be a two-operand comparison".format(predicate)),
                               None)

            if key.split('.')[0] not in self._VALID_QUERY_KEYS:
                raise ValueError("key `{}` is not a valid key for querying;"
                                 " currently supported keys are: {}".format(key, self._VALID_QUERY_KEYS))

            # cast operator into protobuf enum variant
            operator = self._OP_MAP[operator]

            try:
                value = float(value)
            except ValueError:  # not a number
                # parse value
                try:
                    expr_node = ast.parse(value, mode='eval')
                except SyntaxError:
                    e = ValueError("value `{}` must be a number or string literal".format(value))
                    six.raise_from(e, None)
                value_node = expr_node.body
                if type(value_node) is ast.Str:
                    value = value_node.s
                elif type(value_node) is ast.Compare:
                    e = ValueError("predicate `{}` must be a two-operand comparison".format(predicate))
                    six.raise_from(e, None)
                else:
                    e = ValueError("value `{}` must be a number or string literal".format(value))
                    six.raise_from(e, None)

            new_list._msg.predicates.append(  # pylint: disable=no-member
                _CommonCommonService.KeyValueQuery(
                    key=key, value=python_to_val_proto(value),
                    operator=operator,
                )
            )

        return new_list

    def sort(self, key, descending=False):
        """
        Sorts the results from this collection by `key`.

        A `key` is a string containing a dot-delimited property such as
        ``metrics.accuracy``.

        Parameters
        ----------
        key : str
            Dot-delimited property.
        descending : bool, default False
            Order in which to return sorted results.

        Returns
        -------
        The same type of object given in the input.

        Examples
        --------
        .. code-block:: python

            runs.sort("metrics.accuracy")
            # <ExperimentRuns containing 3 runs>

        """
        if key.split('.')[0] not in self._VALID_QUERY_KEYS:
            raise ValueError("key `{}` is not a valid key for querying;"
                             " currently supported keys are: {}".format(key, self._VALID_QUERY_KEYS))

        new_list = copy.deepcopy(self)

        new_list._msg.sort_key = key
        new_list._msg.ascending = not descending

        return new_list

    def _call_back_end(self, msg):
        """Find the request in the backend and returns (elements, total count)."""
        raise NotImplementedError

    def _create_element(self, msg):
        """Instantiate element to return to user."""
        raise NotImplementedError

    def set_page_limit(self, msg, param):
        msg.page_limit = param
        return msg

    def set_page_number(self, msg, param):
        msg.page_number = param
        return msg

    def page_limit(self, msg):
        return msg.page_limit

    def page_number(self, msg):
        return msg.page_number


def make_request(method, url, conn, stream=False, **kwargs):
    """
    Makes a REST request.

    Parameters
    ----------
    method : {'GET', 'POST', 'PUT', 'DELETE'}
        HTTP method.
    url : str
        URL.
    conn : Connection
        Connection authentication and configuration.
    stream : bool, default False
        Whether to stream the response contents.
    **kwargs
        Initialization parameters to requests.Request().

    Returns
    -------
    requests.Response

    """
    if method.upper() not in _VALID_HTTP_METHODS:
        raise ValueError("`method` must be one of {}".format(_VALID_HTTP_METHODS))

    # add auth to headers
    kwargs.setdefault('headers', {}).update(conn.auth)

    with requests.Session() as s:
        s.mount(url, HTTPAdapter(max_retries=conn.retry))
        try:
            request = requests.Request(method, url, **kwargs).prepare()
            response = s.send(request, stream=stream, allow_redirects=False)

            # manually inspect initial response and subsequent redirects to stop on 302s
            history = []  # track history because `requests` doesn't since we're redirecting manually
            responses = itertools.chain([response], s.resolve_redirects(response, request))
            for response in responses:
                if response.status_code == 302:
                    if not conn.ignore_conn_err:
                        raise RuntimeError(
                            "received status 302 from {},"
                            " which is not supported by the Client".format(response.url)
                        )
                    else:
                        return fabricate_200()

                history.append(response)
            # set full history
            response.history = history[:-1]  # last element is this response, so drop it
        except (requests.exceptions.BaseHTTPError,
                requests.exceptions.RequestException) as e:
            if not conn.ignore_conn_err:
                raise e
            # else fall through to fabricate 200 response
        else:
            if response.ok or not conn.ignore_conn_err:
                return response
            # else fall through to fabricate 200 response
        return fabricate_200()


def fabricate_200():
    """
    Returns an HTTP response with ``status_code`` 200 and empty JSON contents.

    This is used when the Client has ``ignore_conn_err=True``, so that backend responses can be
    spoofed to minimize execution-halting errors.

    Returns
    -------
    :class:`requests.Response`

    """
    response = requests.Response()
    response.status_code = 200  # success
    response._content = six.ensure_binary("{}")  # empty contents
    return response


def raise_for_http_error(response):
    """
    Raises a potential HTTP error with a back end message if provided, or a default error message otherwise.

    Parameters
    ----------
    response : :class:`requests.Response`
        Response object returned from a `requests`-module HTTP request.

    Raises
    ------
    :class:`requests.HTTPError`
        If an HTTP error occured.

    """
    try:
        response.raise_for_status()
    except requests.HTTPError as e:
        # get current time in UTC to display alongside exception
        curr_time = timestamp_to_str(now(), utc=True)
        time_str = " at {} UTC".format(curr_time)

        reason = six.ensure_str(response.text.strip())
        if not reason:
            e.args = (e.args[0] + time_str,) + e.args[1:]  # attach time to error message
            six.raise_from(e, None)  # use default reason
        else:
            # replicate https://github.com/psf/requests/blob/428f7a/requests/models.py#L954
            if 400 <= response.status_code < 500:
                cause = "Client"
            elif 500 <= response.status_code < 600:
                cause = "Server"
            else:  # should be impossible here, but sure okay
                cause = "Unexpected"
            message = "{} {} Error: {} for url: {}".format(response.status_code, cause, reason, response.url)
            message += time_str  # attach time to error message
            six.raise_from(requests.HTTPError(message, response=response), None)


def body_to_json(response):
    """
    Returns the JSON-encoded contents of `response`, raising a detailed error on failure.

    Parameters
    ----------
    response : :class:`requests.Response`
        HTTP response.

    Returns
    -------
    contents : dict
        JSON-encoded contents of `response`.

    Raises
    ------
    ValueError
        If `response`'s contents are not JSON-encoded.

    """
    try:
        return response.json()
    except ValueError:  # not JSON response
        msg = '\n'.join([
            "expected JSON response from {}, but instead got:".format(response.url),
            response.text or "<empty response>",
            "",
            "Please notify the Verta development team.",
        ])
        msg = six.ensure_str(msg)
        six.raise_from(ValueError(msg), None)


def is_hidden(path):  # to avoid "./".startswith('.')
    return os.path.basename(path.rstrip('/')).startswith('.') and path != "."


def find_filepaths(paths, extensions=None, include_hidden=False, include_venv=False):
    """
    Unravels a list of file and directory paths into a list of only filepaths by walking through the
    directories.

    Parameters
    ----------
    paths : str or list of str
        File and directory paths.
    extensions : str or list of str, optional
        What files to include while walking through directories. If not provided, all files will be
        included.
    include_hidden : bool, default False
        Whether to include hidden files and subdirectories found while walking through directories.
    include_venv : bool, default False
        Whether to include Python virtual environment directories.

    Returns
    -------
    filepaths : set

    """
    if isinstance(paths, six.string_types):
        paths = [paths]
    paths = list(map(os.path.expanduser, paths))

    if isinstance(extensions, six.string_types):
        extensions = [extensions]
    if extensions is not None:
        # prepend period to file extensions where missing
        extensions = map(lambda ext: ext if ext.startswith('.') else ('.' + ext), extensions)
        extensions = set(extensions)

    filepaths = set()
    for path in paths:
        if os.path.isdir(path):
            for parent_dir, dirnames, filenames in os.walk(path):
                if not include_hidden:
                    # skip hidden directories
                    dirnames[:] = [dirname for dirname in dirnames if not is_hidden(dirname)]
                    # skip hidden files
                    filenames[:] = [filename for filename in filenames if not is_hidden(filename)]
                if not include_venv:
                    exec_path_glob = os.path.join(parent_dir, "{}", "bin", "python*")
                    dirnames[:] = [dirname for dirname in dirnames if not glob.glob(exec_path_glob.format(dirname))]
                for filename in filenames:
                    if extensions is None or os.path.splitext(filename)[1] in extensions:
                        filepaths.add(os.path.join(parent_dir, filename))
        else:
            filepaths.add(path)
    return filepaths


def proto_to_json(msg):
    """
    Converts a `protobuf` `Message` object into a JSON-compliant dictionary.

    The output preserves snake_case field names and integer representaions of enum variants.

    Parameters
    ----------
    msg : google.protobuf.message.Message
        `protobuf` `Message` object.

    Returns
    -------
    dict
        JSON object representing `msg`.

    """
    return json.loads(json_format.MessageToJson(msg,
                                                including_default_value_fields=True,
                                                preserving_proto_field_name=True,
                                                use_integers_for_enums=True))


def json_to_proto(response_json, response_cls, ignore_unknown_fields=True):
    """
    Converts a JSON-compliant dictionary into a `protobuf` `Message` object.

    Parameters
    ----------
    response_json : dict
        JSON object representing a Protocol Buffer message.
    response_cls : type
        `protobuf` `Message` subclass, e.g. ``CreateProject.Response``.
    ignore_unknown_fields : bool, default True
        Whether to allow (and ignore) fields in `response_json` that are not defined in
        `response_cls`. This is for forward compatibility with the back end; if the Client protos
        are outdated and we get a response with new fields, ``True`` prevents an error.

    Returns
    -------
    google.protobuf.message.Message
        `protobuf` `Message` object represented by `response_json`.

    """
    return json_format.Parse(json.dumps(response_json),
                             response_cls(),
                             ignore_unknown_fields=ignore_unknown_fields)


def get_bool_types():
    """
    Determines available bool types (including NumPy's ``bool_`` if importable) for typechecks.

    Returns
    -------
    tuple
        Available bool types.

    """
    np = importer.maybe_dependency("numpy")
    if np is None:
        return (bool,)
    else:
        return (bool, np.bool_)


def to_builtin(obj):
    """
    Tries to coerce `obj` into a built-in type, for JSON serialization.

    Parameters
    ----------
    obj

    Returns
    -------
    object
        A built-in equivalent of `obj`, or `obj` unchanged if it could not be handled by this function.

    """
    # jump through ludicrous hoops to avoid having hard dependencies in the Client
    cls_ = obj.__class__
    obj_class = getattr(cls_, '__name__', None)
    obj_module = getattr(cls_, '__module__', None)

    # booleans
    if isinstance(obj, get_bool_types()):
        return True if obj else False

    # NumPy scalars
    if obj_module == "numpy" and obj_class.startswith(('int', 'uint', 'float', 'str')):
        return obj.item()

    # scientific library collections
    if obj_class == "ndarray":
        return obj.tolist()
    if obj_class == "Series":
        return obj.values.tolist()
    if obj_class == "DataFrame":
        return obj.values.tolist()
    if obj_class == "Tensor" and obj_module == "torch":
        return obj.detach().numpy().tolist()
    tf = importer.maybe_dependency("tensorflow")
    if tf is not None and isinstance(obj, tf.Tensor):  # if TensorFlow
        try:
            return obj.numpy().tolist()
        except:  # TF 1.X or not-eager execution
            pass

    # strings
    if isinstance(obj, six.string_types):  # prevent infinite loop with iter
        return obj
    if isinstance(obj, six.binary_type):
        return six.ensure_str(obj)

    # dicts and lists
    if isinstance(obj, dict):
        return {to_builtin(key): to_builtin(val) for key, val in six.viewitems(obj)}
    try:
        iter(obj)
    except TypeError:
        pass
    else:
        return [to_builtin(val) for val in obj]

    return obj


def python_to_val_proto(raw_val, allow_collection=False):
    """
    Converts a Python variable into a `protobuf` `Value` `Message` object.

    Parameters
    ----------
    raw_val
        Python variable.
    allow_collection : bool, default False
        Whether to allow ``list``s and ``dict``s as `val`. This flag exists because some callers
        ought to not support logging collections, so this function will perform the typecheck on `val`.

    Returns
    -------
    google.protobuf.struct_pb2.Value
        `protobuf` `Value` `Message` representing `val`.

    """
    # TODO: check `allow_collection` before `to_builtin()` to avoid unnecessary processing
    val = to_builtin(raw_val)

    if val is None:
        return Value(null_value=NULL_VALUE)
    elif isinstance(val, bool):  # did you know that `bool` is a subclass of `int`?
        return Value(bool_value=val)
    elif isinstance(val, numbers.Real):
        return Value(number_value=val)
    elif isinstance(val, six.string_types):
        return Value(string_value=val)
    elif isinstance(val, (list, dict)):
        if allow_collection:
            if isinstance(val, list):
                list_value = ListValue()
                list_value.extend(val)  # pylint: disable=no-member
                return Value(list_value=list_value)
            else:  # isinstance(val, dict)
                if all([isinstance(key, six.string_types) for key in val.keys()]):
                    struct_value = Struct()
                    struct_value.update(val)  # pylint: disable=no-member
                    return Value(struct_value=struct_value)
                else:  # protobuf's fault
                    raise TypeError("struct keys must be strings; consider using log_artifact() instead")
        else:
            raise TypeError("unsupported type {}; consider using log_attribute() instead".format(type(raw_val)))
    else:
        raise TypeError("unsupported type {}; consider using log_artifact() instead".format(type(raw_val)))


def val_proto_to_python(msg):
    """
    Converts a `protobuf` `Value` `Message` object into a Python variable.

    Parameters
    ----------
    msg : google.protobuf.struct_pb2.Value
        `protobuf` `Value` `Message` representing a variable.

    Returns
    -------
    one of {None, bool, float, int, str}
        Python variable represented by `msg`.

    """
    value_kind = msg.WhichOneof("kind")
    if value_kind == "null_value":
        return None
    elif value_kind == "bool_value":
        return msg.bool_value
    elif value_kind == "number_value":
        return int(msg.number_value) if msg.number_value.is_integer() else msg.number_value
    elif value_kind == "string_value":
        return msg.string_value
    elif value_kind == "list_value":
        return [val_proto_to_python(val_msg)
                for val_msg
                in msg.list_value.values]
    elif value_kind == "struct_value":
        return {key: val_proto_to_python(val_msg)
                for key, val_msg
                in msg.struct_value.fields.items()}
    else:
        raise NotImplementedError("retrieved value type is not supported")


def unravel_key_values(rpt_key_value_msg):
    """
    Converts a repeated KeyValue field of a protobuf message into a dictionary.

    Parameters
    ----------
    rpt_key_value_msg : google.protobuf.pyext._message.RepeatedCompositeContainer
        Repeated KeyValue field of a protobuf message.

    Returns
    -------
    dict of str to {None, bool, float, int, str}
        Names and values.

    """
    return {key_value.key: val_proto_to_python(key_value.value)
            for key_value
            in rpt_key_value_msg}


def unravel_artifacts(rpt_artifact_msg):
    """
    Converts a repeated Artifact field of a protobuf message into a list of names.

    Parameters
    ----------
    rpt_artifact_msg : google.protobuf.pyext._message.RepeatedCompositeContainer
        Repeated Artifact field of a protobuf message.

    Returns
    -------
    list of str
        Names of artifacts.

    """
    return [artifact.key
            for artifact
            in rpt_artifact_msg]


def unravel_observation(obs_msg):
    """
    Converts an Observation protobuf message into a more straightforward Python tuple.

    This is useful because an Observation message has a oneof that's finicky to handle.

    Returns
    -------
    str
        Name of observation.
    {None, bool, float, int, str}
        Value of observation.
    str
        Human-readable timestamp.

    """
    if obs_msg.WhichOneof("oneOf") == "attribute":
        key = obs_msg.attribute.key
        value = obs_msg.attribute.value
    elif obs_msg.WhichOneof("oneOf") == "artifact":
        key = obs_msg.artifact.key
        value = "{} artifact".format(_CommonCommonService.ArtifactTypeEnum.ArtifactType.Name(obs_msg.artifact.artifact_type))
    return (
        key,
        val_proto_to_python(value),
        timestamp_to_str(obs_msg.timestamp),
        int(obs_msg.epoch_number.number_value),
    )


def unravel_observations(rpt_obs_msg):
    """
    Converts a repeated Observation field of a protobuf message into a dictionary.

    Parameters
    ----------
    rpt_obs_msg : google.protobuf.pyext._message.RepeatedCompositeContainer
        Repeated Observation field of a protobuf message.

    Returns
    -------
    dict of str to list of tuples ({None, bool, float, int, str}, str)
        Names and observation sequences.

    """
    observations = {}
    for obs_msg in rpt_obs_msg:
        obs_tuple = unravel_observation(obs_msg)
        key = obs_tuple[0]
        observations.setdefault(key, []).append(obs_tuple[1:])
    return observations


def validate_flat_key(key):
    """
    Checks whether `key` contains invalid characters.

    To prevent bugs with querying (which allow dot-delimited nested keys), flat keys (such as those
    used for individual metrics) must not contain periods.

    Furthermore, to prevent potential bugs with the back end down the line, keys should be restricted
    to alphanumeric characters, underscores, and dashes until we can verify robustness.

    Parameters
    ----------
    key : str
        Name of metadatum.

    Raises
    ------
    ValueError
        If `key` contains invalid characters.

    """
    for c in key:
        if c not in _VALID_FLAT_KEY_CHARS:
            raise ValueError("`key` may only contain alphanumeric characters, underscores, dashes,"
                             " and forward slashes")


def generate_default_name():
    """
    Generates a string that can be used as a default entity name while avoiding collisions.

    The generated string is a concatenation of the current process ID and the current Unix timestamp,
    such that a collision should only occur if a single process produces two of an entity at the same
    nanosecond.

    Returns
    -------
    name : str
        String generated from the current process ID and Unix timestamp.

    """
    return "{}{}".format(os.getpid(), str(time.time()).replace('.', ''))


class UTC(datetime.tzinfo):
    """UTC timezone class for Python 2 timestamp calculations"""
    def utcoffset(self, dt):
        return datetime.timedelta(0)

    def tzname(self, dt):
        return "UTC"

    def dst(self, dt):
        return datetime.timedelta(0)


def timestamp_to_ms(timestamp):
    """
    Converts a Unix timestamp into one with millisecond resolution.

    Parameters
    ----------
    timestamp : float or int
        Unix timestamp.

    Returns
    -------
    int
        `timestamp` with millisecond resolution (13 integer digits).

    """
    num_integer_digits = len(str(timestamp).split('.')[0])
    return int(timestamp*10**(13 - num_integer_digits))


def ensure_timestamp(timestamp):
    """
    Converts a representation of a datetime into a Unix timestamp with millisecond resolution.

    If `timestamp` is provided as a string, this function attempts to use pandas (if installed) to
    parse it into a Unix timestamp, since pandas can interally handle many different human-readable
    datetime string representations. If pandas is not installed, this function will only handle an
    ISO 8601 representation.

    Parameters
    ----------
    timestamp : str or float or int
        String representation of a datetime or numerical Unix timestamp.

    Returns
    -------
    int
        `timestamp` with millisecond resolution (13 integer digits).

    """
    if isinstance(timestamp, six.string_types):
        pd = importer.maybe_dependency("pandas")
        if pd is not None:
            try:  # attempt with pandas, which can parse many time string formats
                return timestamp_to_ms(pd.Timestamp(timestamp).timestamp())
            except ValueError:  # can't be handled by pandas
                six.raise_from(ValueError("unable to parse datetime string \"{}\"".format(timestamp)),
                            None)
        else:
            six.raise_from(ValueError("pandas must be installed to parse datetime strings"),
                           None)
    elif isinstance(timestamp, numbers.Real):
        return timestamp_to_ms(timestamp)
    elif isinstance(timestamp, datetime.datetime):
        if six.PY2:
            # replicate https://docs.python.org/3/library/datetime.html#datetime.datetime.timestamp
            seconds = (timestamp - datetime.datetime(1970, 1, 1, tzinfo=UTC())).total_seconds()
        else:  # Python 3
            seconds = timestamp.timestamp()
        return timestamp_to_ms(seconds)
    else:
        raise TypeError("unable to parse timestamp of type {}".format(type(timestamp)))


def timestamp_to_str(timestamp, utc=False):
    """
    Converts a Unix timestamp into a human-readable string representation.

    Parameters
    ----------
    timestamp : int
        Numerical Unix timestamp.

    Returns
    -------
    str
        Human-readable string representation of `timestamp`.

    """
    num_digits = len(str(timestamp))
    ts_as_sec = timestamp*10**(10 - num_digits)
    if utc:
        datetime_obj = datetime.datetime.utcfromtimestamp(ts_as_sec)
    else:
        datetime_obj = datetime.datetime.fromtimestamp(ts_as_sec)
    return str(datetime_obj)


def now():
    """
    Returns the current Unix timestamp with millisecond resolution.

    Returns
    -------
    now : int
        Current Unix timestamp in milliseconds.

    """
    return timestamp_to_ms(time.time())


def get_python_version():
    """
    Returns the version number of the locally-installed Python interpreter.

    Returns
    -------
    str
        Python version number in the form "{major}.{minor}.{patch}".

    """
    return '.'.join(map(str, sys.version_info[:3]))


def save_notebook(notebook_path=None, timeout=5):
    """
    Saves the current notebook on disk and returns its contents after the file has been rewritten.

    Parameters
    ----------
    notebook_path : str, optional
        Filepath of the Jupyter Notebook.
    timeout : float, default 5
        Maximum number of seconds to wait for the notebook to save.

    Returns
    -------
    notebook_contents : file-like
        An in-memory copy of the notebook's contents at the time this function returns. This can
        be ignored, but is nonetheless available to minimize the risk of a race condition caused by
        delaying the read until a later time.

    Raises
    ------
    OSError
        If the notebook is not saved within `timeout` seconds.

    """
    IPython_display = importer.maybe_dependency("IPython.display")
    if IPython_display is None:
        raise ImportError("unable to import libraries necessary for saving notebook")

    if notebook_path is None:
        notebook_path = get_notebook_filepath()
    modtime = os.path.getmtime(notebook_path)

    IPython_display.display(IPython_display.Javascript('''
    require(["base/js/namespace"],function(Jupyter) {
        Jupyter.notebook.save_checkpoint();
    });
    '''))

    # wait for file to be modified
    start_time = time.time()
    while time.time() - start_time < timeout:
        new_modtime = os.path.getmtime(notebook_path)
        if new_modtime > modtime:
            break
        time.sleep(0.01)
    else:
        raise OSError("unable to save notebook")

    # wait for file to be rewritten
    timeout -= (time.time() - start_time)  # remaining time
    start_time = time.time()
    while time.time() - start_time < timeout:
        with open(notebook_path, 'r') as f:
            contents = f.read()
        if contents:
            return six.StringIO(contents)
        time.sleep(0.01)
    else:
        raise OSError("unable to read saved notebook")


def get_notebook_filepath():
    """
    Returns the filesystem path of the Jupyter notebook running the Client.

    This implementation is from https://github.com/jupyter/notebook/issues/1000#issuecomment-359875246.

    Returns
    -------
    str

    Raises
    ------
    OSError
        If one of the following is true:
            - Jupyter is not installed
            - Client is not being called from a notebook
            - the calling notebook cannot be identified

    """
    ipykernel = importer.maybe_dependency("ipykernel")
    if ipykernel is None:
        raise ImportError("unable to import libraries necessary for locating notebook")

    notebookapp = importer.maybe_dependency("notebook.notebookapp")
    if notebookapp is None:
        # Python 2, util we need is in different module
        with warnings.catch_warnings():
            warnings.simplefilter("ignore")
            notebookapp = importer.maybe_dependency("IPython.html.notebookapp")
    if notebookapp is None:  # abnormally nonstandard installation of Jupyter
        raise ImportError("unable to import libraries necessary for locating notebook")

    try:
        connection_file = ipykernel.connect.get_connection_file()
    except (NameError,  # Jupyter not installed
            RuntimeError):  # not in a Notebook
        pass
    else:
        kernel_id = re.search('kernel-(.*).json', connection_file).group(1)
        for server in notebookapp.list_running_servers():
            response = requests.get(urljoin(server['url'], 'api/sessions'),
                                    params={'token': server.get('token', '')})
            if response.ok:
                for session in body_to_json(response):
                    if session['kernel']['id'] == kernel_id:
                        relative_path = session['notebook']['path']
                        return os.path.join(server['notebook_dir'], relative_path)
    raise OSError("unable to find notebook file")


def get_script_filepath():
    """
    Returns the filesystem path of the Python script running the Client.

    This function iterates back through the call stack until it finds a non-Verta stack frame and
    returns its filepath.

    Returns
    -------
    str

    Raises
    ------
    OSError
        If the calling script cannot be identified.

    """
    for frame_info in inspect.stack():
        module = inspect.getmodule(frame_info[0])
        if module is None or module.__name__.split('.', 1)[0] != "verta":
            filepath = frame_info[1]
            if os.path.exists(filepath):  # e.g. Jupyter fakes the filename for cells
                return filepath
            else:
                break  # continuing might end up returning a built-in
    raise OSError("unable to find script file")


def is_org(workspace_name, conn):
    response = make_request(
        "GET",
        "{}://{}/api/v1/uac-proxy/organization/getOrganizationByName".format(conn.scheme, conn.socket),
        conn, params={'org_name': workspace_name},
    )

    return response.status_code != 404


def as_list_of_str(tags):
    """
    Ensures that `tags` is a list of str.

    Parameters
    ----------
    tags : str or list of str
        If list of str, return unchanged. If str, return wrapped in a list.

    Returns
    -------
    tags : list of str
        Tags.

    Raises
    ------
    TypeError
        If `tags` is neither str nor list of str.

    """
    # TODO: make error messages more general so this can be used for any similar var
    if isinstance(tags, six.string_types):
        tags = [tags]
    else:
        if not isinstance(tags, (list, tuple, set)):
            raise TypeError("`tags` should be list of str, not {}".format(type(tags)))

        for tag in tags:
            if not isinstance(tag, six.string_types):
                raise TypeError("`tags` must be list of str, but found {}".format(type(tag)))

    return tags<|MERGE_RESOLUTION|>--- conflicted
+++ resolved
@@ -108,10 +108,9 @@
             raise_for_http_error(response)
 
     @staticmethod
-<<<<<<< HEAD
     def must_response(response):
         raise_for_http_error(response)
-=======
+
     def _request_to_curl(request):
         """
         Prints a cURL to reproduce `request`.
@@ -149,7 +148,6 @@
             curl += ' ' + "-d '{}'".format(request.body.decode())
 
         print(curl)
->>>>>>> a2b2d326
 
 
 class NoneProtoResponse(object):
