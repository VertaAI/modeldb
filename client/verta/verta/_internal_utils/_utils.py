--- conflicted
+++ resolved
@@ -158,17 +158,15 @@
 
         print(curl)
 
-<<<<<<< HEAD
+    @staticmethod
+    def is_html_response(response):
+        return response.text.strip().endswith("</html>")
+
     def is_workspace(self, workspace_name):
         msg = Workspace_pb2.GetWorkspaceByName(name=workspace_name)
         response = self.make_proto_request("GET", "/api/v1/uac-proxy/workspace/getWorkspaceByName", params=msg)
 
         return response.ok
-=======
-    @staticmethod
-    def is_html_response(response):
-        return response.text.strip().endswith("</html>")
->>>>>>> bd7c0736
 
     def get_workspace_name_from_legacy_id(self, workspace_id):
         """For project, dataset, and repository, which were pre-workspace service."""
