# -*- coding: utf-8 -*-

import copy
import datetime
import glob
import inspect
import itertools
import json
import logging
import numbers
import os
import re
import site
import string
import subprocess
import sys
import threading
import time
import warnings

import click
import requests
from requests.adapters import HTTPAdapter
from urllib3.util.retry import Retry

from google.protobuf import json_format
from google.protobuf.struct_pb2 import Value, ListValue, Struct, NULL_VALUE

from ..external import six
from ..external.six.moves.urllib.parse import urljoin  # pylint: disable=import-error, no-name-in-module

from .._protos.public.common import CommonService_pb2 as _CommonCommonService
from .._protos.public.uac import Organization_pb2, UACService_pb2, Workspace_pb2

from . import importer


logger = logging.getLogger(__name__)


_GRPC_PREFIX = "Grpc-Metadata-"

_VALID_HTTP_METHODS = {'GET', 'POST', 'PUT', 'DELETE', 'PATCH'}
_VALID_FLAT_KEY_CHARS = set(string.ascii_letters + string.digits + '_-/')

THREAD_LOCALS = threading.local()
THREAD_LOCALS.active_experiment_run = None

# TODO: remove this in favor of _config_utils when #635 is merged
HOME_VERTA_DIR = os.path.expanduser(os.path.join('~', ".verta"))


class Connection:
    _OSS_DEFAULT_WORKSPACE = "personal"

    def __init__(self, scheme=None, socket=None, auth=None, max_retries=0, ignore_conn_err=False):
        """
        HTTP connection configuration utility struct.

        Parameters
        ----------
        scheme : {'http', 'https'}, optional
            HTTP authentication scheme.
        socket : str, optional
            Hostname and port.
        auth : dict, optional
            Verta authentication headers.
        max_retries : int, default 0
            Maximum number of times to retry a request on a connection failure. This only attempts retries
            on HTTP codes {502, 503, 504} which commonly occur during back end connection lapses.
        ignore_conn_err : bool, default False
            Whether to ignore connection errors and instead return successes with empty contents.

        """
        self.scheme = scheme
        self.socket = socket
        self.auth = auth
        # TODO: retry on 404s, but only if we're sure it's not legitimate e.g. from a GET
        self.retry = Retry(total=max_retries,
                           backoff_factor=1,  # each retry waits (2**retry_num) seconds
                           method_whitelist=False,  # retry on all HTTP methods
                           status_forcelist=(502, 503, 504),  # only retry on these status codes
                           raise_on_redirect=False,  # return Response instead of raising after max retries
                           raise_on_status=False)  # return Response instead of raising after max retries
        self.ignore_conn_err = ignore_conn_err

    def make_proto_request(self, method, path, params=None, body=None, include_default=True):
        if params is not None:
            params = proto_to_json(params)
        if body is not None:
            body = proto_to_json(body, include_default)
        response = make_request(method,
                                "{}://{}{}".format(self.scheme, self.socket, path),
                                self, params=params, json=body)

        return response

    @staticmethod
    def maybe_proto_response(response, response_type):
        if response.ok:
            response_msg = json_to_proto(body_to_json(response), response_type)
            return response_msg
        else:
            if ((response.status_code == 403 and body_to_json(response)['code'] == 7)
                    or (response.status_code == 404 and     body_to_json(response)['code'] == 5)):
                return NoneProtoResponse()
            else:
                raise_for_http_error(response)

    @staticmethod
    def must_proto_response(response, response_type):
        if response.ok:
            response_msg = json_to_proto(body_to_json(response), response_type)
            return response_msg
        else:
            raise_for_http_error(response)

    @staticmethod
    def must_response(response):
        raise_for_http_error(response)

    @staticmethod
    def _request_to_curl(request):
        """
        Prints a cURL to reproduce `request`.

        Parameters
        ----------
        request : :class:`requests.PreparedRequest`

        Examples
        --------
        From a :class:`~requests.Response`:

        .. code-block:: python

            response = _utils.make_request("GET", "https://www.google.com/", conn)
            conn._request_to_curl(response.request)

        From a :class:`~requests.HTTPError`:

        .. code-block:: python

            try:
                pass  # insert bad call here
            except Exception as e:
                client._conn._request_to_curl(e.request)
                raise

        """
        curl = "curl -X"
        curl += ' ' + request.method
        curl += ' ' + '"{}"'.format(request.url)
        if request.headers:
            curl += ' ' + ' '.join('-H "{}: {}"'.format(key, val) for key, val in request.headers.items())
        if request.body:
            curl += ' ' + "-d '{}'".format(request.body.decode())

        print(curl)

    @staticmethod
    def is_html_response(response):
        return response.text.strip().endswith("</html>")

<<<<<<< HEAD
    def is_workspace(self, workspace_name):
        msg = Workspace_pb2.GetWorkspaceByName(name=workspace_name)
        response = self.make_proto_request("GET", "/api/v1/uac-proxy/workspace/getWorkspaceByName", params=msg)

        return response.ok

=======
>>>>>>> f4965c26
    def get_workspace_name_from_legacy_id(self, workspace_id):
        """For project, dataset, and repository, which were pre-workspace service."""
        # try getting organization
        msg = Organization_pb2.GetOrganizationById(org_id=workspace_id)
        response = self.make_proto_request("GET", "/api/v1/uac-proxy/organization/getOrganizationById", params=msg)
        if not response.ok:
            # try getting user
            msg = UACService_pb2.GetUser(user_id=workspace_id)
            response = self.make_proto_request("GET", "/api/v1/uac-proxy/uac/getUser", params=msg)
            # workspace is user
            return self.must_proto_response(response, UACService_pb2.UserInfo).verta_info.username
        else:
            # workspace is organization
            return self.must_proto_response(response, msg.Response).organization.name

    def get_workspace_name_from_id(self, workspace_id):
        """For registry, which uses workspace service."""
        msg = Workspace_pb2.GetWorkspaceById(id=int(workspace_id))
        response = self.make_proto_request("GET", "/api/v1/uac-proxy/workspace/getWorkspaceById", params=msg)

        workspace = self.must_proto_response(response, Workspace_pb2.Workspace)
        return workspace.username or workspace.org_name

    def get_personal_workspace(self):
        email = self.auth.get('Grpc-Metadata-email')
        if email is not None:
            msg = UACService_pb2.GetUser(email=email)
            response = self.make_proto_request("GET", "/api/v1/uac-proxy/uac/getUser", params=msg)

            if ((response.ok and self.is_html_response(response))  # fetched webapp
                    or response.status_code == 404):  # UAC not found
                pass  # fall through to OSS default workspace
            else:
                return self.must_proto_response(response, UACService_pb2.UserInfo).verta_info.username
        return self._OSS_DEFAULT_WORKSPACE

    def get_default_workspace(self):
        response = self.make_proto_request("GET", "/api/v1/uac-proxy/uac/getCurrentUser")

        if ((response.ok and self.is_html_response(response))  # fetched webapp
                or response.status_code == 404):  # UAC not found
            return self._OSS_DEFAULT_WORKSPACE

        user_info = self.must_proto_response(response, UACService_pb2.UserInfo)
        workspace_id = user_info.verta_info.default_workspace_id
        if workspace_id:
<<<<<<< HEAD
            # TODO: verify this is new, not legacy
=======
>>>>>>> f4965c26
            return self.get_workspace_name_from_id(workspace_id)
        else:  # old backend
            return self.get_personal_workspace()


class NoneProtoResponse(object):
    def __init__(self):
        pass
    def __getattr__(self, item):
        return None
    def HasField(self, name):
        return False


class Configuration:
    def __init__(self, use_git=True, debug=False):
        """
        Client behavior configuration utility struct.

        Parameters
        ----------
        use_git : bool, default True
            Whether to use a local Git repository for certain operations.

        """
        self.use_git = use_git
        self.debug = debug


class LazyList(object):
    # number of items to fetch per back end call in __iter__()
    _ITER_PAGE_LIMIT = 100

    _OP_MAP = {'~=': _CommonCommonService.OperatorEnum.CONTAIN,
               '==': _CommonCommonService.OperatorEnum.EQ,
               '!=': _CommonCommonService.OperatorEnum.NE,
               '>':  _CommonCommonService.OperatorEnum.GT,
               '>=': _CommonCommonService.OperatorEnum.GTE,
               '<':  _CommonCommonService.OperatorEnum.LT,
               '<=': _CommonCommonService.OperatorEnum.LTE}
    _OP_PATTERN = re.compile(r" ({}) ".format('|'.join(sorted(six.viewkeys(_OP_MAP), key=lambda s: len(s), reverse=True))))

    # keys that yield predictable, sensible results
    # TODO: make LazyList an abstract base class; make this attr an abstract property
    _VALID_QUERY_KEYS = None  # NOTE: must be overridden by subclasses

    def __init__(self, conn, conf, msg):
        self._conn = conn
        self._conf = conf
        self._msg = msg  # protobuf msg used to make back end calls

    def __getitem__(self, index):
        if isinstance(index, int):
            # copy msg to avoid mutating `self`'s state
            msg = self._msg.__class__()
            msg.CopyFrom(self._msg)
            msg = self.set_page_limit(msg, 1)
            if index >= 0:
                # convert zero-based indexing into page number
                msg = self.set_page_number(msg, index + 1)
            else:
                # reverse page order to index from end
                msg.ascending = not msg.ascending  # pylint: disable=no-member
                msg = self.set_page_number(msg, abs(index))

            records, total_records = self._call_back_end(msg)
            if (not records
                    and self.page_number(msg) > total_records):  # pylint: disable=no-member
                raise IndexError("index out of range")

            return self._create_element(records[0])
        else:
            raise TypeError("index must be integer, not {}".format(type(index)))

    def __iter__(self):
        # copy msg to avoid mutating `self`'s state
        msg = self._msg.__class__()
        msg.CopyFrom(self._msg)
        self.set_page_limit(msg, self._ITER_PAGE_LIMIT)
        self.set_page_number(msg, 0) # this will be incremented as soon as we enter the loop

        seen_ids = set()
        total_records = float('inf')
        page_number = self.page_number(msg)
        while self.page_limit(msg) * page_number < total_records:  # pylint: disable=no-member
            page_number += 1  # pylint: disable=no-member

            records, total_records = self._call_back_end(msg)
            for rec in records:
                # skip if we've seen the ID before
                if rec.id in seen_ids:
                    continue
                else:
                    seen_ids.add(rec.id)

                yield self._create_element(rec)

    def __len__(self):
        # copy msg to avoid mutating `self`'s state
        msg = self._msg.__class__()
        msg.CopyFrom(self._msg)
        # minimal request just to get total_records
        self.set_page_limit(msg, 1)
        self.set_page_number(msg, 1)

        _, total_records = self._call_back_end(msg)

        return total_records

    def find(self, *args):
        """
        Gets the results from this collection that match input predicates.

        A predicate is a string containing a simple boolean expression consisting of:

            - a dot-delimited property such as ``metrics.accuracy``
            - a Python boolean operator such as ``>=``
            - a literal value such as ``.8``

        Parameters
        ----------
        *args : strs
            Predicates specifying results to get.

        Returns
        -------
        The same type of object given in the input.

        Examples
        --------
        .. code-block:: python

            runs.find("hyperparameters.hidden_size == 256",
                       "metrics.accuracy >= .8")
            # <ExperimentRuns containing 3 runs>
            # alternatively:
            runs.find(["hyperparameters.hidden_size == 256",
                       "metrics.accuracy >= .8"])
            # <ExperimentRuns containing 3 runs>

        """
        if len(args) == 1 and isinstance(args[0], (list, tuple)):
            # to keep backward compatibility, in case user pass in a list or tuple
            return self.find(*args[0])
        elif not all(isinstance(predicate, six.string_types) for predicate in args):
            raise TypeError("predicates must all be strings")

        new_list = copy.deepcopy(self)
        for predicate in args:
            # split predicate
            try:
                key, operator, value = map(lambda token: token.strip(), self._OP_PATTERN.split(predicate, maxsplit=1))
            except ValueError:
                six.raise_from(ValueError("predicate `{}` must be a two-operand comparison".format(predicate)),
                               None)

            if key.split('.')[0] not in self._VALID_QUERY_KEYS:
                raise ValueError("key `{}` is not a valid key for querying;"
                                 " currently supported keys are: {}".format(key, self._VALID_QUERY_KEYS))

            # cast operator into protobuf enum variant
            operator = self._OP_MAP[operator]

            try:
                value = float(value)
            except ValueError:  # not a number, so process as string
                # maintain old behavior where input would be wrapped in quotes
                if ((value.startswith('\'') and value.endswith('\''))
                        or (value.startswith('"') and value.endswith('"'))):
                    value = value[1:-1]

            new_list._msg.predicates.append(  # pylint: disable=no-member
                _CommonCommonService.KeyValueQuery(
                    key=key, value=python_to_val_proto(value),
                    operator=operator,
                )
            )

        return new_list

    def sort(self, key, descending=False):
        """
        Sorts the results from this collection by `key`.

        A `key` is a string containing a dot-delimited property such as
        ``metrics.accuracy``.

        Parameters
        ----------
        key : str
            Dot-delimited property.
        descending : bool, default False
            Order in which to return sorted results.

        Returns
        -------
        The same type of object given in the input.

        Examples
        --------
        .. code-block:: python

            runs.sort("metrics.accuracy")
            # <ExperimentRuns containing 3 runs>

        """
        if key.split('.')[0] not in self._VALID_QUERY_KEYS:
            raise ValueError("key `{}` is not a valid key for querying;"
                             " currently supported keys are: {}".format(key, self._VALID_QUERY_KEYS))

        new_list = copy.deepcopy(self)

        new_list._msg.sort_key = key
        new_list._msg.ascending = not descending

        return new_list

    def _call_back_end(self, msg):
        """Find the request in the backend and returns (elements, total count)."""
        raise NotImplementedError

    def _create_element(self, msg):
        """Instantiate element to return to user."""
        raise NotImplementedError

    def set_page_limit(self, msg, param):
        msg.page_limit = param
        return msg

    def set_page_number(self, msg, param):
        msg.page_number = param
        return msg

    def page_limit(self, msg):
        return msg.page_limit

    def page_number(self, msg):
        return msg.page_number


def make_request(method, url, conn, stream=False, **kwargs):
    """
    Makes a REST request.

    Parameters
    ----------
    method : {'GET', 'POST', 'PUT', 'DELETE'}
        HTTP method.
    url : str
        URL.
    conn : :class:`Connection`
        Connection authentication and configuration.
    stream : bool, default False
        Whether to stream the response contents.
    **kwargs
        Initialization arguments to :class:`requests.Request`.

    Returns
    -------
    :class:`requests.Response`

    """
    if method.upper() not in _VALID_HTTP_METHODS:
        raise ValueError("`method` must be one of {}".format(_VALID_HTTP_METHODS))

    # add auth to headers
    kwargs.setdefault('headers', {}).update(conn.auth)

    with requests.Session() as session:
        session.mount(url, HTTPAdapter(max_retries=conn.retry))
        try:
            request = requests.Request(method, url, **kwargs).prepare()

            # retry loop for broken connections
            MAX_RETRIES = conn.retry.total
            for retry_num in range(MAX_RETRIES+1):
                logger.debug("Making request ({} retries)".format(retry_num))
                try:
                    response = _make_request(session, request, conn.ignore_conn_err, stream=stream)
                except requests.ConnectionError as e:
                    if ((retry_num == MAX_RETRIES)
                            or ("BrokenPipeError" not in str(e))):
                        if not conn.ignore_conn_err:
                            raise e
                        else:
                            return fabricate_200()
                    time.sleep(1)
                else:
                    break

        except (requests.exceptions.BaseHTTPError,
                requests.exceptions.RequestException) as e:
            if not conn.ignore_conn_err:
                raise e
            # else fall through to fabricate 200 response
        else:
            if response.ok or not conn.ignore_conn_err:
                return response
            # else fall through to fabricate 200 response
        return fabricate_200()


def _make_request(session, request, ignore_conn_err=False, **kwargs):
    """
    Actually sends the request across the wire, and resolves non-302 redirects.

    Parameters
    ----------
    session : :class:`requests.Session`
        Connection-pooled session for making requests.
    request : :class:`requests.PreparedRequest`
        Request to make.
    ignore_conn_err : bool, default False
        Whether to ignore connection errors and instead return a success with empty contents.
    **kwargs
        Arguments to :meth:`requests.Session.send`

    Returns
    -------
    :class:`requests.Response`

    """
    response = session.send(request, allow_redirects=False, **kwargs)

    # manually inspect initial response and subsequent redirects to stop on 302s
    history = []  # track history because `requests` doesn't since we're redirecting manually
    responses = itertools.chain([response], session.resolve_redirects(response, request))
    for response in responses:
        if response.status_code == 302:
            if not ignore_conn_err:
                raise RuntimeError(
                    "received status 302 from {},"
                    " which is not supported by the Client".format(response.url)
                )
            else:
                return fabricate_200()

        history.append(response)
    # set full history
    response.history = history[:-1]  # last element is this response, so drop it

    return response


def fabricate_200():
    """
    Returns an HTTP response with ``status_code`` 200 and empty JSON contents.

    This is used when the Client has ``ignore_conn_err=True``, so that backend responses can be
    spoofed to minimize execution-halting errors.

    Returns
    -------
    :class:`requests.Response`

    """
    response = requests.Response()
    response.status_code = 200  # success
    response._content = six.ensure_binary("{}")  # empty contents
    return response


def raise_for_http_error(response):
    """
    Raises a potential HTTP error with a back end message if provided, or a default error message otherwise.

    Parameters
    ----------
    response : :class:`requests.Response`
        Response object returned from a `requests`-module HTTP request.

    Raises
    ------
    :class:`requests.HTTPError`
        If an HTTP error occured.

    """
    try:
        response.raise_for_status()
    except requests.HTTPError as e:
        # get current time in UTC to display alongside exception
        curr_time = timestamp_to_str(now(), utc=True)
        time_str = " at {} UTC".format(curr_time)

        try:
            reason = body_to_json(response)
        except ValueError:
            reason = response.text.strip()  # response is not json

        if isinstance(reason, dict):
            if 'message' in reason:
                reason = reason['message']
            else:
                # fall back to entire text
                reason = response.text.strip()

        reason = six.ensure_str(reason)

        if not reason:
            e.args = (e.args[0] + time_str,) + e.args[1:]  # attach time to error message
            six.raise_from(e, None)  # use default reason
        else:
            # replicate https://github.com/psf/requests/blob/428f7a/requests/models.py#L954
            if 400 <= response.status_code < 500:
                cause = "Client"
            elif 500 <= response.status_code < 600:
                cause = "Server"
            else:  # should be impossible here, but sure okay
                cause = "Unexpected"
            message = "{} {} Error: {} for url: {}".format(response.status_code, cause, reason, response.url)
            message += time_str  # attach time to error message
            six.raise_from(requests.HTTPError(message, response=response), None)


def body_to_json(response):
    """
    Returns the JSON-encoded contents of `response`, raising a detailed error on failure.

    Parameters
    ----------
    response : :class:`requests.Response`
        HTTP response.

    Returns
    -------
    contents : dict
        JSON-encoded contents of `response`.

    Raises
    ------
    ValueError
        If `response`'s contents are not JSON-encoded.

    """
    try:
        return response.json()
    except ValueError:  # not JSON response
        msg = '\n'.join([
            "expected JSON response from {}, but instead got:".format(response.url),
            response.text or "<empty response>",
            "",
            "Please notify the Verta development team.",
        ])
        msg = six.ensure_str(msg)
        six.raise_from(ValueError(msg), None)


def is_in_venv(path):
    # Roughly checks for:
    #     /
    #     |_ lib/
    #     |   |_ python*/ <- directory with Python packages, containing `path`
    #     |
    #     |_ bin/
    #         |_ python*  <- Python executable
    lib_python_str = os.path.join(os.sep, "lib", "python")
    i = path.find(lib_python_str)
    if i != -1 and glob.glob(os.path.join(path[:i], "bin", "python*")):
        return True

    pycache_str = os.path.join(os.sep, "bin", "__pycache__")
    i = path.find(pycache_str)
    if i != -1 and glob.glob(os.path.join(path[:i], "bin", "python*")):
        return True

    # Debian's system-level packages from apt
    #     https://wiki.debian.org/Python#Deviations_from_upstream
    dist_pkg_pattern = re.compile(r"/usr(/local)?/lib/python[0-9.]+/dist-packages")
    if dist_pkg_pattern.match(path):
        return True

    # packages installed via --user
    if path.startswith(site.USER_SITE):
        return True

    return False


def is_hidden(path):  # to avoid "./".startswith('.')
    return os.path.basename(path.rstrip('/')).startswith('.') and path != "."


def find_filepaths(paths, extensions=None, include_hidden=False, include_venv=False):
    """
    Unravels a list of file and directory paths into a list of only filepaths by walking through the
    directories.

    Parameters
    ----------
    paths : str or list of str
        File and directory paths.
    extensions : str or list of str, optional
        What files to include while walking through directories. If not provided, all files will be
        included.
    include_hidden : bool, default False
        Whether to include hidden files and subdirectories found while walking through directories.
    include_venv : bool, default False
        Whether to include Python virtual environment directories.

    Returns
    -------
    filepaths : set

    """
    if isinstance(paths, six.string_types):
        paths = [paths]
    paths = list(map(os.path.expanduser, paths))

    if isinstance(extensions, six.string_types):
        extensions = [extensions]
    if extensions is not None:
        # prepend period to file extensions where missing
        extensions = map(lambda ext: ext if ext.startswith('.') else ('.' + ext), extensions)
        extensions = set(extensions)

    filepaths = set()
    for path in paths:
        if os.path.isdir(path):
            for parent_dir, dirnames, filenames in os.walk(path):
                if not include_hidden:
                    # skip hidden directories
                    dirnames[:] = [dirname for dirname in dirnames if not is_hidden(dirname)]
                    # skip hidden files
                    filenames[:] = [filename for filename in filenames if not is_hidden(filename)]

                # If we don't want to include venvs, there are the following scenarios for us:
                # 1) the path passed is a venv but we explicitly asked for that path, so it should be included
                # 2) the path passed isn't in a venv, but it has a venv inside of it, in which case we should skip the venv part
                # 3) there is no venv anywhere in the path, in which case nothing changes
                if not include_venv and not is_in_venv(path) and is_in_venv(parent_dir):
                    continue

                for filename in filenames:
                    if extensions is None or os.path.splitext(filename)[1] in extensions:
                        filepaths.add(os.path.join(parent_dir, filename))
        else:
            filepaths.add(path)

    return filepaths


def proto_to_json(msg, include_default=True):
    """
    Converts a `protobuf` `Message` object into a JSON-compliant dictionary.

    The output preserves snake_case field names and integer representaions of enum variants.

    Parameters
    ----------
    msg : google.protobuf.message.Message
        `protobuf` `Message` object.

    Returns
    -------
    dict
        JSON object representing `msg`.

    """
    return json.loads(json_format.MessageToJson(msg,
                                                including_default_value_fields=include_default,
                                                preserving_proto_field_name=True,
                                                use_integers_for_enums=True))


def json_to_proto(response_json, response_cls, ignore_unknown_fields=True):
    """
    Converts a JSON-compliant dictionary into a `protobuf` `Message` object.

    Parameters
    ----------
    response_json : dict
        JSON object representing a Protocol Buffer message.
    response_cls : type
        `protobuf` `Message` subclass, e.g. ``CreateProject.Response``.
    ignore_unknown_fields : bool, default True
        Whether to allow (and ignore) fields in `response_json` that are not defined in
        `response_cls`. This is for forward compatibility with the back end; if the Client protos
        are outdated and we get a response with new fields, ``True`` prevents an error.

    Returns
    -------
    google.protobuf.message.Message
        `protobuf` `Message` object represented by `response_json`.

    """
    return json_format.Parse(json.dumps(response_json),
                             response_cls(),
                             ignore_unknown_fields=ignore_unknown_fields)


def get_bool_types():
    """
    Determines available bool types (including NumPy's ``bool_`` if importable) for typechecks.

    Returns
    -------
    tuple
        Available bool types.

    """
    np = importer.maybe_dependency("numpy")
    if np is None:
        return (bool,)
    else:
        return (bool, np.bool_)


def to_builtin(obj):
    """
    Tries to coerce `obj` into a built-in type, for JSON serialization.

    Parameters
    ----------
    obj

    Returns
    -------
    object
        A built-in equivalent of `obj`, or `obj` unchanged if it could not be handled by this function.

    """
    # jump through ludicrous hoops to avoid having hard dependencies in the Client
    cls_ = obj.__class__
    obj_class = getattr(cls_, '__name__', None)
    obj_module = getattr(cls_, '__module__', None)

    # booleans
    if isinstance(obj, get_bool_types()):
        return True if obj else False

    # NumPy scalars
    if obj_module == "numpy" and obj_class.startswith(('int', 'uint', 'float', 'str')):
        return obj.item()

    # scientific library collections
    if obj_class == "ndarray":
        return obj.tolist()
    if obj_class == "Series":
        return obj.values.tolist()
    if obj_class == "DataFrame":
        return obj.values.tolist()
    if obj_class == "Tensor" and obj_module == "torch":
        return obj.detach().numpy().tolist()
    tf = importer.maybe_dependency("tensorflow")
    if tf is not None and isinstance(obj, tf.Tensor):  # if TensorFlow
        try:
            return obj.numpy().tolist()
        except:  # TF 1.X or not-eager execution
            pass

    # strings
    if isinstance(obj, six.string_types):  # prevent infinite loop with iter
        return obj
    if isinstance(obj, six.binary_type):
        return six.ensure_str(obj)

    # dicts and lists
    if isinstance(obj, dict):
        return {to_builtin(key): to_builtin(val) for key, val in six.viewitems(obj)}
    try:
        iter(obj)
    except TypeError:
        pass
    else:
        return [to_builtin(val) for val in obj]

    return obj


def python_to_val_proto(raw_val, allow_collection=False):
    """
    Converts a Python variable into a `protobuf` `Value` `Message` object.

    Parameters
    ----------
    raw_val
        Python variable.
    allow_collection : bool, default False
        Whether to allow ``list``s and ``dict``s as `val`. This flag exists because some callers
        ought to not support logging collections, so this function will perform the typecheck on `val`.

    Returns
    -------
    google.protobuf.struct_pb2.Value
        `protobuf` `Value` `Message` representing `val`.

    """
    # TODO: check `allow_collection` before `to_builtin()` to avoid unnecessary processing
    val = to_builtin(raw_val)

    if val is None:
        return Value(null_value=NULL_VALUE)
    elif isinstance(val, bool):  # did you know that `bool` is a subclass of `int`?
        return Value(bool_value=val)
    elif isinstance(val, numbers.Real):
        return Value(number_value=val)
    elif isinstance(val, six.string_types):
        return Value(string_value=val)
    elif isinstance(val, (list, dict)):
        if allow_collection:
            if isinstance(val, list):
                list_value = ListValue()
                list_value.extend(val)  # pylint: disable=no-member
                return Value(list_value=list_value)
            else:  # isinstance(val, dict)
                if all([isinstance(key, six.string_types) for key in val.keys()]):
                    struct_value = Struct()
                    struct_value.update(val)  # pylint: disable=no-member
                    return Value(struct_value=struct_value)
                else:  # protobuf's fault
                    raise TypeError("struct keys must be strings; consider using log_artifact() instead")
        else:
            raise TypeError("unsupported type {}; consider using log_attribute() instead".format(type(raw_val)))
    else:
        raise TypeError("unsupported type {}; consider using log_artifact() instead".format(type(raw_val)))


def val_proto_to_python(msg):
    """
    Converts a `protobuf` `Value` `Message` object into a Python variable.

    Parameters
    ----------
    msg : google.protobuf.struct_pb2.Value
        `protobuf` `Value` `Message` representing a variable.

    Returns
    -------
    one of {None, bool, float, int, str}
        Python variable represented by `msg`.

    """
    value_kind = msg.WhichOneof("kind")
    if value_kind == "null_value":
        return None
    elif value_kind == "bool_value":
        return msg.bool_value
    elif value_kind == "number_value":
        return int(msg.number_value) if msg.number_value.is_integer() else msg.number_value
    elif value_kind == "string_value":
        return msg.string_value
    elif value_kind == "list_value":
        return [val_proto_to_python(val_msg)
                for val_msg
                in msg.list_value.values]
    elif value_kind == "struct_value":
        return {key: val_proto_to_python(val_msg)
                for key, val_msg
                in msg.struct_value.fields.items()}
    else:
        raise NotImplementedError("retrieved value type is not supported")


def unravel_key_values(rpt_key_value_msg):
    """
    Converts a repeated KeyValue field of a protobuf message into a dictionary.

    Parameters
    ----------
    rpt_key_value_msg : google.protobuf.pyext._message.RepeatedCompositeContainer
        Repeated KeyValue field of a protobuf message.

    Returns
    -------
    dict of str to {None, bool, float, int, str}
        Names and values.

    """
    return {key_value.key: val_proto_to_python(key_value.value)
            for key_value
            in rpt_key_value_msg}


def unravel_artifacts(rpt_artifact_msg):
    """
    Converts a repeated Artifact field of a protobuf message into a list of names.

    Parameters
    ----------
    rpt_artifact_msg : google.protobuf.pyext._message.RepeatedCompositeContainer
        Repeated Artifact field of a protobuf message.

    Returns
    -------
    list of str
        Names of artifacts.

    """
    return [artifact.key
            for artifact
            in rpt_artifact_msg]


def unravel_observation(obs_msg):
    """
    Converts an Observation protobuf message into a more straightforward Python tuple.

    This is useful because an Observation message has a oneof that's finicky to handle.

    Returns
    -------
    str
        Name of observation.
    {None, bool, float, int, str}
        Value of observation.
    str
        Human-readable timestamp.

    """
    if obs_msg.WhichOneof("oneOf") == "attribute":
        key = obs_msg.attribute.key
        value = obs_msg.attribute.value
    elif obs_msg.WhichOneof("oneOf") == "artifact":
        key = obs_msg.artifact.key
        value = "{} artifact".format(_CommonCommonService.ArtifactTypeEnum.ArtifactType.Name(obs_msg.artifact.artifact_type))
    return (
        key,
        val_proto_to_python(value),
        timestamp_to_str(obs_msg.timestamp),
        int(obs_msg.epoch_number.number_value),
    )


def unravel_observations(rpt_obs_msg):
    """
    Converts a repeated Observation field of a protobuf message into a dictionary.

    Parameters
    ----------
    rpt_obs_msg : google.protobuf.pyext._message.RepeatedCompositeContainer
        Repeated Observation field of a protobuf message.

    Returns
    -------
    dict of str to list of tuples ({None, bool, float, int, str}, str)
        Names and observation sequences.

    """
    observations = {}
    for obs_msg in rpt_obs_msg:
        obs_tuple = unravel_observation(obs_msg)
        key = obs_tuple[0]
        observations.setdefault(key, []).append(obs_tuple[1:])
    return observations


def validate_flat_key(key):
    """
    Checks whether `key` contains invalid characters.

    To prevent bugs with querying (which allow dot-delimited nested keys), flat keys (such as those
    used for individual metrics) must not contain periods.

    Furthermore, to prevent potential bugs with the back end down the line, keys should be restricted
    to alphanumeric characters, underscores, and dashes until we can verify robustness.

    Parameters
    ----------
    key : str
        Name of metadatum.

    Raises
    ------
    ValueError
        If `key` contains invalid characters.

    """
    for c in key:
        if c not in _VALID_FLAT_KEY_CHARS:
            raise ValueError("`key` may only contain alphanumeric characters, underscores, dashes,"
                             " and forward slashes")


def generate_default_name():
    """
    Generates a string that can be used as a default entity name while avoiding collisions.

    The generated string is a concatenation of the current process ID and the current Unix timestamp,
    such that a collision should only occur if a single process produces two of an entity at the same
    nanosecond.

    Returns
    -------
    name : str
        String generated from the current process ID and Unix timestamp.

    """
    return "{}{}".format(os.getpid(), str(time.time()).replace('.', ''))


class UTC(datetime.tzinfo):
    """UTC timezone class for Python 2 timestamp calculations"""
    def utcoffset(self, dt):
        return datetime.timedelta(0)

    def tzname(self, dt):
        return "UTC"

    def dst(self, dt):
        return datetime.timedelta(0)


def timestamp_to_ms(timestamp):
    """
    Converts a Unix timestamp into one with millisecond resolution.

    Parameters
    ----------
    timestamp : float or int
        Unix timestamp.

    Returns
    -------
    int
        `timestamp` with millisecond resolution (13 integer digits).

    """
    num_integer_digits = len(str(timestamp).split('.')[0])
    return int(timestamp*10**(13 - num_integer_digits))


def ensure_timestamp(timestamp):
    """
    Converts a representation of a datetime into a Unix timestamp with millisecond resolution.

    If `timestamp` is provided as a string, this function attempts to use pandas (if installed) to
    parse it into a Unix timestamp, since pandas can interally handle many different human-readable
    datetime string representations. If pandas is not installed, this function will only handle an
    ISO 8601 representation.

    Parameters
    ----------
    timestamp : str or float or int
        String representation of a datetime or numerical Unix timestamp.

    Returns
    -------
    int
        `timestamp` with millisecond resolution (13 integer digits).

    """
    if isinstance(timestamp, six.string_types):
        pd = importer.maybe_dependency("pandas")
        if pd is not None:
            try:  # attempt with pandas, which can parse many time string formats
                return timestamp_to_ms(pd.Timestamp(timestamp).timestamp())
            except ValueError:  # can't be handled by pandas
                six.raise_from(ValueError("unable to parse datetime string \"{}\"".format(timestamp)),
                            None)
        else:
            six.raise_from(ValueError("pandas must be installed to parse datetime strings"),
                           None)
    elif isinstance(timestamp, numbers.Real):
        return timestamp_to_ms(timestamp)
    elif isinstance(timestamp, datetime.datetime):
        if six.PY2:
            # replicate https://docs.python.org/3/library/datetime.html#datetime.datetime.timestamp
            seconds = (timestamp - datetime.datetime(1970, 1, 1, tzinfo=UTC())).total_seconds()
        else:  # Python 3
            seconds = timestamp.timestamp()
        return timestamp_to_ms(seconds)
    else:
        raise TypeError("unable to parse timestamp of type {}".format(type(timestamp)))


def timestamp_to_str(timestamp, utc=False):
    """
    Converts a Unix timestamp into a human-readable string representation.

    Parameters
    ----------
    timestamp : int
        Numerical Unix timestamp.

    Returns
    -------
    str
        Human-readable string representation of `timestamp`.

    """
    num_digits = len(str(timestamp))
    ts_as_sec = timestamp*10**(10 - num_digits)
    if utc:
        datetime_obj = datetime.datetime.utcfromtimestamp(ts_as_sec)
    else:
        datetime_obj = datetime.datetime.fromtimestamp(ts_as_sec)
    return str(datetime_obj)


def now():
    """
    Returns the current Unix timestamp with millisecond resolution.

    Returns
    -------
    now : int
        Current Unix timestamp in milliseconds.

    """
    return timestamp_to_ms(time.time())


def get_python_version():
    """
    Returns the version number of the locally-installed Python interpreter.

    Returns
    -------
    str
        Python version number in the form "{major}.{minor}.{patch}".

    """
    return '.'.join(map(str, sys.version_info[:3]))


def save_notebook(notebook_path=None, timeout=5):
    """
    Saves the current notebook on disk and returns its contents after the file has been rewritten.

    Parameters
    ----------
    notebook_path : str, optional
        Filepath of the Jupyter Notebook.
    timeout : float, default 5
        Maximum number of seconds to wait for the notebook to save.

    Returns
    -------
    notebook_contents : file-like
        An in-memory copy of the notebook's contents at the time this function returns. This can
        be ignored, but is nonetheless available to minimize the risk of a race condition caused by
        delaying the read until a later time.

    Raises
    ------
    OSError
        If the notebook is not saved within `timeout` seconds.

    """
    IPython_display = importer.maybe_dependency("IPython.display")
    if IPython_display is None:
        raise ImportError("unable to import libraries necessary for saving notebook")

    if notebook_path is None:
        notebook_path = get_notebook_filepath()
    modtime = os.path.getmtime(notebook_path)

    IPython_display.display(IPython_display.Javascript('''
    require(["base/js/namespace"],function(Jupyter) {
        Jupyter.notebook.save_checkpoint();
    });
    '''))

    # wait for file to be modified
    start_time = time.time()
    while time.time() - start_time < timeout:
        new_modtime = os.path.getmtime(notebook_path)
        if new_modtime > modtime:
            break
        time.sleep(0.01)
    else:
        raise OSError("unable to save notebook")

    # wait for file to be rewritten
    timeout -= (time.time() - start_time)  # remaining time
    start_time = time.time()
    while time.time() - start_time < timeout:
        with open(notebook_path, 'r') as f:
            contents = f.read()
        if contents:
            return six.StringIO(contents)
        time.sleep(0.01)
    else:
        raise OSError("unable to read saved notebook")


def get_notebook_filepath():
    """
    Returns the filesystem path of the Jupyter notebook running the Client.

    This implementation is from https://github.com/jupyter/notebook/issues/1000#issuecomment-359875246.

    Returns
    -------
    str

    Raises
    ------
    OSError
        If one of the following is true:
            - Jupyter is not installed
            - Client is not being called from a notebook
            - the calling notebook cannot be identified

    """
    ipykernel = importer.maybe_dependency("ipykernel")
    if ipykernel is None:
        raise ImportError("unable to import libraries necessary for locating notebook")

    notebookapp = importer.maybe_dependency("notebook.notebookapp")
    if notebookapp is None:
        # Python 2, util we need is in different module
        with warnings.catch_warnings():
            warnings.simplefilter("ignore")
            notebookapp = importer.maybe_dependency("IPython.html.notebookapp")
    if notebookapp is None:  # abnormally nonstandard installation of Jupyter
        raise ImportError("unable to import libraries necessary for locating notebook")

    try:
        connection_file = ipykernel.connect.get_connection_file()
    except (NameError,  # Jupyter not installed
            RuntimeError):  # not in a Notebook
        pass
    else:
        kernel_id = re.search('kernel-(.*).json', connection_file).group(1)
        for server in notebookapp.list_running_servers():
            response = requests.get(urljoin(server['url'], 'api/sessions'),
                                    params={'token': server.get('token', '')})
            if response.ok:
                for session in body_to_json(response):
                    if session['kernel']['id'] == kernel_id:
                        relative_path = session['notebook']['path']
                        return os.path.join(server['notebook_dir'], relative_path)
    raise OSError("unable to find notebook file")


def get_script_filepath():
    """
    Returns the filesystem path of the Python script running the Client.

    This function iterates back through the call stack until it finds a non-Verta stack frame and
    returns its filepath.

    Returns
    -------
    str

    Raises
    ------
    OSError
        If the calling script cannot be identified.

    """
    for frame_info in inspect.stack():
        module = inspect.getmodule(frame_info[0])
        if module is None or module.__name__.split('.', 1)[0] != "verta":
            filepath = frame_info[1]
            if os.path.exists(filepath):  # e.g. Jupyter fakes the filename for cells
                return filepath
            else:
                break  # continuing might end up returning a built-in
    raise OSError("unable to find script file")


def is_org(workspace_name, conn):
    response = make_request(
        "GET",
        "{}://{}/api/v1/uac-proxy/organization/getOrganizationByName".format(conn.scheme, conn.socket),
        conn, params={'org_name': workspace_name},
    )

    return response.status_code != 404


def as_list_of_str(tags):
    """
    Ensures that `tags` is a list of str.

    Parameters
    ----------
    tags : str or list of str
        If list of str, return unchanged. If str, return wrapped in a list.

    Returns
    -------
    tags : list of str
        Tags.

    Raises
    ------
    TypeError
        If `tags` is neither str nor list of str.

    """
    # TODO: make error messages more general so this can be used for any similar var
    if isinstance(tags, six.string_types):
        tags = [tags]
    else:
        if not isinstance(tags, (list, tuple, set)):
            raise TypeError("`tags` should be list of str, not {}".format(type(tags)))

        for tag in tags:
            if not isinstance(tag, six.string_types):
                raise TypeError("`tags` must be list of str, but found {}".format(type(tag)))

    return tags


def _multiple_arguments_for_each(argument, name, action, get_keys, overwrite):
    name = name
    argument = list(map(lambda s: s.split('='), argument))
    if argument and len(argument) > len(
            set(map(lambda pair: pair[0], argument))):
        raise click.BadParameter("cannot have duplicate {} keys".format(name))
    if argument:
        argument_keys = set(get_keys())

        for pair in argument:
            if len(pair) != 2:
                raise click.BadParameter("key and path for {}s must be separated by a '='".format(name))
            (key, _) = pair
            if key == "model":
                raise click.BadParameter("the key \"model\" is reserved for model")

            if not overwrite and key in argument_keys:
                raise click.BadParameter(
                    "key \"{}\" already exists; consider using --overwrite flag".format(key))

        for (key, path) in argument:
            action(key, path)

def check_unnecessary_params_warning(resource_name, name, param_names, params):
    if any(param is not None for param in params):
        warnings.warn(
            "{} with {} already exists;"
            " cannot set {}".format(resource_name, name, param_names)
        )<|MERGE_RESOLUTION|>--- conflicted
+++ resolved
@@ -162,15 +162,12 @@
     def is_html_response(response):
         return response.text.strip().endswith("</html>")
 
-<<<<<<< HEAD
     def is_workspace(self, workspace_name):
         msg = Workspace_pb2.GetWorkspaceByName(name=workspace_name)
         response = self.make_proto_request("GET", "/api/v1/uac-proxy/workspace/getWorkspaceByName", params=msg)
 
         return response.ok
 
-=======
->>>>>>> f4965c26
     def get_workspace_name_from_legacy_id(self, workspace_id):
         """For project, dataset, and repository, which were pre-workspace service."""
         # try getting organization
@@ -217,10 +214,6 @@
         user_info = self.must_proto_response(response, UACService_pb2.UserInfo)
         workspace_id = user_info.verta_info.default_workspace_id
         if workspace_id:
-<<<<<<< HEAD
-            # TODO: verify this is new, not legacy
-=======
->>>>>>> f4965c26
             return self.get_workspace_name_from_id(workspace_id)
         else:  # old backend
             return self.get_personal_workspace()
