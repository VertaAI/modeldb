--- conflicted
+++ resolved
@@ -176,13 +176,8 @@
         ----------
         model_reference : :class:`~verta.tracking.entities.ExperimentRun` or :class:`~verta.registry.entities.RegisteredModelVersion`
             An Experiment Run or a Model Version with a model logged.
-<<<<<<< HEAD
         strategy : :mod:`~verta.endpoint.update`, default DirectUpdateStrategy()
-            Strategy (direct or canary) for updating the Endpoint.
-=======
-        strategy : :ref:`update strategy <update-stategies>`, default DirectUpdateStrategy()
             Strategy (direct or canary) for updating the endpoint.
->>>>>>> fd078938
         wait : bool, default False
             Whether to wait for the endpoint to finish updating before returning.
         resources : :class:`~verta.endpoint.resources.Resources`, optional
