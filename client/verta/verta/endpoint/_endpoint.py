--- conflicted
+++ resolved
@@ -177,11 +177,7 @@
         model_reference : :class:`~verta.tracking.entities.ExperimentRun` or :class:`~verta.registry.entities.RegisteredModelVersion`
             An Experiment Run or a Model Version with a model logged.
         strategy : :mod:`~verta.endpoint.update`, default DirectUpdateStrategy()
-<<<<<<< HEAD
-            Strategy (direct or canary) for updating the Endpoint.
-=======
             Strategy (direct or canary) for updating the endpoint.
->>>>>>> 713384b4
         wait : bool, default False
             Whether to wait for the endpoint to finish updating before returning.
         resources : :class:`~verta.endpoint.resources.Resources`, optional
