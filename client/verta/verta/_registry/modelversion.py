# -*- coding: utf-8 -*-

from __future__ import print_function

import os
import time

import requests

from .._protos.public.registry import RegistryService_pb2 as _ModelVersionService
from .._protos.public.common import CommonService_pb2 as _CommonCommonService

from ..external import six

from .._internal_utils import (
    _utils,
    _artifact_utils,
)
from .._internal_utils._utils import NoneProtoResponse

from .._tracking.entity import _ModelDBEntity
from ..environment import _Environment


class RegisteredModelVersion(_ModelDBEntity):
    def __init__(self, conn, conf, msg):
        super(RegisteredModelVersion, self).__init__(conn, conf, _ModelVersionService, "registered_model_version", msg)

    def __repr__(self):
        return "<ModelVersion \"{}\">".format(self.name)

    @property
    def name(self):
        self._refresh_cache()
        return self._msg.version

    @property
    def has_environment(self):
        self._refresh_cache()
        return self._msg.environment.HasField("python") or self._msg.environment.HasField("docker")

    @property
    def has_model(self):
        self._refresh_cache()
        return bool(self._msg.model) and bool(self._msg.model.key)

    @property
    def registered_model_id(self):
        self._refresh_cache()
        return self._msg.registered_model_id

<<<<<<< HEAD
    def get_artifact_keys(self):
        self._refresh_cache()
        return set(map(lambda artifact: artifact.key, self._msg.artifacts))
=======
    @property
    def is_archived(self):
        self._refresh_cache()
        return self._msg.archived == _CommonCommonService.TernaryEnum.TRUE
>>>>>>> 68c74c44

    @classmethod
    def _generate_default_name(cls):
        return "ModelVersion {}".format(_utils.generate_default_name())

    @classmethod
    def _get_proto_by_id(cls, conn, id):
        Message = _ModelVersionService.GetModelVersionRequest
        endpoint = "/api/v1/registry/registered_model_versions/{}".format(id)
        response = conn.make_proto_request("GET", endpoint)

        return conn.maybe_proto_response(response, Message.Response).model_version

    @classmethod
    def _get_proto_by_name(cls, conn, name, registered_model_id):
        Message = _ModelVersionService.FindModelVersionRequest
        predicates = [
            _CommonCommonService.KeyValueQuery(key="version",
                                               value=_utils.python_to_val_proto(name),
                                               operator=_CommonCommonService.OperatorEnum.EQ)
        ]
        endpoint = "/api/v1/registry/{}/versions/find".format(registered_model_id)
        msg = Message(predicates=predicates)

        proto_response = conn.make_proto_request("POST", endpoint, body=msg)
        response = conn.maybe_proto_response(proto_response, Message.Response)

        if not response.model_versions:
            return None

        # should only have 1 entry here, as name/version is unique
        return response.model_versions[0]

    @classmethod
    def _create_proto_internal(cls, conn, ctx, name, desc=None, tags=None, attrs=None, date_created=None):
        ModelVersionMessage = _ModelVersionService.ModelVersion
        SetModelVersionMessage = _ModelVersionService.SetModelVersion
        registered_model_id = ctx.registered_model.id

        model_version_msg = ModelVersionMessage(registered_model_id=registered_model_id, version=name,
                                                description=desc, labels=tags,
                                                time_created=date_created, time_updated=date_created)
        endpoint = "/api/v1/registry/{}/versions".format(registered_model_id)
        response = conn.make_proto_request("POST", endpoint, body=model_version_msg)
        model_version = conn.must_proto_response(response, SetModelVersionMessage.Response).model_version

        print("Created new ModelVersion: {}".format(model_version.version))
        return model_version

    def log_model(self, model, overwrite=False):
        self._refresh_cache()
        if self.has_model and not overwrite:
            raise ValueError("model already exists; consider setting overwrite=True")

        if isinstance(model, six.string_types):  # filepath
            serialized_model = open(model, 'rb')  # file handle
        else:
            serialized_model, method, _ = _artifact_utils.serialize_model(model)  # bytestream

        try:
            extension = _artifact_utils.get_file_ext(serialized_model)
        except (TypeError, ValueError):
            extension = _artifact_utils.ext_from_method(method)

        # Create artifact message and update ModelVersion's message:
        self._msg.model.CopyFrom(self._create_artifact_msg("model", serialized_model, artifact_type=_CommonCommonService.ArtifactTypeEnum.MODEL, extension=extension))
        self._update()

        # Upload the artifact to ModelDB:
        self._upload_artifact(
            "model", serialized_model,
            _CommonCommonService.ArtifactTypeEnum.MODEL,
        )

    def log_artifact(self, key, asset, overwrite=False):
        if key == "model":
            raise ValueError("The key `model` is reserved for model. Please use `set_model`")

        self._refresh_cache()
        same_key_ind = -1

        for i in range(len(self._msg.artifacts)):
            artifact = self._msg.artifacts[i]
            if artifact.key == key:
                if not overwrite:
                    raise ValueError("The key has been set; consider setting overwrite=True")
                else:
                    same_key_ind = i
                break

        artifact_type = _CommonCommonService.ArtifactTypeEnum.BLOB

        if isinstance(asset, six.string_types):  # filepath
            artifact_stream = open(asset, 'rb')  # file handle
        else:
            artifact_stream, method = _artifact_utils.ensure_bytestream(asset)  # bytestream

        try:
            extension = _artifact_utils.get_file_ext(artifact_stream)
        except (TypeError, ValueError):
            extension = _artifact_utils.ext_from_method(method)

        artifact_msg = self._create_artifact_msg(key, artifact_stream, artifact_type=artifact_type, extension=extension)
        if same_key_ind == -1:
            self._msg.artifacts.append(artifact_msg)
        else:
            self._msg.artifacts[same_key_ind].CopyFrom(artifact_msg)

        self._update()
        self._upload_artifact(key, artifact_stream, artifact_type=artifact_type)

    def del_artifact(self, key):
        self._refresh_cache()

        ind = -1
        for i in range(len(self._msg.artifacts)):
            artifact = self._msg.artifacts[i]
            if artifact.key == key:
                ind = i
                break

        if ind == -1:
            raise KeyError("no artifact found with key {}".format(key))

        del self._msg.artifacts[ind]
        self._update()

    def log_environment(self, env):
        if not isinstance(env, _Environment):
            raise TypeError("`env` must be of type Environment, not {}".format(type(env)))

        self._refresh_cache()
        self._msg.environment.CopyFrom(env._msg)
        self._update()

    def del_environment(self):
        self._refresh_cache()
        self._msg.ClearField("environment")
        self._update()

    def _get_url_for_artifact(self, key, method, artifact_type, part_num=0):
        if method.upper() not in ("GET", "PUT"):
            raise ValueError("`method` must be one of {'GET', 'PUT'}")

        Message = _ModelVersionService.GetUrlForArtifact
        msg = Message(
            model_version_id=self.id,
            key=key,
            method=method,
            artifact_type=artifact_type,
            part_number=part_num
        )
        data = _utils.proto_to_json(msg)
        endpoint = "{}://{}/api/v1/registry/versions/{}/getUrlForArtifact".format(
            self._conn.scheme,
            self._conn.socket,
            self.id
        )
        response = _utils.make_request("POST", endpoint, self._conn, json=data)
        _utils.raise_for_http_error(response)
        return _utils.json_to_proto(response.json(), Message.Response)

    def _upload_artifact(self, key, file_handle, artifact_type, part_size=64*(10**6)):
        file_handle.seek(0)

        # check if multipart upload ok
        url_for_artifact = self._get_url_for_artifact(key, "PUT", artifact_type, part_num=1)

        print("uploading {} to ModelDB".format(key))
        if url_for_artifact.multipart_upload_ok:
            # TODO: parallelize this
            file_parts = iter(lambda: file_handle.read(part_size), b'')
            for part_num, file_part in enumerate(file_parts, start=1):
                print("uploading part {}".format(part_num), end='\r')

                # get presigned URL
                url = self._get_url_for_artifact(key, "PUT", artifact_type, part_num=part_num).url

                # wrap file part into bytestream to avoid OverflowError
                #     Passing a bytestring >2 GB (num bytes > max val of int32) directly to
                #     ``requests`` will overwhelm CPython's SSL lib when it tries to sign the
                #     payload. But passing a buffered bytestream instead of the raw bytestring
                #     indicates to ``requests`` that it should perform a streaming upload via
                #     HTTP/1.1 chunked transfer encoding and avoid this issue.
                #     https://github.com/psf/requests/issues/2717
                part_stream = six.BytesIO(file_part)

                # upload part
                #     Retry connection errors, to make large multipart uploads more robust.
                for _ in range(3):
                    try:
                        response = _utils.make_request("PUT", url, self._conn, data=part_stream)
                    except requests.ConnectionError:  # e.g. broken pipe
                        time.sleep(1)
                        continue  # try again
                    else:
                        break
                _utils.raise_for_http_error(response)

                # commit part
                url = "{}://{}/api/v1/registry/versions/{}/commitArtifactPart".format(
                    self._conn.scheme,
                    self._conn.socket,
                    self.id
                )
                msg = _ModelVersionService.CommitArtifactPart(
                    model_version_id=self.id,
                    key=key
                )
                msg.artifact_part.part_number = part_num
                msg.artifact_part.etag = response.headers['ETag']
                data = _utils.proto_to_json(msg)
                response = _utils.make_request("POST", url, self._conn, json=data)
                _utils.raise_for_http_error(response)
            print()

            # complete upload
            url = "{}://{}/api/v1/registry/versions/{}/commitMultipartArtifact".format(
                self._conn.scheme,
                self._conn.socket,
                self.id
            )
            msg = _ModelVersionService.CommitMultipartArtifact(
                model_version_id=self.id,
                key=key
            )
            data = _utils.proto_to_json(msg)
            response = _utils.make_request("POST", url, self._conn, json=data)
            _utils.raise_for_http_error(response)
        else:
            # upload full artifact
            response = _utils.make_request("PUT", url_for_artifact.url, self._conn, data=file_handle)
            _utils.raise_for_http_error(response)

        print("upload complete")

    def _create_artifact_msg(self, key, artifact_stream, artifact_type, extension=None):
        # calculate checksum
        artifact_hash = _artifact_utils.calc_sha256(artifact_stream)
        artifact_stream.seek(0)

        # determine basename
        #     The key might already contain the file extension, thanks to our hard-coded deployment
        #     keys e.g. "model.pkl" and "model_api.json".
        if extension is None:
            basename = key
        elif key.endswith(os.extsep + extension):
            basename = key
        else:
            basename = key + os.extsep + extension

        # build upload path from checksum and basename
        artifact_path = os.path.join(artifact_hash, basename)

        # TODO: support VERTA_ARTIFACT_DIR

        # log key to ModelDB
        artifact_msg = _CommonCommonService.Artifact(key=key,
                                               path=artifact_path,
                                               path_only=False,
                                               artifact_type=artifact_type,
                                               filename_extension=extension)

        return artifact_msg

    def add_label(self, label):
        if label is None:
            raise ValueError("label is not specified")
        self._clear_cache()
        self._refresh_cache()
        if label not in self._msg.labels:
            self._msg.labels.append(label)
            self._update()

    def del_label(self, label):
        if label is None:
            raise ValueError("label is not specified")
        self._clear_cache()
        self._refresh_cache()
        if label in self._msg.labels:
            self._msg.labels.remove(label)
            self._update()

    def get_labels(self):
        self._clear_cache()
        self._refresh_cache()
        return self._msg.labels

    def archive(self):
        if self.is_archived:
            raise RuntimeError("the version has already been archived")

        self._clear_cache()
        self._refresh_cache()
        self._msg.archived = _CommonCommonService.TernaryEnum.TRUE
        self._update()

    def _update(self):
        response = self._conn.make_proto_request("PUT", "/api/v1/registry/{}/versions/{}".format(self._msg.registered_model_id, self.id),
                                                 body=self._msg)
        Message = _ModelVersionService.SetModelVersion
        if isinstance(self._conn.maybe_proto_response(response, Message.Response), NoneProtoResponse):
            raise ValueError("Model not found")<|MERGE_RESOLUTION|>--- conflicted
+++ resolved
@@ -49,16 +49,14 @@
         self._refresh_cache()
         return self._msg.registered_model_id
 
-<<<<<<< HEAD
+    @property
+    def is_archived(self):
+        self._refresh_cache()
+        return self._msg.archived == _CommonCommonService.TernaryEnum.TRUE
+
     def get_artifact_keys(self):
         self._refresh_cache()
         return set(map(lambda artifact: artifact.key, self._msg.artifacts))
-=======
-    @property
-    def is_archived(self):
-        self._refresh_cache()
-        return self._msg.archived == _CommonCommonService.TernaryEnum.TRUE
->>>>>>> 68c74c44
 
     @classmethod
     def _generate_default_name(cls):
