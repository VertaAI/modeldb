# -*- coding: utf-8 -*-

from __future__ import print_function

from .._tracking.entity import _ModelDBEntity

from .._protos.public.registry import RegistryService_pb2 as _ModelVersionService
from .._protos.public.common import CommonService_pb2 as _CommonCommonService

from .._internal_utils import _utils, _artifact_utils, importer

from ..external import six
import requests
import time
import os
import pickle


class RegisteredModelVersion(_ModelDBEntity):
    def __init__(self, conn, conf, msg):
        super(RegisteredModelVersion, self).__init__(conn, conf, _ModelVersionService, "registered_model_version", msg)

    def __repr__(self):
        raise NotImplementedError

    @property
    def name(self):
        self._refresh_cache()
        return self._msg.version

    @property
    def has_model(self):
        return bool(self._msg.model) and bool(self._msg.model.key)

    @classmethod
    def _generate_default_name(cls):
        return "ModelVersion {}".format(_utils.generate_default_name())

    @classmethod
    def _get_proto_by_id(cls, conn, id):
        Message = _ModelVersionService.GetModelVersionRequest
        endpoint = "/api/v1/registry/registered_model_versions/{}".format(id)
        response = conn.make_proto_request("GET", endpoint)

        return conn.maybe_proto_response(response, Message.Response).model_version

    @classmethod
    def _get_proto_by_name(cls, conn, name, registered_model_id):
        Message = _ModelVersionService.FindModelVersionRequest
        predicates = [
            _CommonCommonService.KeyValueQuery(key="version",
                                               value=_utils.python_to_val_proto(name),
                                               operator=_CommonCommonService.OperatorEnum.EQ)
        ]
        endpoint = "/api/v1/registry/{}/versions/find".format(registered_model_id)
        msg = Message(predicates=predicates)

        proto_response = conn.make_proto_request("POST", endpoint, body=msg)
        response = conn.maybe_proto_response(proto_response, Message.Response)

        if not response.model_versions:
            return None

        # should only have 1 entry here, as name/version is unique
        return response.model_versions[0]

    @classmethod
    def _create_proto_internal(cls, conn, ctx, name, desc=None, tags=None, labels=None, attrs=None, date_created=None):
        ModelVersionMessage = _ModelVersionService.ModelVersion
        SetModelVersionMessage = _ModelVersionService.SetModelVersion
        registered_model_id = ctx.registered_model.id

        model_version_msg = ModelVersionMessage(version=name, description=desc, registered_model_id=registered_model_id,
                                                labels=labels, time_created=date_created, time_updated=date_created)
        endpoint = "/api/v1/registry/{}/versions".format(registered_model_id)
        response = conn.make_proto_request("POST", endpoint, body=model_version_msg)
        model_version = conn.must_proto_response(response, SetModelVersionMessage.Response).model_version

        print("Created new ModelVersion: {}".format(model_version.version))
        return model_version

    def log_model(self, model, overwrite=False):
        self._refresh_cache()
        if self.has_model and not overwrite:
            raise ValueError("model already exists; consider setting overwrite=True")

        if isinstance(model, six.string_types):  # filepath
            serialized_model = open(model, 'rb')  # file handle
        else:
            serialized_model, method, _ = _artifact_utils.serialize_model(model)  # bytestream

        try:
            extension = _artifact_utils.get_file_ext(serialized_model)
        except (TypeError, ValueError):
            extension = _artifact_utils.ext_from_method(method)

        # Create artifact message and update ModelVersion's message:
        self._msg.model.CopyFrom(self._create_artifact_msg("model", serialized_model, artifact_type=_CommonCommonService.ArtifactTypeEnum.MODEL, extension=extension))
        self._update_model_version()

        # Upload the artifact to ModelDB:
        self._upload_artifact(
            "model", serialized_model,
            _CommonCommonService.ArtifactTypeEnum.MODEL,
        )

    def get_model(self):
        return _artifact_utils.deserialize_model(self._get_artifact("model", _CommonCommonService.ArtifactTypeEnum.MODEL))

<<<<<<< HEAD
    def del_model(self):
        self._refresh_cache()
        self._msg.ClearField("model")
        self._update_model_version()

    def add_asset(self, key, asset, overwrite=False):
=======
    def log_artifact(self, key, asset, overwrite=False):
>>>>>>> 70e648d7
        if key == "model":
            raise ValueError("The key `model` is reserved for model. Please use `set_model`")

        self._refresh_cache()
        same_key_ind = -1

        for i in range(len(self._msg.assets)):
            artifact = self._msg.assets[i]
            if artifact.key == key:
                if not overwrite:
                    raise ValueError("The key has been set; consider setting overwrite=True")
                else:
                    same_key_ind = i
                break

        artifact_type = _CommonCommonService.ArtifactTypeEnum.BLOB

        if isinstance(asset, six.string_types):  # filepath
            artifact_stream = open(asset, 'rb')  # file handle
        else:
            artifact_stream, method = _artifact_utils.ensure_bytestream(asset)  # bytestream

        try:
            extension = _artifact_utils.get_file_ext(artifact_stream)
        except (TypeError, ValueError):
            extension = _artifact_utils.ext_from_method(method)

        artifact_msg = self._create_artifact_msg(key, artifact_stream, artifact_type=artifact_type, extension=extension)
        if same_key_ind == -1:
            self._msg.assets.append(artifact_msg)
        else:
            self._msg.assets[same_key_ind].CopyFrom(artifact_msg)

        self._update_model_version()
        self._upload_artifact(key, artifact_stream, artifact_type=artifact_type)

    def get_artifact(self, key):
        artifact = self._get_artifact(key, _CommonCommonService.ArtifactTypeEnum.BLOB)
        artifact_stream = six.BytesIO(artifact)

        torch = importer.maybe_dependency("torch")
        if torch is not None:
            try:
                obj = torch.load(artifact_stream)
            except:  # not something torch can deserialize
                artifact_stream.seek(0)
            else:
                artifact_stream.close()
                return obj

        try:
            obj = pickle.load(artifact_stream)
        except:  # not something pickle can deserialize
            artifact_stream.seek(0)
        else:
            artifact_stream.close()
            return obj

        return artifact_stream

    def del_artifact(self, key):
        self._refresh_cache()

        ind = -1
        for i in range(len(self._msg.assets)):
            artifact = self._msg.assets[i]
            if artifact.key == key:
                ind = i
                break

        if ind == -1:
            raise KeyError("no artifact found with key {}".format(key))

        del self._msg.assets[ind]
        self._update_model_version()

    def set_environment(self, env):
        # Env must be an EnvironmentBlob. Let's re-use the functionality from there
        raise NotImplementedError

    def del_environment(self):
        raise NotImplementedError

    def _get_url_for_artifact(self, key, method, artifact_type, part_num=0):
        if method.upper() not in ("GET", "PUT"):
            raise ValueError("`method` must be one of {'GET', 'PUT'}")

        Message = _ModelVersionService.GetUrlForArtifact
        msg = Message(
            model_version_id=self.id,
            key=key,
            method=method,
            artifact_type=artifact_type,
            part_number=part_num
        )
        data = _utils.proto_to_json(msg)
        endpoint = "{}://{}/api/v1/registry/versions/{}/getUrlForArtifact".format(
            self._conn.scheme,
            self._conn.socket,
            self.id
        )
        response = _utils.make_request("POST", endpoint, self._conn, json=data)
        _utils.raise_for_http_error(response)
        return _utils.json_to_proto(response.json(), Message.Response)

    def _upload_artifact(self, key, file_handle, artifact_type, part_size=64*(10**6)):
        file_handle.seek(0)

        # check if multipart upload ok
        url_for_artifact = self._get_url_for_artifact(key, "PUT", artifact_type, part_num=1)

        print("uploading {} to ModelDB".format(key))
        if url_for_artifact.multipart_upload_ok:
            # TODO: parallelize this
            file_parts = iter(lambda: file_handle.read(part_size), b'')
            for part_num, file_part in enumerate(file_parts, start=1):
                print("uploading part {}".format(part_num), end='\r')

                # get presigned URL
                url = self._get_url_for_artifact(key, "PUT", artifact_type, part_num=part_num).url

                # wrap file part into bytestream to avoid OverflowError
                #     Passing a bytestring >2 GB (num bytes > max val of int32) directly to
                #     ``requests`` will overwhelm CPython's SSL lib when it tries to sign the
                #     payload. But passing a buffered bytestream instead of the raw bytestring
                #     indicates to ``requests`` that it should perform a streaming upload via
                #     HTTP/1.1 chunked transfer encoding and avoid this issue.
                #     https://github.com/psf/requests/issues/2717
                part_stream = six.BytesIO(file_part)

                # upload part
                #     Retry connection errors, to make large multipart uploads more robust.
                for _ in range(3):
                    try:
                        response = _utils.make_request("PUT", url, self._conn, data=part_stream)
                    except requests.ConnectionError:  # e.g. broken pipe
                        time.sleep(1)
                        continue  # try again
                    else:
                        break
                _utils.raise_for_http_error(response)

                # commit part
                url = "{}://{}/api/v1/registry/versions/{}/commitArtifactPart".format(
                    self._conn.scheme,
                    self._conn.socket,
                    self.id
                )
                msg = _ModelVersionService.CommitArtifactPart(
                    model_version_id=self.id,
                    key=key
                )
                msg.artifact_part.part_number = part_num
                msg.artifact_part.etag = response.headers['ETag']
                data = _utils.proto_to_json(msg)
                response = _utils.make_request("POST", url, self._conn, json=data)
                _utils.raise_for_http_error(response)
            print()

            # complete upload
            url = "{}://{}/api/v1/registry/versions/{}/commitMultipartArtifact".format(
                self._conn.scheme,
                self._conn.socket,
                self.id
            )
            msg = _ModelVersionService.CommitMultipartArtifact(
                model_version_id=self.id,
                key=key
            )
            data = _utils.proto_to_json(msg)
            response = _utils.make_request("POST", url, self._conn, json=data)
            _utils.raise_for_http_error(response)
        else:
            # upload full artifact
            response = _utils.make_request("PUT", url_for_artifact.url, self._conn, data=file_handle)
            _utils.raise_for_http_error(response)

        print("upload complete")

    def _update_model_version(self):
        Message = _ModelVersionService.SetModelVersion
        endpoint = "/api/v1/registry/{}/versions/{}".format(self._msg.registered_model_id, self.id)

        response = self._conn.make_proto_request("PUT", endpoint, body=self._msg)
        self._conn.must_proto_response(response, Message.Response)
        self._clear_cache()

    def _create_artifact_msg(self, key, artifact_stream, artifact_type, extension=None):
        # calculate checksum
        artifact_hash = _artifact_utils.calc_sha256(artifact_stream)
        artifact_stream.seek(0)

        # determine basename
        #     The key might already contain the file extension, thanks to our hard-coded deployment
        #     keys e.g. "model.pkl" and "model_api.json".
        if extension is None:
            basename = key
        elif key.endswith(os.extsep + extension):
            basename = key
        else:
            basename = key + os.extsep + extension

        # build upload path from checksum and basename
        artifact_path = os.path.join(artifact_hash, basename)

        # TODO: support VERTA_ARTIFACT_DIR

        # log key to ModelDB
        artifact_msg = _CommonCommonService.Artifact(key=key,
                                               path=artifact_path,
                                               path_only=False,
                                               artifact_type=artifact_type,
                                               filename_extension=extension)

        return artifact_msg

    def _get_artifact(self, key, artifact_type):
        # check to see if key exists
        self._refresh_cache()
        if key == "model":
            # get model artifact
            if not self.has_model:
                raise KeyError("no model associated with this version")
        elif len(filter(lambda artifact: artifact.key == key, self._msg.assets)) == 0:
            raise KeyError("no artifact found with key {}".format(key))

        # download artifact from artifact store
        url = self._get_url_for_artifact(key, "GET", artifact_type).url

        response = _utils.make_request("GET", url, self._conn)
        _utils.raise_for_http_error(response)

        return response.content
<|MERGE_RESOLUTION|>--- conflicted
+++ resolved
@@ -107,16 +107,12 @@
     def get_model(self):
         return _artifact_utils.deserialize_model(self._get_artifact("model", _CommonCommonService.ArtifactTypeEnum.MODEL))
 
-<<<<<<< HEAD
     def del_model(self):
         self._refresh_cache()
         self._msg.ClearField("model")
         self._update_model_version()
 
-    def add_asset(self, key, asset, overwrite=False):
-=======
     def log_artifact(self, key, asset, overwrite=False):
->>>>>>> 70e648d7
         if key == "model":
             raise ValueError("The key `model` is reserved for model. Please use `set_model`")
 
