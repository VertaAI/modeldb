--- conflicted
+++ resolved
@@ -325,7 +325,6 @@
 
         return artifact_msg
 
-<<<<<<< HEAD
     def _get_artifact(self, key, artifact_type):
         # check to see if key exists
         self._refresh_cache()
@@ -343,7 +342,7 @@
         _utils.raise_for_http_error(response)
 
         return response.content
-=======
+
     def add_label(self, label):
         if label is None:
             raise ValueError("label is not specified")
@@ -372,5 +371,4 @@
                                                  body=self._msg)
         Message = _ModelVersionService.SetModelVersion
         if isinstance(self._conn.maybe_proto_response(response, Message.Response), NoneProtoResponse):
-            raise ValueError("Model not found")
->>>>>>> 7bda2814
+            raise ValueError("Model not found")