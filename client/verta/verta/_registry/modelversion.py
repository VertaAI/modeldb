--- conflicted
+++ resolved
@@ -429,11 +429,7 @@
 
         Parameters
         ----------
-<<<<<<< HEAD
-        env : `verta.environment._Environment.`
-=======
-        environment : :class:`~verta.environment.Python`
->>>>>>> 794aa2f6
+        env : :class:`~verta.environment.Python`
             Environment to log.
         overwrite : bool, default False
             Whether to allow overwriting an existing artifact with key `key`.
