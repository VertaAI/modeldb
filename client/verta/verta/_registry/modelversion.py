--- conflicted
+++ resolved
@@ -73,11 +73,7 @@
             "id: {}".format(msg.id),
             "registered model id: {}".format(msg.registered_model_id),
             "experiment run id: {}".format(msg.experiment_run_id),
-<<<<<<< HEAD
             "archived status: {}".format(msg.archived == _CommonCommonService.TernaryEnum.TRUE),
-=======
-            # "archived status: {}".format(msg.archived),
->>>>>>> d7d0740d
             "artifact keys: {}".format(artifact_keys),
         ))
 
