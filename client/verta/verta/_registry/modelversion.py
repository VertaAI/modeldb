--- conflicted
+++ resolved
@@ -97,23 +97,12 @@
     def log_environment(self, env):
         self._refresh_cache()
         self._msg.environment.CopyFrom(env._msg)
-        self._update_model_version()
+        self._update()
 
     def del_environment(self):
-<<<<<<< HEAD
         self._refresh_cache()
         self._msg.ClearField("environment")
-        self._update_model_version()
-
-    def _update_model_version(self):
-        Message = _ModelVersionService.SetModelVersion
-        endpoint = "/api/v1/registry/{}/versions/{}".format(self._msg.registered_model_id, self.id)
-
-        response = self._conn.make_proto_request("PUT", endpoint, body=self._msg)
-        self._conn.must_proto_response(response, Message.Response)
-        self._clear_cache()
-=======
-        raise NotImplementedError
+        self._update()
 
     def add_label(self, label):
         if label is None:
@@ -143,5 +132,4 @@
                                                  body=self._msg)
         Message = _ModelVersionService.SetModelVersion
         if isinstance(self._conn.maybe_proto_response(response, Message.Response), NoneProtoResponse):
-            raise ValueError("Model not found")
->>>>>>> 31faaad3
+            raise ValueError("Model not found")