# -*- coding: utf-8 -*-

from __future__ import print_function

import copy

from .._protos.public.registry import RegistryService_pb2 as _RegisteredModelService
from .._internal_utils import _utils

from . import RegisteredModel


class RegisteredModels(_utils.LazyList):
    # keys that yield predictable, sensible results
    _VALID_QUERY_KEYS = {
        'id',
        'name',
        'time_created',
        'time_updated',
        'labels',
    }

    def __init__(self, conn, conf):
        super(RegisteredModels, self).__init__(
            conn, conf,
            _RegisteredModelService.FindRegisteredModelRequest(),
        )

    def __repr__(self):
        return "<RegisteredModels containing {} models>".format(self.__len__())

    def _call_back_end(self, msg):
        if msg.workspace_name:
            url = "/api/v1/registry/workspaces/{}/registered_models/find".format(msg.workspace_name)
        else:
            url = "/api/v1/registry/registered_models/find"
        response = self._conn.make_proto_request("POST", url, body=msg)
        response = self._conn.must_proto_response(response, msg.Response)
        return response.registered_models, response.total_records

    def _create_element(self, msg):
        return RegisteredModel(self._conn, self._conf, msg)

    def with_workspace(self, workspace_name=None):
        new_list = copy.deepcopy(self)
<<<<<<< HEAD
        new_list._msg.workspace_name = workspace_name or ''
=======
        if workspace_name is not None:
            new_list._msg.workspace_name = workspace_name
        else:
            new_list._msg.workspace_name = ''
>>>>>>> df86abf1
        return new_list

    def set_page_limit(self, msg, param):
        msg.pagination.page_limit = param
        return msg

    def set_page_number(self, msg, param):
        msg.pagination.page_number = param
        return msg

    def page_limit(self, msg):
        return msg.pagination.page_limit

    def page_number(self, msg):
        return msg.pagination.page_number<|MERGE_RESOLUTION|>--- conflicted
+++ resolved
@@ -43,14 +43,10 @@
 
     def with_workspace(self, workspace_name=None):
         new_list = copy.deepcopy(self)
-<<<<<<< HEAD
-        new_list._msg.workspace_name = workspace_name or ''
-=======
         if workspace_name is not None:
             new_list._msg.workspace_name = workspace_name
         else:
             new_list._msg.workspace_name = ''
->>>>>>> df86abf1
         return new_list
 
     def set_page_limit(self, msg, param):
