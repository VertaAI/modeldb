--- conflicted
+++ resolved
@@ -25,10 +25,6 @@
         self._refresh_cache()
         return self._msg.name
 
-<<<<<<< HEAD
-    def get_or_create_version(self, name=None, desc=None, labels=None, attrs=None, id=None):
-        raise NotImplementedError
-=======
     def get_or_create_version(self, name=None, desc=None, tags=None, attrs=None, id=None, time_created=None):
         if name is not None and id is not None:
             raise ValueError("cannot specify both `name` and `id`")
@@ -41,7 +37,6 @@
             return RegisteredModelVersion._get_or_create_by_name(self._conn, name,
                                                        lambda name: RegisteredModelVersion._get_by_name(self._conn, self._conf, name, self.id),
                                                        lambda name: RegisteredModelVersion._create(self._conn, self._conf, ctx, name, desc=desc, tags=tags, attrs=attrs, date_created=time_created))
->>>>>>> d514b752
 
     def get_version(self, name=None, id=None):
         if name is not None and id is not None:
