# -*- coding: utf-8 -*-

import abc
import json

from ...external import six


@six.add_metaclass(abc.ABCMeta)
class _UpdateRule(object):
    _RULE_ID = 0
    _NAME = ""
    _PARENT_NAME = ""

    def __init__(self, value):
        self._value = str(value)

    def _as_dict(self):
        return {
            'rule_id': self._RULE_ID,
            'rule_parameters': [
                {
                    'name': self._NAME,
                    'value': self._value,
                },
            ],
        }

    @staticmethod
    def _from_dict(rule_dict):
        parent_name = rule_dict['rule']
        rule_name = rule_dict['rule_parameters'][0]['name']
        rule_value = float(rule_dict['rule_parameters'][0]['value'])

        RULE_SUBCLASSES = [
            MaximumAverageLatencyThresholdRule,
            MaximumP90LatencyThresholdRule,
            MaximumRequestErrorPercentageThresholdRule,
            MaximumServerErrorPercentageThresholdRule
        ]

        for Subclass in RULE_SUBCLASSES:
            if parent_name == Subclass._PARENT_NAME and rule_name == Subclass._NAME:
                rule = Subclass(rule_value)
                break
        else:
            # does not match any rule
            raise ValueError("no rule with name {} and parameter name {} exists".format(parent_name, rule_name))

        return rule


class MaximumAverageLatencyThresholdRule(_UpdateRule):
    """
    Rule for maximum average latency threshold.

<<<<<<< HEAD
    The JSON equivalent for this is:

    .. code-block:: json

        {
            "rules": [
                {
                    "rule": "latency_avg_max",
                    "rule_parameters": [
                        {
                            "name": "threshold",
                            "value": "0.1"
                        }
                    ]
                }
            ]
        }
=======
    Examples
    --------
    .. code-block:: python

        from verta.deployment.update.rules import MaximumAverageLatencyThresholdRule
        rule = MaximumAverageLatencyThresholdRule(100)
>>>>>>> 7a29e7b0

    """
    _RULE_ID = 1005
    _PARENT_NAME = "latency_avg_max"
    _NAME = "threshold"


class MaximumP90LatencyThresholdRule(_UpdateRule):
    """
    Rule for maximum p90 latency threshold.

<<<<<<< HEAD
    .. code-block:: json

        {
            "rules": [
                {
                    "rule": "latency_p90_max",
                    "rule_parameters": [
                        {
                            "name": "threshold",
                            "value": "0.1"
                        }
                    ]
                }
            ]
        }
=======
    Examples
    --------
    .. code-block:: python

        from verta.deployment.update.rules import MaximumP90LatencyThresholdRule
        rule = MaximumP90LatencyThresholdRule(100)
>>>>>>> 7a29e7b0

    """
    _RULE_ID = 1006
    _PARENT_NAME = "latency_p90_max"
    _NAME = "threshold"


class MaximumRequestErrorPercentageThresholdRule(_UpdateRule):
    """
    Rule for maximum request error percentage threshold.

<<<<<<< HEAD
    .. code-block:: json

        {
            "rules": [
                {
                    "rule": "error_4xx_rate",
                    "rule_parameters": [
                        {
                            "name": "threshold",
                            "value": "0.1"
                        }
                    ]
                }
            ]
        }
=======
    Examples
    --------
    .. code-block:: python

        from verta.deployment.update.rules import MaximumRequestErrorPercentageThresholdRule
        rule = MaximumRequestErrorPercentageThresholdRule(0.5)
>>>>>>> 7a29e7b0

    """
    _RULE_ID = 1007
    _PARENT_NAME = "error_4xx_rate"
    _NAME = "threshold"


class MaximumServerErrorPercentageThresholdRule(_UpdateRule):
    """
    Rule for maximum server error percentage threshold.

<<<<<<< HEAD
    .. code-block:: json

        {
            "rules": [
                {
                    "rule": "error_5xx_rate",
                    "rule_parameters": [
                        {
                            "name": "threshold",
                            "value": "0.1"
                        }
                    ]
                }
            ]
        }
=======
    Examples
    --------
    .. code-block:: python

        from verta.deployment.update.rules import MaximumServerErrorPercentageThresholdRule
        rule = MaximumServerErrorPercentageThresholdRule(0.5)
>>>>>>> 7a29e7b0

    """
    _RULE_ID = 1008
    _PARENT_NAME = "error_5xx_rate"
    _NAME = "threshold"<|MERGE_RESOLUTION|>--- conflicted
+++ resolved
@@ -54,7 +54,6 @@
     """
     Rule for maximum average latency threshold.
 
-<<<<<<< HEAD
     The JSON equivalent for this is:
 
     .. code-block:: json
@@ -72,14 +71,13 @@
                 }
             ]
         }
-=======
+
     Examples
     --------
     .. code-block:: python
 
         from verta.deployment.update.rules import MaximumAverageLatencyThresholdRule
         rule = MaximumAverageLatencyThresholdRule(100)
->>>>>>> 7a29e7b0
 
     """
     _RULE_ID = 1005
@@ -91,7 +89,6 @@
     """
     Rule for maximum p90 latency threshold.
 
-<<<<<<< HEAD
     .. code-block:: json
 
         {
@@ -107,14 +104,13 @@
                 }
             ]
         }
-=======
+
     Examples
     --------
     .. code-block:: python
 
         from verta.deployment.update.rules import MaximumP90LatencyThresholdRule
         rule = MaximumP90LatencyThresholdRule(100)
->>>>>>> 7a29e7b0
 
     """
     _RULE_ID = 1006
@@ -126,7 +122,6 @@
     """
     Rule for maximum request error percentage threshold.
 
-<<<<<<< HEAD
     .. code-block:: json
 
         {
@@ -142,14 +137,13 @@
                 }
             ]
         }
-=======
+
     Examples
     --------
     .. code-block:: python
 
         from verta.deployment.update.rules import MaximumRequestErrorPercentageThresholdRule
         rule = MaximumRequestErrorPercentageThresholdRule(0.5)
->>>>>>> 7a29e7b0
 
     """
     _RULE_ID = 1007
@@ -161,7 +155,6 @@
     """
     Rule for maximum server error percentage threshold.
 
-<<<<<<< HEAD
     .. code-block:: json
 
         {
@@ -177,14 +170,13 @@
                 }
             ]
         }
-=======
+
     Examples
     --------
     .. code-block:: python
 
         from verta.deployment.update.rules import MaximumServerErrorPercentageThresholdRule
         rule = MaximumServerErrorPercentageThresholdRule(0.5)
->>>>>>> 7a29e7b0
 
     """
     _RULE_ID = 1008
