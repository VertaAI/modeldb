# -*- coding: utf-8 -*-

import abc

from ...external import six
from .rules import _UpdateRule


@six.add_metaclass(abc.ABCMeta)
class _UpdateStrategy(object):
    _STRATEGY = ""

    @abc.abstractmethod
    def _as_build_update_req_body(self):
        """
        Returns
        -------
        dict
            JSON to be passed as the body for an Endpoint update request.

        """
        pass


class DirectUpdateStrategy(_UpdateStrategy):
    """
<<<<<<< HEAD

    The JSON equivalent for this is:

    .. code-block:: json

        {
            "strategy": "direct"
        }
=======
    Represents direct update strategy for Endpoint.

    Examples
    --------
    .. code-block:: python

        from verta.deployment.update import DirectUpdateStrategy
        strategy = DirectUpdateStrategy()
>>>>>>> 7a29e7b0

    """
    _STRATEGY = "rollout"

    def _as_build_update_req_body(self):
        return {
            'strategy': self._STRATEGY,
        }


class CanaryUpdateStrategy(_UpdateStrategy):
    """
<<<<<<< HEAD

    The JSON equivalent for this is:

    .. code-block:: json
    
        {
            "strategy": "canary",
            "canary_strategy": {
                "progress_step": 0.2,
                "progress_interval_seconds": 10,
                "rules": []
            }
        }
=======
    Represents canary update strategy for Endpoint.

    Parameters
    ----------
    interval : int
        Rollout interval, in seconds.
    step : float in (0, 1]
        Ratio of deployment to roll out per `interval`.

    Examples
    --------
    .. code-block:: python

        from verta.deployment.update import CanaryUpdateStrategy
        strategy = CanaryUpdateStrategy(interval=10, step=.1)
>>>>>>> 7a29e7b0

    """
    _STRATEGY = "canary"

    def __init__(self, interval, step):
        interval_err_msg = "`interval` must be int greater than 0"
        if not isinstance(interval, int):
            raise TypeError(interval_err_msg)
        if not interval > 0:
            raise ValueError(interval_err_msg)

        step_err_msg = "`step` must be float in (0, 1]"
        if not isinstance(step, float):
            raise TypeError(step_err_msg)
        if not 0 < step <= 1:
            raise ValueError(step_err_msg)

        self._progress_interval_seconds = interval
        self._progress_step = step
        self._rules = []

    def _as_build_update_req_body(self):
        if not self._rules:
            raise RuntimeError("canary update strategy must have at least one rule")

        return {
            'strategy': self._STRATEGY,
            'canary_strategy': {
                'progress_interval_seconds': self._progress_interval_seconds,
                'progress_step': self._progress_step,
                'rules': list(map(lambda rule: rule._as_dict(), self._rules)),
            },
        }

    def add_rule(self, rule):
        if not isinstance(rule, _UpdateRule):
            raise TypeError("strategy must be an object from verta.deployment.update_rules")

        self._rules.append(rule)<|MERGE_RESOLUTION|>--- conflicted
+++ resolved
@@ -24,7 +24,6 @@
 
 class DirectUpdateStrategy(_UpdateStrategy):
     """
-<<<<<<< HEAD
 
     The JSON equivalent for this is:
 
@@ -33,7 +32,7 @@
         {
             "strategy": "direct"
         }
-=======
+
     Represents direct update strategy for Endpoint.
 
     Examples
@@ -42,7 +41,6 @@
 
         from verta.deployment.update import DirectUpdateStrategy
         strategy = DirectUpdateStrategy()
->>>>>>> 7a29e7b0
 
     """
     _STRATEGY = "rollout"
@@ -55,7 +53,6 @@
 
 class CanaryUpdateStrategy(_UpdateStrategy):
     """
-<<<<<<< HEAD
 
     The JSON equivalent for this is:
 
@@ -69,7 +66,7 @@
                 "rules": []
             }
         }
-=======
+
     Represents canary update strategy for Endpoint.
 
     Parameters
@@ -85,7 +82,6 @@
 
         from verta.deployment.update import CanaryUpdateStrategy
         strategy = CanaryUpdateStrategy(interval=10, step=.1)
->>>>>>> 7a29e7b0
 
     """
     _STRATEGY = "canary"
