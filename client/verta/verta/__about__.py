# -*- coding: utf-8 -*-

__description__ = "Python client for interfacing with ModelDB and the Verta platform"
__license__ = "Apache 2.0"
__maintainer__ = "Michael Liu"
__maintainer_email__ = "miliu@verta.ai"
__title__ = "verta"
__url__ = "https://www.verta.ai/"
<<<<<<< HEAD
__version__ = "0.19.0a1"
=======
__version__ = "0.19.0"
>>>>>>> 82928c76
<|MERGE_RESOLUTION|>--- conflicted
+++ resolved
@@ -6,8 +6,4 @@
 __maintainer_email__ = "miliu@verta.ai"
 __title__ = "verta"
 __url__ = "https://www.verta.ai/"
-<<<<<<< HEAD
-__version__ = "0.19.0a1"
-=======
-__version__ = "0.19.0"
->>>>>>> 82928c76
+__version__ = "0.19.1a0"