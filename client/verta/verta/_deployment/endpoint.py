# -*- coding: utf-8 -*-

from __future__ import print_function
import sys
import time

from ..deployment.update._strategies import _UpdateStrategy
from .._internal_utils import _utils
from .._tracking import experimentrun


class Endpoint(object):
    def __init__(self, conn, conf, workspace, id):
        self.workspace = workspace
        self._conn = conn
        self._conf = conf
        self.id = id

    def __repr__(self):
        # TODO: print full info
        return "<Endpoint \"{}\">".format(self.path)

    @property
    def path(self):
        return self._path(Endpoint._get_json_by_id(self._conn, self.workspace, self.id))

    def _path(self, data):
        return data['creator_request']['path']

    def _date_updated(self, data):
        return data['date_updated']

    @classmethod
    def _create(cls, conn, conf, workspace, path, description=None):
        endpoint_json = cls._create_json(conn, workspace, path, description)
        if endpoint_json:
            return cls(conn, conf, workspace, endpoint_json['id'])
        else:
            return None

    @classmethod
    def _create_json(cls, conn, workspace, path, description=None):
        data = {}
        if description:
            data["description"] = description
        if not path.startswith('/'):
            path = '/' + path
        data["path"] = path
        url = "{}://{}/api/v1/deployment/workspace/{}/endpoints".format(conn.scheme, conn.socket, workspace)
        response = _utils.make_request("POST", url, conn, json=data)
        _utils.raise_for_http_error(response)
        return response.json()

    @classmethod
    def _get_by_id(cls, conn, conf, workspace, id):
        endpoint_json = cls._get_json_by_id(conn, workspace, id)
        if endpoint_json:
            return cls(conn, conf, workspace, endpoint_json['id'])
        else:
            return None

    def _get_info_list_by_id(self):
        data = Endpoint._get_json_by_id(self._conn, self.workspace, self.id)
        return [self._path(data), str(self.id), self._date_updated(data)]

    @classmethod
    def _get_json_by_id(cls, conn, workspace, id):
        url = "{}://{}/api/v1/deployment/workspace/{}/endpoints/{}".format(conn.scheme, conn.socket, workspace, id)
        response = _utils.make_request("GET", url, conn)
        _utils.raise_for_http_error(response)
        return response.json()

    @classmethod
    def _get_or_create_by_name(cls, conn, name, getter, creator):
        obj = getter(name)
        if obj is None:
            obj = creator(name)
        else:
            print("got existing {}: {}".format(cls.__name__, name))
        return obj

    @classmethod
    def _get_by_path(cls, conn, conf, workspace, path):
        endpoint_json = cls._get_json_by_path(conn, workspace, path)
        if endpoint_json:
            return cls(conn, conf, workspace, endpoint_json['id'])
        else:
            return None

    @classmethod
    def _get_endpoints(cls, conn, workspace):
        url = "{}://{}/api/v1/deployment/workspace/{}/endpoints".format(conn.scheme, conn.socket, workspace)
        response = _utils.make_request("GET", url, conn)
        _utils.raise_for_http_error(response)
        data_response = response.json()
        return data_response['endpoints']

    @classmethod
    def _get_json_by_path(cls, conn, workspace, path):
        endpoints = cls._get_endpoints(conn, workspace)
        if not path.startswith('/'):
            path = '/' + path
        for endpoint in endpoints:
            creator_request = endpoint['creator_request']
            if creator_request['path'] == path:
                return endpoint
        return None

    def update(self, run, strategy, wait=False, resources=None, autoscaling=None, env_vars=None):
        if not isinstance(run, experimentrun.ExperimentRun):
            raise TypeError("run must be an ExperimentRun")

        if not isinstance(strategy, _UpdateStrategy):
            raise TypeError("strategy must be an object from verta.deployment.strategies")

        # Create new build:
        url = "{}://{}/api/v1/deployment/workspace/{}/builds".format(
            self._conn.scheme,
            self._conn.socket,
            self.workspace,
        )
        response = _utils.make_request("POST", url, self._conn, json={"run_id": run.id})
        _utils.raise_for_http_error(response)
        build_id = response.json()["id"]

        # prepare body for update request
        update_body = strategy._as_build_update_req_body(build_id)

        # Update stages with new build
        url = "{}://{}/api/v1/deployment/workspace/{}/endpoints/{}/stages/{}/update".format(
            self._conn.scheme,
            self._conn.socket,
            self.workspace,
            self.id,
            self._get_or_create_stage(),
        )
        response = _utils.make_request("PUT", url, self._conn, json=update_body)
        _utils.raise_for_http_error(response)

        if wait:
            print("waiting for update...", end='')
            sys.stdout.flush()
            while self.get_status()['status'] not in ("active", "error"):
                print(".", end='')
                sys.stdout.flush()
                time.sleep(5)
            print()
            if self.get_status()['status'] == "error":
                raise RuntimeError("endpoint update failed")

        return self.get_status()

    def _get_or_create_stage(self, name="production"):
        if name == "production":
            # Check if a stage exists:
            url = "{}://{}/api/v1/deployment/workspace/{}/endpoints/{}/stages".format(
                self._conn.scheme,
                self._conn.socket,
                self.workspace,
                self.id
            )
            response = _utils.make_request("GET", url, self._conn, params={})

            _utils.raise_for_http_error(response)
            response_json = response.json()

            if response_json["stages"]:
                return response_json["stages"][0]["id"]

            # no stage found:
            return self._create_stage("production")
        else:
            raise NotImplementedError("currently not supported other stages")

    def _create_stage(self, name="production"):
        url = "{}://{}/api/v1/deployment/workspace/{}/endpoints/{}/stages".format(
            self._conn.scheme,
            self._conn.socket,
            self.workspace,
            self.id
        )
        response = _utils.make_request("POST", url, self._conn, json={"name": name})
        _utils.raise_for_http_error(response)
        return response.json()["id"]

    def update_from_config(self, filepath):
        raise NotImplementedError

    def get_status(self):
        url = "{}://{}/api/v1/deployment/workspace/{}/endpoints/{}/stages/{}".format(
            self._conn.scheme,
            self._conn.socket,
            self.workspace,
            self.id,
            self._get_or_create_stage()
        )
        response = _utils.make_request("GET", url, self._conn)
        _utils.raise_for_http_error(response)
<<<<<<< HEAD
        return response.json()

    def get_access_token(self):
        url = "{}://{}/api/v1/deployment/workspace/{}/endpoints/{}/stages/{}/accesstokens".format(
            self._conn.scheme,
            self._conn.socket,
            self.workspace,
            self.id,
            self._get_or_create_stage(),
        )
        response = _utils.make_request("GET", url, self._conn)
        _utils.raise_for_http_error(response)
        data = response.json()
        tokens = data["tokens"]
        if len(tokens) == 0:
            return None
        return tokens[0]['creator_request']['value']
=======
        return response.json()
>>>>>>> 691d8f3c
<|MERGE_RESOLUTION|>--- conflicted
+++ resolved
@@ -196,7 +196,6 @@
         )
         response = _utils.make_request("GET", url, self._conn)
         _utils.raise_for_http_error(response)
-<<<<<<< HEAD
         return response.json()
 
     def get_access_token(self):
@@ -213,7 +212,4 @@
         tokens = data["tokens"]
         if len(tokens) == 0:
             return None
-        return tokens[0]['creator_request']['value']
-=======
-        return response.json()
->>>>>>> 691d8f3c
+        return tokens[0]['creator_request']['value']