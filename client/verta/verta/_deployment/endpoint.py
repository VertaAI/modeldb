# -*- coding: utf-8 -*-

from __future__ import print_function

from .._internal_utils import _utils

from .. import deployment
from .._tracking import experimentrun


class Endpoint(object):
    def __init__(self, conn, conf, workspace, endpoint_json):
        self.workspace = workspace
        self._conn = conn
        self._conf = conf
        self.id = endpoint_json['id']

    def __repr__(self):
        # TODO: print full info
        return "<Endpoint \"{}\">".format(self.path)

    @property
    def path(self):
        return Endpoint._get_json_by_id(self._conn, self.workspace, self.id)['creator_request']['path']

    @classmethod
    def _create(cls, conn, conf, workspace, path, description=None):
        endpoint_json = cls._create_json(conn, workspace, path, description)
        if endpoint_json:
            return cls(conn, conf, workspace, endpoint_json)
        else:
            return None

    @classmethod
    def _create_json(cls, conn, workspace, path, description=None):
        data = {}
        if description:
            data["description"] = description
        if not path.startswith('/'):
            path = '/' + path
        data["path"] = path
        url = "{}://{}/api/v1/deployment/workspace/{}/endpoints".format(conn.scheme, conn.socket, workspace)
        response = _utils.make_request("POST", url, conn, json=data)
        _utils.raise_for_http_error(response)
        return response.json()

    @classmethod
    def _get_by_id(cls, conn, conf, workspace, id):
        endpoint_json = cls._get_json_by_id(conn, workspace, id)
        if endpoint_json:
            return cls(conn, conf, workspace, endpoint_json)
        else:
            return None

    @classmethod
    def _get_json_by_id(cls, conn, workspace, id):
        url = "{}://{}/api/v1/deployment/workspace/{}/endpoints/{}".format(conn.scheme, conn.socket, workspace, id)
        response = _utils.make_request("GET", url, conn)
        _utils.raise_for_http_error(response)
        return response.json()

    @classmethod
    def _get_or_create_by_name(cls, conn, name, getter, creator):
        obj = getter(name)
        if obj is None:
            obj = creator(name)
        else:
            print("got existing {}: {}".format(cls.__name__, name))
        return obj

    @classmethod
    def _get_by_path(cls, conn, conf, workspace, path):
        endpoint_json = cls._get_json_by_path(conn, workspace, path)
        if endpoint_json:
            return cls(conn, conf, workspace, endpoint_json)
        else:
            return None

    @classmethod
<<<<<<< HEAD
    def _new(cls, conf, conn, workspace, endpoint_json):
        return cls(conn, conf, workspace, endpoint_json['id'], endpoint_json['creator_request']['path'])

    @classmethod
    def _get_endpoints(cls, conn, workspace):
=======
    def _get_json_by_path(cls, conn, workspace, path):
>>>>>>> 3eec9789
        url = "{}://{}/api/v1/deployment/workspace/{}/endpoints".format(conn.scheme, conn.socket, workspace)
        response = _utils.make_request("GET", url, conn)
        _utils.raise_for_http_error(response)
        data_response = response.json()
        return data_response['endpoints']

    @classmethod
    def _get_json_by_path(cls, conn, workspace, path):
        endpoints = cls._get_endpoints(conn, workspace)
        if not path.startswith('/'):
            path = '/' + path
        for endpoint in endpoints:
            creator_request = endpoint['creator_request']
            if creator_request['path'] == path:
                return endpoint
        return None

    def update(self, run, strategy):
        raise NotImplementedError
        # TODO: check if isinstance(run, experimentrun.ExperimentRun)
        # TODO: check if isinstance(strategy, deployment._UpdateStrategy)

    def update_from_config(self, filepath):
        raise NotImplementedError

    def get_status(self):
        raise NotImplementedError<|MERGE_RESOLUTION|>--- conflicted
+++ resolved
@@ -77,15 +77,7 @@
             return None
 
     @classmethod
-<<<<<<< HEAD
-    def _new(cls, conf, conn, workspace, endpoint_json):
-        return cls(conn, conf, workspace, endpoint_json['id'], endpoint_json['creator_request']['path'])
-
-    @classmethod
-    def _get_endpoints(cls, conn, workspace):
-=======
     def _get_json_by_path(cls, conn, workspace, path):
->>>>>>> 3eec9789
         url = "{}://{}/api/v1/deployment/workspace/{}/endpoints".format(conn.scheme, conn.socket, workspace)
         response = _utils.make_request("GET", url, conn)
         _utils.raise_for_http_error(response)
