--- conflicted
+++ resolved
@@ -10,12 +10,8 @@
 class Endpoint(object):
     def __init__(self, conn, conf, workspace, id):
         self._conn = conn
-<<<<<<< HEAD
-        self.conf = conf
-=======
         self._conf = conf
 
->>>>>>> e01552bd
         self.workspace = workspace
         self.id = id
 
