--- conflicted
+++ resolved
@@ -402,10 +402,6 @@
             return None
         return tokens[0]['creator_request']['value']
 
-<<<<<<< HEAD
-    @staticmethod
-    def _create_update_body(strategy, resources=None, autoscaling=None, env_vars=None):
-=======
     def create_access_token(self, token):
         """
         Creates an access token for the Endpoint.
@@ -429,8 +425,8 @@
         response = _utils.make_request("POST", url, self._conn, json={"value": token})
         _utils.raise_for_http_error(response)
 
-    def _create_update_body(self, strategy, resources=None, autoscaling=None, env_vars=None):
->>>>>>> 9ab21f7e
+    @staticmethod
+    def _create_update_body(strategy, resources=None, autoscaling=None, env_vars=None):
         """
         Converts endpoint update/config util classes into a JSON-friendly dict.
 
