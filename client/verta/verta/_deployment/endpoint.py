# -*- coding: utf-8 -*-

from __future__ import print_function
<<<<<<< HEAD
import json
=======
import sys
import time
>>>>>>> 55f9ec90

from ..deployment.strategies import _UpdateStrategy
from .._internal_utils import _utils
from .._tracking import experimentrun


class Endpoint(object):
    def __init__(self, conn, conf, workspace, id):
        self.workspace = workspace
        self._conn = conn
        self._conf = conf
        self.id = id

    def __repr__(self):
        status = self.get_status()

        return '\n'.join((
            "path: {}".format(self.path),
            "id: {}".format(self.id),
            "stage id: {}".format(status["id"]),
            "status: {}".format(status["status"]),
            "date created: {}".format(status["date_created"]),
            "date updated: {}".format(status["date_updated"]),
            "components: {}".format(json.dumps(status["components"], indent=4)),
        ))

    @property
    def path(self):
        return Endpoint._get_json_by_id(self._conn, self.workspace, self.id)['creator_request']['path']

    @classmethod
    def _create(cls, conn, conf, workspace, path, description=None):
        endpoint_json = cls._create_json(conn, workspace, path, description)
        if endpoint_json:
            return cls(conn, conf, workspace, endpoint_json['id'])
        else:
            return None

    @classmethod
    def _create_json(cls, conn, workspace, path, description=None):
        data = {}
        if description:
            data["description"] = description
        if not path.startswith('/'):
            path = '/' + path
        data["path"] = path
        url = "{}://{}/api/v1/deployment/workspace/{}/endpoints".format(conn.scheme, conn.socket, workspace)
        response = _utils.make_request("POST", url, conn, json=data)
        _utils.raise_for_http_error(response)
        return response.json()

    @classmethod
    def _get_by_id(cls, conn, conf, workspace, id):
        endpoint_json = cls._get_json_by_id(conn, workspace, id)
        if endpoint_json:
            return cls(conn, conf, workspace, endpoint_json['id'])
        else:
            return None

    @classmethod
    def _get_json_by_id(cls, conn, workspace, id):
        url = "{}://{}/api/v1/deployment/workspace/{}/endpoints/{}".format(conn.scheme, conn.socket, workspace, id)
        response = _utils.make_request("GET", url, conn)
        _utils.raise_for_http_error(response)
        return response.json()

    @classmethod
    def _get_or_create_by_name(cls, conn, name, getter, creator):
        obj = getter(name)
        if obj is None:
            obj = creator(name)
        else:
            print("got existing {}: {}".format(cls.__name__, name))
        return obj

    @classmethod
    def _get_by_path(cls, conn, conf, workspace, path):
        endpoint_json = cls._get_json_by_path(conn, workspace, path)
        if endpoint_json:
            return cls(conn, conf, workspace, endpoint_json['id'])
        else:
            return None

    @classmethod
    def _get_endpoints(cls, conn, workspace):
        url = "{}://{}/api/v1/deployment/workspace/{}/endpoints".format(conn.scheme, conn.socket, workspace)
        response = _utils.make_request("GET", url, conn)
        _utils.raise_for_http_error(response)
        data_response = response.json()
        return data_response['endpoints']

    @classmethod
    def _get_json_by_path(cls, conn, workspace, path):
        endpoints = cls._get_endpoints(conn, workspace)
        if not path.startswith('/'):
            path = '/' + path
        for endpoint in endpoints:
            creator_request = endpoint['creator_request']
            if creator_request['path'] == path:
                return endpoint
        return None

    def update(self, run, strategy, wait=False):
        if not isinstance(run, experimentrun.ExperimentRun):
            raise TypeError("run must be an ExperimentRun")

        if not isinstance(strategy, _UpdateStrategy):
            raise TypeError("strategy must be an object from verta.deployment.strategies")

        stage_id = self._get_or_create_stage()

        # Create new build:
        url = "{}://{}/api/v1/deployment/workspace/{}/builds".format(
            self._conn.scheme,
            self._conn.socket,
            self.workspace
        )
        response = _utils.make_request("POST", url, self._conn, json={"run_id": run.id})
        _utils.raise_for_http_error(response)
        build_id = response.json()["id"]

        # Update stages with new build
        url = "{}://{}/api/v1/deployment/workspace/{}/endpoints/{}/stages/{}/update".format(
            self._conn.scheme,
            self._conn.socket,
            self.workspace,
            self.id,
            stage_id
        )
        response = _utils.make_request("PUT", url, self._conn, json=strategy._as_build_update_req_body(build_id))
        _utils.raise_for_http_error(response)

        if wait:
            print("waiting for update...", end='')
            sys.stdout.flush()
            while self.get_status()['status'] not in ("active", "error"):
                print(".", end='')
                sys.stdout.flush()
                time.sleep(5)
            print()
            if self.get_status()['status'] == "error":
                raise RuntimeError("endpoint update failed")

        return self.get_status()

    def _get_or_create_stage(self, name="production"):
        if name == "production":
            # Check if a stage exists:
            url = "{}://{}/api/v1/deployment/workspace/{}/endpoints/{}/stages".format(
                self._conn.scheme,
                self._conn.socket,
                self.workspace,
                self.id
            )
            response = _utils.make_request("GET", url, self._conn, params={})

            _utils.raise_for_http_error(response)
            response_json = response.json()

            if response_json["stages"]:
                return response_json["stages"][0]["id"]

            # no stage found:
            return self._create_stage("production")
        else:
            raise NotImplementedError("currently not supported other stages")

    def _create_stage(self, name="production"):
        url = "{}://{}/api/v1/deployment/workspace/{}/endpoints/{}/stages".format(
            self._conn.scheme,
            self._conn.socket,
            self.workspace,
            self.id
        )
        response = _utils.make_request("POST", url, self._conn, json={"name": name})
        _utils.raise_for_http_error(response)
        return response.json()["id"]

    def update_from_config(self, filepath):
        raise NotImplementedError

    def get_status(self):
        url = "{}://{}/api/v1/deployment/workspace/{}/endpoints/{}/stages/{}".format(
            self._conn.scheme,
            self._conn.socket,
            self.workspace,
            self.id,
            self._get_or_create_stage()
        )
        response = _utils.make_request("GET", url, self._conn)
        _utils.raise_for_http_error(response)
        return response.json()
<|MERGE_RESOLUTION|>--- conflicted
+++ resolved
@@ -1,12 +1,9 @@
 # -*- coding: utf-8 -*-
 
 from __future__ import print_function
-<<<<<<< HEAD
 import json
-=======
 import sys
 import time
->>>>>>> 55f9ec90
 
 from ..deployment.strategies import _UpdateStrategy
 from .._internal_utils import _utils
