--- conflicted
+++ resolved
@@ -32,16 +32,6 @@
 
     @classmethod
     def _create_json(cls, conn, workspace, path, description=None):
-<<<<<<< HEAD
-        input = {}
-        if description:
-            input["description"] = description
-        if not path.startswith('/'):
-            path = '/' + path
-        input["path"] = path
-        url = "{}://{}/api/v1/deployment/workspace/{}/endpoints".format(conn.scheme, conn.socket, workspace)
-        response = _utils.make_request("POST", url, conn, json=input)
-=======
         data = {}
         if description:
             data["description"] = description
@@ -50,7 +40,6 @@
         data["path"] = path
         url = "{}://{}/api/v1/deployment/workspace/{}/endpoints".format(conn.scheme, conn.socket, workspace)
         response = _utils.make_request("POST", url, conn, json=data)
->>>>>>> 5df93922
         _utils.raise_for_http_error(response)
         return response.json()
 
