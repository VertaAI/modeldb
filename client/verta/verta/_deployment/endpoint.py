--- conflicted
+++ resolved
@@ -215,13 +215,12 @@
             return None
         return tokens[0]['creator_request']['value']
 
-<<<<<<< HEAD
     def form_update_body(self, resources, strategy, build_id):
         update_body = strategy._as_build_update_req_body(build_id)
         update_body["resources"] = reduce(lambda resource_a, resource_b: {**resource_a, **resource_b}, map(lambda resource: resource.to_dict(), resources))
         # prepare body for update request
         return update_body
-=======
+      
     def get_deployed_model(self):
         status = self.get_status()
         if status['status'] != "active":
@@ -229,5 +228,4 @@
 
         access_token = self.get_access_token()
         url = "{}://{}/api/v1/predict{}".format(self._conn.scheme, self._conn.socket, self.path)
-        return DeployedModel.from_url(url, access_token)
->>>>>>> 8d1390fd
+        return DeployedModel.from_url(url, access_token)