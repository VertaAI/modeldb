# -*- coding: utf-8 -*-

from __future__ import print_function

from ..deployment import DeployedModel
from ..deployment.strategies import _UpdateStrategy
from .._internal_utils import _utils
from .._tracking import experimentrun


class Endpoint(object):
    def __init__(self, conn, conf, workspace, id):
        self.workspace = workspace
        self._conn = conn
        self._conf = conf
        self.id = id

    def __repr__(self):
        # TODO: print full info
        return "<Endpoint \"{}\">".format(self.path)

    @property
    def path(self):
        return Endpoint._get_json_by_id(self._conn, self.workspace, self.id)['creator_request']['path']

    @classmethod
    def _create(cls, conn, conf, workspace, path, description=None):
        endpoint_json = cls._create_json(conn, workspace, path, description)
        if endpoint_json:
            return cls(conn, conf, workspace, endpoint_json['id'])
        else:
            return None

    @classmethod
    def _create_json(cls, conn, workspace, path, description=None):
        data = {}
        if description:
            data["description"] = description
        if not path.startswith('/'):
            path = '/' + path
        data["path"] = path
        url = "{}://{}/api/v1/deployment/workspace/{}/endpoints".format(conn.scheme, conn.socket, workspace)
        response = _utils.make_request("POST", url, conn, json=data)
        _utils.raise_for_http_error(response)
        return response.json()

    @classmethod
    def _get_by_id(cls, conn, conf, workspace, id):
        endpoint_json = cls._get_json_by_id(conn, workspace, id)
        if endpoint_json:
            return cls(conn, conf, workspace, endpoint_json['id'])
        else:
            return None

    @classmethod
    def _get_json_by_id(cls, conn, workspace, id):
        url = "{}://{}/api/v1/deployment/workspace/{}/endpoints/{}".format(conn.scheme, conn.socket, workspace, id)
        response = _utils.make_request("GET", url, conn)
        _utils.raise_for_http_error(response)
        return response.json()

    @classmethod
    def _get_or_create_by_name(cls, conn, name, getter, creator):
        obj = getter(name)
        if obj is None:
            obj = creator(name)
        else:
            print("got existing {}: {}".format(cls.__name__, name))
        return obj

    @classmethod
    def _get_by_path(cls, conn, conf, workspace, path):
        endpoint_json = cls._get_json_by_path(conn, workspace, path)
        if endpoint_json:
            return cls(conn, conf, workspace, endpoint_json['id'])
        else:
            return None

    @classmethod
    def _get_endpoints(cls, conn, workspace):
        url = "{}://{}/api/v1/deployment/workspace/{}/endpoints".format(conn.scheme, conn.socket, workspace)
        response = _utils.make_request("GET", url, conn)
        _utils.raise_for_http_error(response)
        data_response = response.json()
        return data_response['endpoints']

    @classmethod
    def _get_json_by_path(cls, conn, workspace, path):
        endpoints = cls._get_endpoints(conn, workspace)
        if not path.startswith('/'):
            path = '/' + path
        for endpoint in endpoints:
            creator_request = endpoint['creator_request']
            if creator_request['path'] == path:
                return endpoint
        return None

    def update(self, run, strategy):
        if not isinstance(run, experimentrun.ExperimentRun):
            raise TypeError("run must be an ExperimentRun")

        if not isinstance(strategy, _UpdateStrategy):
            raise TypeError("strategy must be an object from verta.deployment.strategies")

        stage_id = self._get_or_create_stage()

        # Create new build:
        url = "{}://{}/api/v1/deployment/workspace/{}/builds".format(
            self._conn.scheme,
            self._conn.socket,
            self.workspace
        )
        response = _utils.make_request("POST", url, self._conn, json={"run_id": run.id})
        _utils.raise_for_http_error(response)
        build_id = response.json()["id"]

        # Update stages with new build
        url = "{}://{}/api/v1/deployment/workspace/{}/endpoints/{}/stages/{}/update".format(
            self._conn.scheme,
            self._conn.socket,
            self.workspace,
            self.id,
            stage_id
        )
        response = _utils.make_request("PUT", url, self._conn, json=strategy._as_build_update_req_body(build_id))
        _utils.raise_for_http_error(response)

    def _get_or_create_stage(self, name="production"):
        if name == "production":
            # Check if a stage exists:
            url = "{}://{}/api/v1/deployment/workspace/{}/endpoints/{}/stages".format(
                self._conn.scheme,
                self._conn.socket,
                self.workspace,
                self.id
            )
            response = _utils.make_request("GET", url, self._conn, params={})

            _utils.raise_for_http_error(response)
            response_json = response.json()

            if response_json["stages"]:
                return response_json["stages"][0]["id"]

            # no stage found:
            return self._create_stage("production")
        else:
            raise NotImplementedError("currently not supported other stages")

    def _create_stage(self, name="production"):
        url = "{}://{}/api/v1/deployment/workspace/{}/endpoints/{}/stages".format(
            self._conn.scheme,
            self._conn.socket,
            self.workspace,
            self.id
        )
        response = _utils.make_request("POST", url, self._conn, json={"name": name})
        _utils.raise_for_http_error(response)
        return response.json()["id"]

    def update_from_config(self, filepath):
        raise NotImplementedError

    def get_status(self):
        url = "{}://{}/api/v1/deployment/workspace/{}/endpoints/{}/stages/{}".format(
            self._conn.scheme,
            self._conn.socket,
            self.workspace,
            self.id,
            self._get_or_create_stage()
        )
        response = _utils.make_request("GET", url, self._conn)
        _utils.raise_for_http_error(response)
        return response.json()

    def get_access_token(self):
        url = "{}://{}/api/v1/deployment/workspace/{}/endpoints/{}/stages/{}/accesstokens".format(
            self._conn.scheme,
            self._conn.socket,
            self.workspace,
            self.id,
            self._get_or_create_stage(),
        )
        response = _utils.make_request("GET", url, self._conn)
        _utils.raise_for_http_error(response)
        data = response.json()
        tokens = data["tokens"]
        if len(tokens) == 0:
            return None
<<<<<<< HEAD
        return tokens[0]

    def get_deployed_model(self):
        status = self.get_status()
        if status['status'] != "active":
            raise RuntimeError("model is not currently deployed (status: {})".format(status))

        access_token = self.get_access_token()
        return DeployedModel.from_url("{}://{}/api/v1/predict{}".format(
            self._conn.scheme,
            self._conn.socket,
            self.path), access_token)
=======
        return tokens[0]['creator_request']['value']
>>>>>>> 9f573fd3
<|MERGE_RESOLUTION|>--- conflicted
+++ resolved
@@ -187,8 +187,7 @@
         tokens = data["tokens"]
         if len(tokens) == 0:
             return None
-<<<<<<< HEAD
-        return tokens[0]
+        return tokens[0]['creator_request']['value']
 
     def get_deployed_model(self):
         status = self.get_status()
@@ -199,7 +198,4 @@
         return DeployedModel.from_url("{}://{}/api/v1/predict{}".format(
             self._conn.scheme,
             self._conn.socket,
-            self.path), access_token)
-=======
-        return tokens[0]['creator_request']['value']
->>>>>>> 9f573fd3
+            self.path), access_token)