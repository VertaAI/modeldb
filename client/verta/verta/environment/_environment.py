--- conflicted
+++ resolved
@@ -53,7 +53,12 @@
         else:
             self._msg.apt.Clear()
 
-<<<<<<< HEAD
+    @property
+    def env_vars(self):
+        return {
+            var.name: var.value for var in self._msg.environment_variables
+        } or None
+
     @classmethod
     def _from_env_proto(cls, env_msg):
         """Returns `env_msg` as a client environment object.
@@ -77,13 +82,6 @@
                 )
 
         raise ValueError("environment {} not recognized".format(env_type))
-=======
-    @property
-    def env_vars(self):
-        return {
-            var.name: var.value for var in self._msg.environment_variables
-        } or None
->>>>>>> 5ed5765a
 
     def _as_env_proto(self):
         """Returns this object as an environment protobuf message.
