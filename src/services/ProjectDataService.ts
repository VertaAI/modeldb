--- conflicted
+++ resolved
@@ -15,39 +15,25 @@
 
   public getProjects(filter?: IFilterData[]): Promise<Project[]> {
     return new Promise<Project[]>((resolve, reject) => {
-<<<<<<< HEAD
-      projectsMock.forEach((element: any) => {
-        const author = new User(this.generateId(), 'Manasi.Vartak@verta.ai');
-        author.name = 'Manasi Vartak';
-        const proj = new Project(element.id, element.name, author);
-
-        proj.Id = element.id;
-        proj.Description = element.description || '';
-        proj.Name = element.name;
-        proj.Tags = element.tags || '';
-        proj.DateCreated = new Date(Number(element.date_created));
-        proj.DateUpdated = new Date(Number(element.date_updated));
-
-        for (let index = 0; index < Math.round(Math.random() * 10); index++) {
-          const user = new User(this.generateId(), 'Manasi.Vartak@verta.ai');
-          const rand = Math.floor(Math.random() * 2) + 1;
-          user.name = `Collaborator ${rand === 2 ? 'Read' : 'Write'}`;
-          proj.Collaborators.set(user, rand);
-        }
-
-        this.projects.push(proj);
-      });
-=======
       if (process.env.REACT_APP_USE_API_DATA.toString() === 'false') {
         projectsMock.forEach((element: any) => {
-          const proj = new Project();
+          const author = new User(this.generateId(), 'Manasi.Vartak@verta.ai');
+          author.name = 'Manasi Vartak';
+          const proj = new Project(element.id, element.name, author);
           proj.Id = element.id || '';
-          proj.Author = element.author;
           proj.Description = element.description || '';
           proj.Name = element.name || '';
           proj.Tags = element.tags || '';
           proj.DateCreated = new Date(Number(element.date_created));
           proj.DateUpdated = new Date(Number(element.date_updated));
+
+          for (let index = 0; index < Math.round(Math.random() * 10); index++) {
+            const user = new User(this.generateId(), 'Manasi.Vartak@verta.ai');
+            const rand = Math.floor(Math.random() * 2) + 1;
+            user.name = `Collaborator ${rand === 2 ? 'Read' : 'Write'}`;
+            proj.Collaborators.set(user, rand);
+          }
+
           this.projects.push(proj);
         });
 
@@ -57,7 +43,6 @@
             if (f.name === 'Name') {
               result = result.filter(item => item.Name.toLowerCase().indexOf(f.value.toString().toLowerCase()) !== -1);
             }
->>>>>>> 38773028
 
             if (f.name === 'Tag') {
               result = result.filter(item => item.Tags.findIndex(tag => tag.toLowerCase() === f.value.toString().toLowerCase()) !== -1);
@@ -89,15 +74,12 @@
           })
           .then(res => {
             if (res.projects === undefined) {
-              const emptyProject = new Project();
-              this.projects.push(emptyProject);
+              this.projects.push();
             } else {
               res.projects.forEach((element: any) => {
-                const proj = new Project();
-                proj.Id = element.id || '';
+                const proj = new Project(element.id, element.name, new User(this.generateId(), 'Manasi.Vartak@verta.ai'));
                 proj.Author = element.author;
                 proj.Description = element.description || '';
-                proj.Name = element.name || '';
                 proj.Tags = element.tags || '';
                 proj.DateCreated = new Date(Number(element.date_created));
                 proj.DateUpdated = new Date(Number(element.date_updated));
