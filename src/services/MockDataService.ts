import { string } from 'prop-types';
import { Store } from 'redux';
import { Model, ModelType } from '../models/Model';
import Project from '../models/Project';
import { IDataService } from './IDataService';

export default class MockDataService implements IDataService {
  private projects: Project[];

  constructor() {
    this.projects = [];

    const model1 = new Model();
<<<<<<< HEAD
    model1.Id = '22';
    model1.DataFrameId = '30';
    model1.ModelType = ModelType.LinearRegression;
    model1.ModelMetric = new Map<string, string>([['rmse', '0.881']]);
    model1.Timestamp = new Date();
=======
    model1.type = ModelType.LinearRegression;
>>>>>>> 560e0d9d

    const imdbProj = new Project();
    imdbProj.Id = '1';
    imdbProj.Author = 'Anton Vasin';
    imdbProj.Description = 'Building model to predict rating for movies from IMDB';
    imdbProj.Name = 'IMDB_exploratory';
    imdbProj.Models.push(model1);
    imdbProj.Models.push(model1);
    imdbProj.Models.push(model1);
    imdbProj.Models.push(model1);

    const hpProj = new Project();
    hpProj.Id = '2';
    hpProj.Author = 'Oleg Lukinov';
    hpProj.Description = 'Predict housing prices';
    hpProj.Name = 'Housing Prices';
    hpProj.Models.push(model1);
    hpProj.Models.push(model1);
    hpProj.Models.push(model1);
    hpProj.Models.push(model1);
    hpProj.Models.push(model1);

    this.projects.push(imdbProj);
    this.projects.push(hpProj);
  }
  public getProjects(): Project[] {
    return this.projects;
  }
}<|MERGE_RESOLUTION|>--- conflicted
+++ resolved
@@ -11,15 +11,11 @@
     this.projects = [];
 
     const model1 = new Model();
-<<<<<<< HEAD
     model1.Id = '22';
     model1.DataFrameId = '30';
     model1.ModelType = ModelType.LinearRegression;
     model1.ModelMetric = new Map<string, string>([['rmse', '0.881']]);
     model1.Timestamp = new Date();
-=======
-    model1.type = ModelType.LinearRegression;
->>>>>>> 560e0d9d
 
     const imdbProj = new Project();
     imdbProj.Id = '1';
