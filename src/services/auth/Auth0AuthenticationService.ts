import { Auth0DecodedHash, Auth0Error, Auth0UserProfile, WebAuth } from 'auth0-js';
import * as Cookies from 'es-cookie';
import { Jose, JoseJWS } from 'jose-jwe-jws';
import jwtDecode from 'jwt-decode';
<<<<<<< HEAD

import User from 'models/User';

=======
import { bind } from 'decko';
import User from '../../models/User';
>>>>>>> 44458fd4
import { AUTH_CONFIG } from './AuthConfiguration';
import { IAuthenticationService } from './IAuthenticationService';

interface IJwtToken {
  exp: number;
}

export default class Auth0AuthenticationService implements IAuthenticationService {
  private idTokenName: string = 'idToken';
  private auth0accessTokenName: string = 'auth0accessToken';
  private user: User | null = null;
  private auth0: WebAuth = new WebAuth({
    audience: 'https://verta.ai/api/v1',
    clientID: AUTH_CONFIG.clientId,
    domain: AUTH_CONFIG.domain,
    redirectUri: AUTH_CONFIG.callbackUrl,
    responseType: 'id_token token',
    scope: 'openid profile email'
  });

  get accessToken(): string {
    const accessToken = Cookies.get(this.auth0accessTokenName);
    if (!accessToken) {
      throw new Error('No access token found');
    }
    return accessToken;
  }

  get idToken(): string {
    const idToken = Cookies.get(this.idTokenName);
    if (!idToken) {
      throw new Error('No id token found');
    }
    return idToken;
  }

  get authenticated(): boolean {
    const cookie = Cookies.get(this.idTokenName);
    if (cookie) {
      const expiresAt = jwtDecode<IJwtToken>(cookie).exp;
      return new Date().getTime() < expiresAt * 1000;
    }
    return false;
  }

  @bind
  public login(): void {
    this.auth0.authorize();
  }

  @bind
  public async handleAuthentication(): Promise<void> {
    return new Promise((resolve, reject) => {
      this.auth0.parseHash(async (e: Auth0Error | null, result: Auth0DecodedHash | null) => {
        if (result && result.accessToken && result.idToken) {
          resolve(await this.setSession(result));
        }
        if (e) {
          reject(e.error);
        }
      });
    });
  }

  @bind
  public getProfile(): Promise<User> {
    return new Promise((resolve, reject) => {
      if (this.user && this.user.email) {
        return resolve(this.user);
      }
      const accessToken = this.accessToken;
      this.auth0.client.userInfo(accessToken, (error: Auth0Error | null, auth0User: Auth0UserProfile) => {
        if (error) {
          reject(error);
        } else {
          this.user = this.convertAuth0UserToUser(auth0User);
          resolve(this.user);
        }
      });
    });
  }

  @bind
  public async setSession(authResult: Auth0DecodedHash): Promise<void> {
    const { idToken, accessToken } = authResult;

    await fetch(`https://${AUTH_CONFIG.domain}/.well-known/jwks.json`).then(async res => {
      const jsonResponse = await res.json();

      const cryptographer = new Jose.WebCryptographer();
      cryptographer.setContentSignAlgorithm('RS256');
      const verifier = new JoseJWS.Verifier(cryptographer, idToken!);
      const jwkrsas = jsonResponse.keys as JWKRSA[];
      for (const jwkrsa of jwkrsas) {
        await verifier.addRecipient(jwkrsa, jwkrsa.kid, 'RS256');
        await verifier.verify().then(result => {
          const token = jwtDecode<IJwtToken>(idToken!);
          Cookies.set(this.idTokenName, idToken!, { expires: new Date(token.exp * 1000) });
          Cookies.set(this.auth0accessTokenName, accessToken!, { expires: new Date(token.exp * 1000) });
          const auth0User = jwtDecode<Auth0UserProfile>(idToken!);
          this.user = this.convertAuth0UserToUser(auth0User);
        });
      }
    });
  }

  @bind
  public logout(): void {
    Cookies.remove(this.idTokenName);
    Cookies.remove(this.auth0accessTokenName);
    this.user = null;
  }

  @bind
  private convertAuth0UserToUser(auth0User: Auth0UserProfile): User {
    const user = new User(auth0User.user_id || auth0User.sub, auth0User.email!);
    user.name = auth0User.name;
    user.picture = auth0User.picture;
    return user;
  }
}<|MERGE_RESOLUTION|>--- conflicted
+++ resolved
@@ -2,14 +2,10 @@
 import * as Cookies from 'es-cookie';
 import { Jose, JoseJWS } from 'jose-jwe-jws';
 import jwtDecode from 'jwt-decode';
-<<<<<<< HEAD
+import { bind } from 'decko';
 
 import User from 'models/User';
 
-=======
-import { bind } from 'decko';
-import User from '../../models/User';
->>>>>>> 44458fd4
 import { AUTH_CONFIG } from './AuthConfiguration';
 import { IAuthenticationService } from './IAuthenticationService';
 
