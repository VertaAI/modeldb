--- conflicted
+++ resolved
@@ -4,12 +4,7 @@
 import { IExperimentRunsDataService, IProjectDataService } from './IApiDataService';
 import ProjectDataService from './ProjectDataService';
 
-<<<<<<< HEAD
 import CollaboratorsService from './CollaboratorsService';
-import MockSFModelService from './filter/MockSFModelService';
-import MockSFProjectService from './filter/MockSFProjectService';
-=======
->>>>>>> 0eff4993
 import MockSFService from './filter/MockSFService';
 import { ICollaboratorsService } from './ICollaboratorsService';
 import ISearchAndFilterService from './ISearchAndFilterService';
@@ -29,14 +24,8 @@
   public static getSearchAndFiltersService(): ISearchAndFilterService | null {
     return new MockSFService();
   }
-<<<<<<< HEAD
 
   public static getCollaboratorsService(): ICollaboratorsService {
     return new CollaboratorsService();
   }
-
-  private static projSFSvc: MockSFService<Project> = new MockSFProjectService();
-  private static modelSFSvc: MockSFService<ModelRecord> = new MockSFModelService();
-=======
->>>>>>> 0eff4993
 }