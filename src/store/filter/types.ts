--- conflicted
+++ resolved
@@ -1,10 +1,5 @@
-<<<<<<< HEAD
 import { IFilterContext } from 'models/FilterContextPool';
-import { IFilterData } from '../../models/Filters';
-=======
 import { IFilterData } from 'models/Filters';
-import { IMetaData } from 'models/IMetaData';
->>>>>>> b0dfa8bc
 
 export interface IFilterContextData {
   appliedFilters: IFilterData[];
