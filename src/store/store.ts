--- conflicted
+++ resolved
@@ -2,15 +2,10 @@
 import { History } from 'history';
 import { Action, AnyAction, combineReducers, Dispatch } from 'redux';
 import { ThunkAction } from 'redux-thunk';
-<<<<<<< HEAD
+import { filtersReducer, IFilterState } from './filter';
 import { experimentRunsReducer, IExperimentRunsState } from './experiment-runs';
 import { IModelRecordState, modelRecordReducer } from './model-record';
 import { IProjectsState, projectsReducer } from './projects';
-=======
-import { filtersReducer, IFilterState } from './filter';
-import { IModelState, modelReducer } from './model';
-import { IProjectsState, IProjectState, projectReducer, projectsReducer } from './project';
->>>>>>> e9b24549
 import { IUserState, userReducer } from './user';
 
 export interface IApplicationState {
@@ -19,12 +14,7 @@
   modelRecord: IModelRecordState;
   projects: IProjectsState;
   router?: RouterState;
-<<<<<<< HEAD
-=======
-  project: IProjectState;
   filters: IFilterState;
-  model: IModelState;
->>>>>>> e9b24549
 }
 
 // Additional props for connected React components. This prop is passed by default with `connect()`
@@ -34,11 +24,8 @@
 
 export const createRootReducer = (history: History) =>
   combineReducers<IApplicationState>({
-<<<<<<< HEAD
     experimentRuns: experimentRunsReducer,
-=======
     filters: filtersReducer,
->>>>>>> e9b24549
     layout: userReducer,
     modelRecord: modelRecordReducer,
     projects: projectsReducer,
