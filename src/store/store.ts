import { connectRouter, RouterState } from 'connected-react-router';
import { History } from 'history';
import { Action, AnyAction, combineReducers, Dispatch } from 'redux';
import { ThunkAction } from 'redux-thunk';
import { ILayoutState, layoutReducer } from './layout';
<<<<<<< HEAD
import { IModelsState, modelsReducer } from './model';
=======
import { IProjectsState, projectReducer } from './project';
>>>>>>> 2a423303

export interface IApplicationState {
  layout: ILayoutState;
  projects: IProjectsState;
  router?: RouterState;
  models: IModelsState;
}

// Additional props for connected React components. This prop is passed by default with `connect()`
export interface IConnectedReduxProps<A extends Action = any> {
  dispatch: Dispatch<A>;
}

export const createRootReducer = (history: History) =>
  combineReducers<IApplicationState>({
    layout: layoutReducer,
<<<<<<< HEAD
    models: modelsReducer,
=======
    projects: projectReducer,
>>>>>>> 2a423303
    router: connectRouter(history)
  });

export type ActionResult<R = void> = ThunkAction<R, IApplicationState, undefined, AnyAction>;

// export const someThunkAction = (): ActionResult<Promise<boolean>> => async (dispatch, getState) => {
//   const state = getState();
//   await Promise.resolve('some result');
//   dispatch(fetchProjects());
//   return Promise.resolve(true);
// };<|MERGE_RESOLUTION|>--- conflicted
+++ resolved
@@ -3,11 +3,8 @@
 import { Action, AnyAction, combineReducers, Dispatch } from 'redux';
 import { ThunkAction } from 'redux-thunk';
 import { ILayoutState, layoutReducer } from './layout';
-<<<<<<< HEAD
 import { IModelsState, modelsReducer } from './model';
-=======
 import { IProjectsState, projectReducer } from './project';
->>>>>>> 2a423303
 
 export interface IApplicationState {
   layout: ILayoutState;
@@ -24,11 +21,8 @@
 export const createRootReducer = (history: History) =>
   combineReducers<IApplicationState>({
     layout: layoutReducer,
-<<<<<<< HEAD
     models: modelsReducer,
-=======
     projects: projectReducer,
->>>>>>> 2a423303
     router: connectRouter(history)
   });
 
