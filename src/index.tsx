import { createBrowserHistory } from 'history';
import 'normalize.css';
import React from 'react';
import ReactDOM from 'react-dom';
import { Provider } from 'react-redux';
import App from './App';
import './index.css';
import configureStore from './store/configureStore';
import { IApplicationState } from './store/store';

const history = createBrowserHistory();
const initialState: IApplicationState = {
  layout: {
    user: undefined
  },
<<<<<<< HEAD
  models: { data: undefined, loading: false }
=======
  projects: {
    loading: false
  }
>>>>>>> 2a423303
};

const store = configureStore(history, initialState);

ReactDOM.render(
  <Provider store={store}>
    <App history={{}} />
  </Provider>,
  document.getElementById('root')
);<|MERGE_RESOLUTION|>--- conflicted
+++ resolved
@@ -13,13 +13,10 @@
   layout: {
     user: undefined
   },
-<<<<<<< HEAD
-  models: { data: undefined, loading: false }
-=======
+  models: { data: undefined, loading: false },
   projects: {
     loading: false
   }
->>>>>>> 2a423303
 };
 
 const store = configureStore(history, initialState);
