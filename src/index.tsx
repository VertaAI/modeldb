--- conflicted
+++ resolved
@@ -29,13 +29,11 @@
 }
 
 const initialState: IApplicationState = {
-<<<<<<< HEAD
   experimentRuns: {
     loading: false
-=======
+  },
   filters: {
     contexts: new HashMap<IFilterContextData>()
->>>>>>> e9b24549
   },
   layout: {
     authenticated: false,
