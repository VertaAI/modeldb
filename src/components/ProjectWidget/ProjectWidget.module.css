--- conflicted
+++ resolved
@@ -60,8 +60,6 @@
   margin-right: 6px;
 }
 
-<<<<<<< HEAD
-=======
 .tags_block {
   grid-area: tags;
   margin-bottom: -6px;
@@ -104,7 +102,6 @@
   color: var(--text-color3);
 }
 
->>>>>>> e89ce202
 .author_block {
   display: grid;
   grid-template-columns: auto 12px 36px;
