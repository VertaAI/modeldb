import Project from 'models/Project';
import * as React from 'react';
<<<<<<< HEAD
import { Link } from 'react-router-dom';

=======
import { connect } from 'react-redux';
import ServiceFactory from '../../services/ServiceFactory';
import { fetchProjects, fetchSuccess } from '../../store/project';
import { IApplicationState, IConnectedReduxProps } from '../../store/store';
import ProjectWidget from '../ProjectWidget/ProjectWidget';
>>>>>>> 2a423303
import styles from './Projects.module.css';

interface IPropsFromState {
  projects?: Project[] | null;
  loading: boolean;
}

type AllProps = IPropsFromState & IConnectedReduxProps;

class Projects extends React.Component<AllProps> {
  public componentDidMount() {
    const data = ServiceFactory.getDataService().getProjects();
    this.props.dispatch(fetchSuccess(data));
  }

  public render() {
    return (
      <div className={styles.projects}>
        <div className={styles.headPanel}>
          <div>Projects</div>
          <Link to={'/project/1/models'}>IMDB</Link>
          <div />
          <div>
            <button className={styles.create_button}>Create</button>
          </div>
        </div>
        <div className={styles.widgets_list}>
          {this.props.projects
            ? this.props.projects.map((proj, i) => (
                <ProjectWidget project={proj} key={i} />
              ))
            : ''}
        </div>
      </div>
    );
  }
}

const mapStateToProps = ({ projects }: IApplicationState) => ({
  loading: projects.loading,
  projects: projects.data
});

export default connect<IPropsFromState, {}, {}, IApplicationState>(
  mapStateToProps
)(Projects);<|MERGE_RESOLUTION|>--- conflicted
+++ resolved
@@ -1,15 +1,10 @@
 import Project from 'models/Project';
 import * as React from 'react';
-<<<<<<< HEAD
-import { Link } from 'react-router-dom';
-
-=======
 import { connect } from 'react-redux';
 import ServiceFactory from '../../services/ServiceFactory';
 import { fetchProjects, fetchSuccess } from '../../store/project';
 import { IApplicationState, IConnectedReduxProps } from '../../store/store';
 import ProjectWidget from '../ProjectWidget/ProjectWidget';
->>>>>>> 2a423303
 import styles from './Projects.module.css';
 
 interface IPropsFromState {
@@ -30,18 +25,13 @@
       <div className={styles.projects}>
         <div className={styles.headPanel}>
           <div>Projects</div>
-          <Link to={'/project/1/models'}>IMDB</Link>
           <div />
           <div>
             <button className={styles.create_button}>Create</button>
           </div>
         </div>
         <div className={styles.widgets_list}>
-          {this.props.projects
-            ? this.props.projects.map((proj, i) => (
-                <ProjectWidget project={proj} key={i} />
-              ))
-            : ''}
+          {this.props.projects ? this.props.projects.map((proj, i) => <ProjectWidget project={proj} key={i} />) : ''}
         </div>
       </div>
     );
@@ -53,6 +43,4 @@
   projects: projects.data
 });
 
-export default connect<IPropsFromState, {}, {}, IApplicationState>(
-  mapStateToProps
-)(Projects);+export default connect<IPropsFromState, {}, {}, IApplicationState>(mapStateToProps)(Projects);