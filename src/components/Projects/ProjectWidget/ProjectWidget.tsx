--- conflicted
+++ resolved
@@ -2,16 +2,10 @@
 import Avatar from 'react-avatar';
 import { Link } from 'react-router-dom';
 
-<<<<<<< HEAD
 import { PropertyType } from 'models/Filters';
 import { Project, UserAccess } from 'models/Project';
 import User from 'models/User';
 
-=======
-import { PropertyType } from '../../../models/Filters';
-import { Project, UserAccess } from '../../../models/Project';
-import User from '../../../models/User';
->>>>>>> 97508fbe
 import Draggable from '../../Draggable/Draggable';
 import SharePopup from '../../SharePopup/SharePopup';
 import routes from '../../../routes';
