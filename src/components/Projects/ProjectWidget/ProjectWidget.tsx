import * as React from 'react';
import Avatar from 'react-avatar';
import { Link } from 'react-router-dom';
import { bind } from 'decko';

import { PropertyType } from 'models/Filters';
import { Project, UserAccess } from 'models/Project';
import User from 'models/User';

import Draggable from '../../Draggable/Draggable';
import SharePopup from '../../SharePopup/SharePopup';
<<<<<<< HEAD
import tstyles from '../../TagBlock/TagBlock.module.css';
=======
import routes from '../../../routes';
>>>>>>> d78ce6d5
import combined from './images/combined.svg';
import styles from './ProjectWidget.module.css';

interface ILocalProps {
  project: Project;
}

interface ILocalState {
  showModal: boolean;
}

export default class ProjectWidget extends React.Component<ILocalProps, ILocalState> {
  public state: ILocalState = { showModal: false };

  public render() {
    const project = this.props.project;
    const showCollaboratorsAvatars = project.collaborators.size > 1;
    const moreThanMaxCollaborators = project.collaborators.size - 3;

    return (
      <div>
        <SharePopup
          projectId={project.id}
          projectName={project.name}
          showModal={this.state.showModal}
          onRequestClose={this.handleCloseModal}
          collaborators={new Map<User, UserAccess>(project.collaborators)}
        />
        <Link className={styles.project_link} to={routes.expirementRuns.getRedirectPath({ projectId: project.id })}>
          <div className={styles.project_widget}>
            <div className={styles.title_block}>
              <div className={styles.title}>{project.name}</div>
              <div className={styles.description}>{project.description}</div>
            </div>
            <div className={styles.tags_block}>
              {this.props.project.tags &&
                this.props.project.tags.map((tag: string, i: number) => {
                  return (
                    <Draggable
                      key={i}
                      type="filter"
                      data={{ type: PropertyType.STRING, name: 'Tag', value: tag }}
                      additionalClassName={styles.tag}
                    >
                      <span className={styles.tag_text}>{tag}</span>
                    </Draggable>
                  );
                })}
            </div>
            <div className={styles.metrics_block} />
            <div className={styles.author_block}>
              <div className={styles.author_name}>
                <div>{project.Author.getNameOrEmail()}</div>
                <div className={styles.author_status}>Owner</div>
              </div>
              {/* // we may use mapProjectAuthors() function from ProjectDataService.ts 
            to map project Ids to owner once backend supports author field */}
              <Avatar
                name={project.Author.getNameOrEmail()}
                round={true}
                size="36"
                textSizeRatio={36 / 16}
                className={styles.author_avatar}
                src={project.Author.picture ? project.Author.picture : ''}
              />
            </div>
            <div className={styles.model_count_block}>
              <span className={styles.model_counter}>{12}</span>
              <span>model</span>
            </div>
            <div className={styles.collaborators}>
              <button
                className={styles.collaborate_button}
                style={{ paddingRight: showCollaboratorsAvatars ? 8 : 0 }}
                onClick={this.showCollaborators}
              >
                {showCollaboratorsAvatars ? '' : <img src={combined} className={styles.combined_icon} />}
                <span style={{ marginLeft: showCollaboratorsAvatars ? 14 : 4 }}>Collaborators</span>
                {showCollaboratorsAvatars ? (
                  <span>
                    {Array.from(project.collaborators.keys()).map((user: User, index: number) => {
                      return index < 3 ? (
                        <Avatar
                          key={index}
                          name={user.getNameOrEmail()}
                          round={true}
                          size="24"
                          textSizeRatio={24 / 11}
                          className={styles.collaborator_avatar}
                          src={user.picture ? user.picture : ''}
                        />
                      ) : (
                        ''
                      );
                    })}
                    {project.collaborators.size > 3 ? (
                      <Avatar
                        name={`+ ${moreThanMaxCollaborators}`}
                        round={true}
                        size="24"
                        textSizeRatio={24 / 11}
                        className={styles.collaborator_avatar}
                        color="#EDEDED"
                        fgColor="#666666"
                      />
                    ) : (
                      ''
                    )}
                  </span>
                ) : (
                  ''
                )}
              </button>
            </div>
            <div className={styles.created_date_block}>
              <div className={styles.created_date}>Created: {project.dateCreated.toLocaleDateString()}</div>
              <div>Updated: {project.dateUpdated.toLocaleDateString()}</div>
            </div>
          </div>
        </Link>
      </div>
    );
  }

  @bind
  private showCollaborators(event: React.SyntheticEvent<HTMLButtonElement>) {
    event.preventDefault();
    this.setState({ showModal: true });
  }

  @bind
  private handleCloseModal() {
    this.setState({ showModal: false });
  }
}<|MERGE_RESOLUTION|>--- conflicted
+++ resolved
@@ -1,19 +1,15 @@
+import { bind } from 'decko';
 import * as React from 'react';
 import Avatar from 'react-avatar';
 import { Link } from 'react-router-dom';
-import { bind } from 'decko';
 
 import { PropertyType } from 'models/Filters';
 import { Project, UserAccess } from 'models/Project';
 import User from 'models/User';
 
-import Draggable from '../../Draggable/Draggable';
-import SharePopup from '../../SharePopup/SharePopup';
-<<<<<<< HEAD
-import tstyles from '../../TagBlock/TagBlock.module.css';
-=======
-import routes from '../../../routes';
->>>>>>> d78ce6d5
+import Draggable from 'components/Draggable/Draggable';
+import SharePopup from 'components/SharePopup/SharePopup';
+import routes from 'routes';
 import combined from './images/combined.svg';
 import styles from './ProjectWidget.module.css';
 
