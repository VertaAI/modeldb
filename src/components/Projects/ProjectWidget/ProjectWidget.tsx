--- conflicted
+++ resolved
@@ -1,11 +1,8 @@
 import * as React from 'react';
 import Avatar from 'react-avatar';
 import { Link } from 'react-router-dom';
-<<<<<<< HEAD
 import { bind } from 'decko';
-=======
 
->>>>>>> 97508fbe
 import { PropertyType } from '../../../models/Filters';
 import { Project, UserAccess } from '../../../models/Project';
 import User from '../../../models/User';
