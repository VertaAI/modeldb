--- conflicted
+++ resolved
@@ -1,16 +1,11 @@
 import * as React from 'react';
 import { connect } from 'react-redux';
-<<<<<<< HEAD
+import { bind } from 'decko';
 
 import User from 'models/User';
 import { IApplicationState, IConnectedReduxProps } from 'store/store';
 import { authenticateUser } from 'store/user';
 
-=======
-import { bind } from 'decko';
-import { IApplicationState, IConnectedReduxProps } from '../../store/store';
-import { authenticateUser } from '../../store/user';
->>>>>>> 44458fd4
 import logo from './images/logo.svg';
 import styles from './Login.module.css';
 
