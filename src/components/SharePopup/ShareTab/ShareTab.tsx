--- conflicted
+++ resolved
@@ -1,21 +1,18 @@
+import { bind } from 'decko';
 import React from 'react';
 import { connect } from 'react-redux';
-import { bind } from 'decko';
 
 import { UserAccess } from 'models/Project';
 import { InvitationStatus, resetInvitationState, sendInvitationForUser } from 'store/collaboration';
 import { IApplicationState, IConnectedReduxProps } from 'store/store';
 
 import { ButtonTooltip } from '../ButtonTooltip/ButtonTooltip';
-<<<<<<< HEAD
 import error_icon from '../images/error-icon.svg';
-=======
-import { PlaceholderInput } from '../PlaceholderInput/PlaceholderInput';
->>>>>>> d78ce6d5
 import icon_check from '../images/icon-check.svg';
 import read_only_icon from '../images/read-only-icon.svg';
 import share_read_icon from '../images/share-r-icon.svg';
 import share_write_icon from '../images/share-wr-icon.svg';
+import { PlaceholderInput } from '../PlaceholderInput/PlaceholderInput';
 import styles from './ShareTab.module.css';
 
 interface ILocalProps {
@@ -34,27 +31,10 @@
 type AllProps = IConnectedReduxProps & ILocalProps;
 
 class ShareTab extends React.Component<AllProps, ILocalState> {
-<<<<<<< HEAD
-  constructor(props: AllProps) {
-    super(props);
-
-    this.state = {
-      emailValue: '',
-      userAccess: UserAccess.Read
-    };
-
-    this.sendInvitationOnClick = this.sendInvitationOnClick.bind(this);
-    this.changeShareType = this.changeShareType.bind(this);
-    this.updateInputValue = this.updateInputValue.bind(this);
-    this.sendNewInvitation = this.sendNewInvitation.bind(this);
-    this.trySendInvitationAgain = this.trySendInvitationAgain.bind(this);
-  }
-=======
   public state: ILocalState = {
     emailValue: '',
     userAccess: UserAccess.Read
   };
->>>>>>> d78ce6d5
 
   public render() {
     const { status, error } = this.props;
