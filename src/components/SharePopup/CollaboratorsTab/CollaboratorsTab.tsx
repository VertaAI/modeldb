import React from 'react';
import Scrollbars, { positionValues } from 'react-custom-scrollbars';
import { connect } from 'react-redux';
<<<<<<< HEAD

import { IConnectedReduxProps } from 'store/store';
import { UserAccess } from 'models/Project';
import User from 'models/User';
import { changeProjectOwner } from 'store/collaboration/actions';

=======
import { bind } from 'decko';
import { IApplicationState, IConnectedReduxProps } from 'store/store';
import { UserAccess } from '../../../models/Project';
import User from '../../../models/User';
import { changeProjectOwner } from '../../../store/collaboration/actions';
>>>>>>> 44458fd4
import CollaboratorItem from '../CollaboratorItem/CollaboratorItem';
import { PlaceholderInput } from '../PlaceholderInput/PlaceholderInput';
import styles from './CollaboratorsTab.module.css';

interface ILocalProps {
  collaborators: Map<User, UserAccess>;
  currentUserAccess: UserAccess;
  projectId: string;
}

interface ILocalState {
  changeOwnerMode: boolean;
  emailValue: string;
  shadowTopOpacity: number;
  shadowBottomOpacity: number;
}

type AllProps = IConnectedReduxProps & ILocalProps;

class CollaboratorsTab extends React.Component<AllProps, ILocalState> {
  public state: ILocalState = {
    changeOwnerMode: false,
    emailValue: '',
    shadowBottomOpacity: 0,
    shadowTopOpacity: 0
  };

  public render() {
    return this.state.changeOwnerMode ? (
      <div className={styles.change_owner_content}>
        <div className={styles.content_header}>Change Project Owner</div>
        <div>
          <PlaceholderInput
            additionalClassName={styles.form_group}
            inputValue={this.state.emailValue}
            onInputChange={this.updateInputValue}
            placeholderValue={'New Owner Email'}
          />
        </div>
        <div>
          <button className={`${styles.change_owner_button} ${styles.change_owner_cancel_button}`} onClick={this.hideChangeOwnerMode}>
            Cancel
          </button>
          <button className={`${styles.change_owner_button} ${styles.change_owner_confirm_button}`} onClick={this.changeOwnerOnClick}>
            Confirm
          </button>
        </div>
      </div>
    ) : (
      <div style={{ position: 'relative' }}>
        <Scrollbars
          autoHeightMax={'calc(100vh - 200px)'}
          autoHeight={true}
          style={{ margin: '30px 16px 0px 40px', width: 'auto' }}
          onScrollFrame={this.handleScrollbarUpdate}
        >
          {Array.from(this.props.collaborators.entries()).map((value: [User, UserAccess], index: number) => {
            const [user, userAccess] = value;
            return (
              <CollaboratorItem
                key={index}
                currentUserAccess={this.props.currentUserAccess}
                projectId={this.props.projectId}
                user={user}
                userAccess={userAccess}
                onChangeOwner={this.showChangeOwnerMode}
              />
            );
          })}
        </Scrollbars>
        <div
          className={styles.shadowTop}
          style={{
            opacity: this.state.shadowTopOpacity,
            visibility: this.state.shadowTopOpacity > 0 ? 'visible' : 'collapse'
          }}
        />
        <div
          className={styles.shadowBottom}
          style={{
            opacity: this.state.shadowBottomOpacity,
            visibility: this.state.shadowBottomOpacity > 0 ? 'visible' : 'collapse'
          }}
        />
      </div>
    );
  }

  @bind
  private handleScrollbarUpdate(values: positionValues) {
    const { scrollTop, scrollHeight, clientHeight } = values;
    const shadowTopOpacity1 = (1 / 20) * Math.min(scrollTop, 20);
    const bottomScrollTop = scrollHeight - clientHeight;
    const shadowBottomOpacity1 = (1 / 20) * (bottomScrollTop - Math.max(scrollTop, bottomScrollTop - 20));
    this.setState({
      ...this.state,
      shadowBottomOpacity: shadowBottomOpacity1,
      shadowTopOpacity: shadowTopOpacity1
    });
  }

  @bind
  private showChangeOwnerMode() {
    this.setState({ ...this.state, changeOwnerMode: true });
  }

  @bind
  private hideChangeOwnerMode() {
    this.setState({ ...this.state, changeOwnerMode: false, emailValue: '' });
  }

  @bind
  private updateInputValue(event: React.ChangeEvent<HTMLInputElement>) {
    this.setState({
      emailValue: event.target.value
    });
    event.preventDefault();
  }

  @bind
  private changeOwnerOnClick() {
    this.props.dispatch(changeProjectOwner(this.props.projectId, this.state.emailValue));
    this.hideChangeOwnerMode();
  }
}

const mapStateToProps = () => ({});

export default connect(mapStateToProps)(CollaboratorsTab);<|MERGE_RESOLUTION|>--- conflicted
+++ resolved
@@ -1,20 +1,13 @@
 import React from 'react';
 import Scrollbars, { positionValues } from 'react-custom-scrollbars';
 import { connect } from 'react-redux';
-<<<<<<< HEAD
+import { bind } from 'decko';
 
 import { IConnectedReduxProps } from 'store/store';
 import { UserAccess } from 'models/Project';
 import User from 'models/User';
 import { changeProjectOwner } from 'store/collaboration/actions';
 
-=======
-import { bind } from 'decko';
-import { IApplicationState, IConnectedReduxProps } from 'store/store';
-import { UserAccess } from '../../../models/Project';
-import User from '../../../models/User';
-import { changeProjectOwner } from '../../../store/collaboration/actions';
->>>>>>> 44458fd4
 import CollaboratorItem from '../CollaboratorItem/CollaboratorItem';
 import { PlaceholderInput } from '../PlaceholderInput/PlaceholderInput';
 import styles from './CollaboratorsTab.module.css';
