import React from 'react';
import ReactModal from 'react-modal';
import { connect } from 'react-redux';
<<<<<<< HEAD

import { UserAccess } from 'models/Project';
import User from 'models/User';
import { InvitationStatus, resetInvitationState } from 'store/collaboration';
import { IApplicationState, IConnectedReduxProps } from 'store/store';

=======
import { bind } from 'decko';
import { UserAccess } from '../../models/Project';
import User from '../../models/User';
import { InvitationStatus, resetInvitationState } from '../../store/collaboration';
import { IApplicationState, IConnectedReduxProps } from '../../store/store';
>>>>>>> 44458fd4
import CollaboratorsTab from './CollaboratorsTab/CollaboratorsTab';
import close from './images/close.svg';
import styles from './SharePopup.module.css';
import ShareTab from './ShareTab/ShareTab';

enum Tabs {
  collaborators = 0,
  share = 1
}

interface ILocalProps {
  showModal: boolean;
  projectName: string;
  projectId: string;
  collaborators: Map<User, UserAccess>;
  onRequestClose?(): void;
}

interface IPropsFromState {
  currentUser: User;
  status: InvitationStatus;
}

interface ILocalState {
  activeTab: Tabs;
  showModal: boolean;
}

type AllProps = IConnectedReduxProps & ILocalProps & IPropsFromState;

class SharePopup extends React.Component<AllProps, ILocalState> {
  public state: ILocalState = {
    activeTab: this.props.collaborators.size > 1 ? Tabs.collaborators : Tabs.share,
    showModal: this.props.showModal
  };

  public static getDerivedStateFromProps(nextProps: AllProps) {
    return { showModal: nextProps.showModal };
  }

  public render() {
    const { status } = this.props;
    let currentUserAccess = UserAccess.Read;
    Array.from(this.props.collaborators.entries()).forEach((value: [User, UserAccess], index: number) => {
      const [user, userAccess] = value;

      if (user.email === this.props.currentUser.email) {
        currentUserAccess = userAccess;
      }
    });

    return (
      <ReactModal
        isOpen={this.state.showModal}
        contentLabel="sharePopup"
        onRequestClose={this.handleCloseModal}
        className={styles.modal_window}
        overlayClassName={styles.overlay}
        appElement={document.getElementById('root')!}
      >
        <div className={styles.header}>
          <div className={styles.title}>{this.props.projectName}</div>
          <img src={close} className={styles.icon} onClick={this.handleCloseModal} />
        </div>
        <div className={styles.tabs}>
          <div className={styles.tabs_buttons}>
            <button
              className={`${styles.button_collaborators} ${this.state.activeTab === Tabs.collaborators ? styles.activeTab : ''}`}
              onClick={this.selectCollaboratorsTab}
            >
              Collaborators <span className={styles.collaborators_count}>{this.props.collaborators.size}</span>
            </button>
            <button
              className={`${styles.button_share} ${this.state.activeTab === Tabs.share ? styles.activeTab : ''}`}
              onClick={this.selectShareTab}
            >
              Share Project
            </button>
          </div>
        </div>
        <div className={styles.content}>
          {this.state.activeTab === Tabs.share ? (
            <ShareTab currentUserAccess={currentUserAccess} status={status} projectId={this.props.projectId} />
          ) : this.state.activeTab === Tabs.collaborators ? (
            <CollaboratorsTab
              currentUserAccess={currentUserAccess}
              projectId={this.props.projectId}
              collaborators={this.props.collaborators}
            />
          ) : (
            ''
          )}
        </div>
      </ReactModal>
    );
  }

  @bind
  private selectCollaboratorsTab() {
    this.changeTab(Tabs.collaborators);
  }

  @bind
  private selectShareTab() {
    this.changeTab(Tabs.share);
  }

  @bind
  private changeTab(tab: Tabs) {
    this.setState({ ...this.state, activeTab: tab });
  }

  @bind
  private handleCloseModal() {
    if (this.props.onRequestClose) {
      this.props.onRequestClose();
      this.props.dispatch(resetInvitationState());
      this.changeTab(this.props.collaborators.size > 1 ? Tabs.collaborators : Tabs.share);
    }
  }
}

const mapStateToProps = ({ collaboration, layout }: IApplicationState) => ({
  currentUser: layout.user!,
  status: collaboration.inviteNewCollaborator.status
});

export default connect(mapStateToProps)(SharePopup);<|MERGE_RESOLUTION|>--- conflicted
+++ resolved
@@ -1,20 +1,13 @@
 import React from 'react';
 import ReactModal from 'react-modal';
 import { connect } from 'react-redux';
-<<<<<<< HEAD
+import { bind } from 'decko';
 
 import { UserAccess } from 'models/Project';
 import User from 'models/User';
 import { InvitationStatus, resetInvitationState } from 'store/collaboration';
 import { IApplicationState, IConnectedReduxProps } from 'store/store';
 
-=======
-import { bind } from 'decko';
-import { UserAccess } from '../../models/Project';
-import User from '../../models/User';
-import { InvitationStatus, resetInvitationState } from '../../store/collaboration';
-import { IApplicationState, IConnectedReduxProps } from '../../store/store';
->>>>>>> 44458fd4
 import CollaboratorsTab from './CollaboratorsTab/CollaboratorsTab';
 import close from './images/close.svg';
 import styles from './SharePopup.module.css';
