--- conflicted
+++ resolved
@@ -1,10 +1,8 @@
 import * as React from 'react';
-<<<<<<< HEAD
+import { bind } from 'decko';
+
 import { IFilterData, PropertyType } from 'models/Filters';
-=======
-import { bind } from 'decko';
-import { IFilterData, PropertyType } from '../../../models/Filters';
->>>>>>> 44458fd4
+
 import MetricFilterEditor from '../MetricFilterEditor/MetricFilterEditor';
 import NumberFilterEditor from '../NumberFilterEditor/NumberFilterEditor';
 import StringFilterEditor from '../StringFilterEditor/StringFilterEditor';
