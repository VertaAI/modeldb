--- conflicted
+++ resolved
@@ -11,56 +11,4 @@
 
 .bar-label {
   font-size: 9px;
-}
-
-<<<<<<< HEAD
-.dropdown {
-  padding: 10px;
-  outline: none;
-  margin-top: 5px;
-}
-
-select {
-  outline: none;
-  background: #f0f3fb;
-  border: 1px solid #f0f3fb;
-  border-radius: 4px;
-  width: 100%;
-  padding: 20px;
-  font-size: 16px;
-  color: var(--bg-color2);
-  max-width: 180px;
-  cursor: pointer;
-
-  -webkit-appearance: none;
-  -moz-appearance: none;
-  -ms-appearance: none;
-  -o-appearance: none;
-  appearance: none;
-}
-
-.chart_selector {
-  padding: 10px;
-  cursor: pointer;
-  position: relative;
-  max-width: 180px;
-}
-
-.chart_selector:after {
-  font-family: FontAwesome;
-  content: '\f107';
-  font-size: 28px;
-  position: absolute;
-  top: 36px;
-  right: 24px;
-  color: var(--bg-color2);
-  pointer-events: none;
-}
-
-select::-ms-expand {
-  display: none;
-=======
-.sub_menu {
-  margin: 0 0 20px 0;
->>>>>>> fafa5c60
 }