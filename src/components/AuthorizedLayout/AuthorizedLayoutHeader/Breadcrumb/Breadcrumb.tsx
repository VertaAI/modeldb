import { UnregisterCallback } from 'history';
import { Project } from 'models/Project';
import React from 'react';
import { connect } from 'react-redux';
import { Link, RouteComponentProps, withRouter } from 'react-router-dom';
<<<<<<< HEAD

import { BreadcrumbItem } from 'models/BreadcrumbItem';
import ModelRecord from 'models/ModelRecord';
import { IApplicationState, IConnectedReduxProps } from 'store/store';

=======
import { BreadcrumbItem } from '../../../../models/BreadcrumbItem';
import ModelRecord from '../../../../models/ModelRecord';
import { IApplicationState, IConnectedReduxProps } from '../../../../store/store';
import routes from '../../../../routes';
>>>>>>> 97508fbe
import styles from './Breadcrumb.module.css';
import headerArrow from './images/header-arrow.svg';

interface IPropsFromState {
  projects?: Project[] | null;
  experimentRuns?: ModelRecord[] | null;
  modelRecord?: ModelRecord | null;
}

interface ILocalState {
  url: string;
}

type AllProps = IPropsFromState & IConnectedReduxProps & RouteComponentProps;

class Breadcrumb extends React.Component<AllProps, ILocalState> {
  private unlistenCallback: UnregisterCallback | undefined = undefined;

  private indexBreadcrumbItem = new BreadcrumbItem(/^\/$/, routes.mainPage.getRedirectPath({}), 'PROJECTS');
  private projectBreadcrumbItem = new BreadcrumbItem(/^\/project\/([\w-]*)\/exp-runs.?$/);
  private modelBreadcrumbItem = new BreadcrumbItem(/^\/project\/([\w-]*)\/exp-run\/([\w-]*).?$/);

  public constructor(props: AllProps) {
    super(props);

    this.state = {
      url: this.props.history.location.pathname.toLowerCase()
    };

    this.prepareItem = this.prepareItem.bind(this);
  }

  public componentDidMount() {
    this.unlistenCallback = this.props.history.listen((location, action) => {
      this.setState({ ...this.state, url: location.pathname.toLowerCase() });
    });
  }

  public componentWillUnmount() {
    if (this.unlistenCallback) {
      this.unlistenCallback();
    }
  }

  public render() {
    const content: JSX.Element[] = [];
    let currentItem = this.prepareItem();
    if (!currentItem) return '';

    while (currentItem) {
      content.push(this.renderItem(currentItem));
      currentItem = currentItem.previousItem;
    }

    return (
      <div className={styles.content}>
        {content.reverse().map((value: JSX.Element, index: number) => {
          return index === content.length - 1 ? (
            <div className={`${styles.breadcrumb_item} ${styles.active_link}`} key={index}>
              {value}
            </div>
          ) : (
            <React.Fragment key={index}>
              <div className={styles.breadcrumb_item}>{value}</div>
              <img className={styles.arrow} src={headerArrow} />
            </React.Fragment>
          );
        })}
      </div>
    );
  }

  private prepareItem(): BreadcrumbItem | undefined {
    const { experimentRuns, modelRecord, projects } = this.props;
    let projectName = 'experiment runs';
    if (projects && projects.length > 0 && experimentRuns && experimentRuns.length > 0) {
      const neededProject = projects.find((project: Project) => project.id === experimentRuns[0].projectId);
      if (neededProject) {
        projectName = neededProject.name;
      }
    }
    this.projectBreadcrumbItem.name = projectName;

    this.projectBreadcrumbItem.path = routes.expirementRuns.getRedirectPath({
      projectId: experimentRuns && experimentRuns.length > 0 ? experimentRuns[0].projectId : modelRecord ? modelRecord.projectId : ''
    });
    this.projectBreadcrumbItem.previousItem = this.indexBreadcrumbItem;

    this.modelBreadcrumbItem.name = modelRecord ? modelRecord.name : '';
    this.modelBreadcrumbItem.path = modelRecord
      ? routes.modelRecord.getRedirectPath({ projectId: modelRecord.projectId, modelRecordId: modelRecord.id })
      : '';
    this.modelBreadcrumbItem.previousItem = this.projectBreadcrumbItem;

    const breadcrumbItems: BreadcrumbItem[] = [];
    breadcrumbItems.push(this.indexBreadcrumbItem);
    breadcrumbItems.push(this.projectBreadcrumbItem);
    breadcrumbItems.push(this.modelBreadcrumbItem);

    return breadcrumbItems.find(x => x.shouldMatch.test(this.state.url));
  }

  private renderItem(item: BreadcrumbItem) {
    return (
      <Link className={styles.link} to={item.path}>
        {item.name}
      </Link>
    );
  }
}

const mapStateToProps = ({ experimentRuns, modelRecord, projects }: IApplicationState) => ({
  experimentRuns: experimentRuns.data,
  modelRecord: modelRecord.data,
  projects: projects.data
});

export default withRouter(connect(mapStateToProps)(Breadcrumb));<|MERGE_RESOLUTION|>--- conflicted
+++ resolved
@@ -3,18 +3,12 @@
 import React from 'react';
 import { connect } from 'react-redux';
 import { Link, RouteComponentProps, withRouter } from 'react-router-dom';
-<<<<<<< HEAD
 
 import { BreadcrumbItem } from 'models/BreadcrumbItem';
 import ModelRecord from 'models/ModelRecord';
 import { IApplicationState, IConnectedReduxProps } from 'store/store';
+import routes from 'routes';
 
-=======
-import { BreadcrumbItem } from '../../../../models/BreadcrumbItem';
-import ModelRecord from '../../../../models/ModelRecord';
-import { IApplicationState, IConnectedReduxProps } from '../../../../store/store';
-import routes from '../../../../routes';
->>>>>>> 97508fbe
 import styles from './Breadcrumb.module.css';
 import headerArrow from './images/header-arrow.svg';
 
