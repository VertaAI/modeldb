--- conflicted
+++ resolved
@@ -5,15 +5,10 @@
 import { connect } from 'react-redux';
 import { Link } from 'react-router-dom';
 
-<<<<<<< HEAD
 import { IApplicationState, IConnectedReduxProps } from 'store/store';
 import { logoutUser } from 'store/user/actions';
+import routes from 'routes';
 
-=======
-import { IApplicationState, IConnectedReduxProps } from '../../../../store/store';
-import { logoutUser } from '../../../../store/user/actions';
-import routes from '../../../../routes';
->>>>>>> 97508fbe
 import styles from './UserBar.module.css';
 
 interface ILocalState {
