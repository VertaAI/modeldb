--- conflicted
+++ resolved
@@ -4,11 +4,8 @@
 import onClickOutside from 'react-onclickoutside';
 import { connect } from 'react-redux';
 import { Link } from 'react-router-dom';
-<<<<<<< HEAD
 import { bind } from 'decko';
-=======
 
->>>>>>> 97508fbe
 import { IApplicationState, IConnectedReduxProps } from '../../../../store/store';
 import { logoutUser } from '../../../../store/user/actions';
 import routes from '../../../../routes';
