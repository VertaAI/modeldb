--- conflicted
+++ resolved
@@ -130,19 +130,6 @@
 
   public gridRowHeight = (params: any) => {
     const data = params.node.data;
-<<<<<<< HEAD
-    // if (data.Metrics.length > 3 || data.Hyperparameters.length > 3) {
-    //   if (data.Metrics.length > data.Hyperparameters.length) {
-    //     return (data.Metric.length - 3) * 10 + 240;
-    //   }
-    //   return (data.Hyperparameters.length - 3) * 10 + 240;
-    // }
-    // if (data.tags.length >= 1) {
-    //   return 220;
-    // }
-    if (data.Hyperparameters.length > 3) {
-      return (data.Hyperparameters.length - 3) * 5 + 200;
-=======
 
     if (data.metrics.length > 3 || data.hyperparameters.length > 3) {
       if (data.metrics.length > data.hyperparameters.length) {
@@ -152,7 +139,6 @@
     }
     if (data.tags.length >= 1) {
       return 220;
->>>>>>> 02f3aa35
     }
 
     return 200;
