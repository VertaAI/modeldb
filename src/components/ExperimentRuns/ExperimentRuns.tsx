import 'ag-grid-community/dist/styles/ag-grid.css';
import 'ag-grid-community/dist/styles/ag-theme-material.css';
import * as React from 'react';
import { connect } from 'react-redux';
import { RouteComponentProps } from 'react-router';
import { AgGridReact } from 'ag-grid-react';
import { GridReadyEvent } from 'ag-grid-community';

import ModelRecord from 'models/ModelRecord';
import { IColumnMetaData } from 'store/dashboard-config';
import { fetchExperimentRuns } from 'store/experiment-runs';
import { IApplicationState, IConnectedReduxProps } from 'store/store';
import { FilterContextPool } from 'models/FilterContextPool';
import { PropertyType } from 'models/Filters';
import routes, { GetRouteParams } from 'routes';

import loader from '../images/loader.gif';
import styles from './ExperimentRuns.module.css';
import './ExperimentRuns.module.css';

<<<<<<< HEAD
import { DisplayedColumnsChangedEvent, GridReadyEvent } from 'ag-grid-community';
import { FilterContextPool } from '../../models/FilterContextPool';
import { PropertyType } from '../../models/Filters';
import routes, { GetRouteParams } from '../../routes';
=======
>>>>>>> b0dfa8bc
import { defaultColDefinitions, returnColumnDefs } from './columnDefinitions/Definitions';
import DashboardConfig from './DashboardConfig/DashboardConfig';

let currentProjectID: string;
const locationRegEx = /\/project\/[a-z0-9\-]+\/exp-runs/gim;
FilterContextPool.registerContext({
  getMetadata: () => [{ propertyName: 'Name', type: PropertyType.STRING }, { propertyName: 'Tag', type: PropertyType.STRING }],
  isFilteringSupport: true,
  isValidLocation: (location: string) => {
    return locationRegEx.test(location);
  },
  name: 'ModelRecord',
  onApplyFilters: (filters, dispatch) => {
    dispatch(fetchExperimentRuns(currentProjectID, filters));
  },
  onSearch: (text: string, dispatch) => {
    dispatch(
      fetchExperimentRuns(currentProjectID, [
        {
          invert: false,
          name: 'Name',
          type: PropertyType.STRING,
          value: text
        }
      ])
    );
  }
});

type IUrlProps = GetRouteParams<typeof routes.expirementRuns>;

interface IPropsFromState {
  data?: ModelRecord[] | undefined;
  loading: boolean;
  defaultColDefinitions: any;
  filterState: { [index: string]: {} };
  filtered: boolean;
  columnConfig: Map<string, IColumnMetaData>;
}

interface IOperator {
  '>': any;
  '<': any;
  [key: string]: any;
}

type AllProps = RouteComponentProps<IUrlProps> & IPropsFromState & IConnectedReduxProps;

class ExperimentRuns extends React.Component<AllProps> {
  public gridApi: any;
  public columnApi: any;
  public data: any;

  public constructor(props: AllProps) {
    super(props);
    currentProjectID = this.props.match.params.projectId;
  }

  public callFilterUpdate = () => {
    this.gridApi.onFilterChanged();
  };

  public componentWillReceiveProps() {
    if (this.gridApi !== undefined) {
      setTimeout(this.callFilterUpdate, 100);
    }
    const updatedConfig = this.props.columnConfig;
    if (this.gridApi && updatedConfig !== undefined) {
      this.gridApi.setColumnDefs(returnColumnDefs(updatedConfig));
      const el = document.getElementsByClassName('ag-center-cols-viewport');
      if (el !== undefined && el[0] !== undefined) {
        el[0].scrollLeft += 200;
      }
    }
  }

  public componentDidUpdate() {
    if (this.props.data !== undefined && this.gridApi !== undefined) {
      this.gridApi.setRowData(this.props.data);
    }
  }
  public render() {
    const { data, loading, columnConfig } = this.props;

    return loading ? (
      <img src={loader} className={styles.loader} />
    ) : data ? (
      <div>
        <DashboardConfig />
        <div className={`ag-theme-material ${styles.aggrid_wrapper}`}>
          <AgGridReact
            pagination={true}
            onGridReady={this.onGridReady}
            animateRows={true}
            getRowHeight={this.gridRowHeight}
            columnDefs={returnColumnDefs(columnConfig)}
            rowData={undefined}
            domLayout="autoHeight"
            defaultColDef={this.props.defaultColDefinitions}
            isExternalFilterPresent={this.isExternalFilterPresent}
            doesExternalFilterPass={this.doesExternalFilterPass}
          />
        </div>
      </div>
    ) : (
      ''
    );
  }

  public onGridReady = (event: GridReadyEvent) => {
    this.gridApi = event.api;
    this.columnApi = event.columnApi;
    this.gridApi.setRowData(this.props.data);
  };

  public gridRowHeight = (params: any) => {
    const data = params.node.data;

    if (data.metrics.length > 3 || data.hyperparameters.length > 3) {
      if (data.metrics.length > data.hyperparameters.length) {
        return (data.metric.length - 3) * 5 + 220;
      }
      return data.hyperparameters.length * 5 + 220;
    }
    if (data.tags.length >= 1) {
      return 220;
    }

    return 200;
  };

  public isExternalFilterPresent = () => {
    return this.props.filtered;
  };

  public funEvaluate(filter: any) {
    // this.data is from the bind(node) where node is table row data
    // **ts forced creation of public data var to be able access node
    const operators: IOperator = {
      '<': (a: number, b: number) => a < b,
      '>': (a: number, b: number) => a > b
    };
    switch (filter.type) {
      case 'tag':
        return this.data.tags.includes(filter.key);
      case 'param':
        return this.data[filter.subtype].find((params: any) => params.key === filter.param)
          ? operators[filter.operator](
              Number(
                this.data[filter.subtype].find((params: any) => {
                  if (params.key === filter.param) {
                    return params.value;
                  }
                }).value
              ),
              Number(filter.value)
            )
          : false;
      default:
        return true;
    }
  }

  public doesExternalFilterPass = (node: any) => {
    return Object.values(this.props.filterState)
      .map(this.funEvaluate.bind(node))
      .every(val => val === true);
  };

  public componentDidMount() {
    this.props.dispatch(fetchExperimentRuns(currentProjectID));
  }
}

// filterState and filtered should be provided by from IApplicationState -> customFilter
const mapStateToProps = ({ experimentRuns, dashboardConfig }: IApplicationState) => ({
  defaultColDefinitions,
  columnConfig: dashboardConfig.columnConfig,
  data: experimentRuns.data,
  loading: experimentRuns.loading,
  filterState: {},
  filtered: false
});

export default connect(mapStateToProps)(ExperimentRuns);<|MERGE_RESOLUTION|>--- conflicted
+++ resolved
@@ -1,30 +1,23 @@
+import { GridReadyEvent } from 'ag-grid-community';
 import 'ag-grid-community/dist/styles/ag-grid.css';
 import 'ag-grid-community/dist/styles/ag-theme-material.css';
+import { AgGridReact } from 'ag-grid-react';
 import * as React from 'react';
 import { connect } from 'react-redux';
 import { RouteComponentProps } from 'react-router';
-import { AgGridReact } from 'ag-grid-react';
-import { GridReadyEvent } from 'ag-grid-community';
-
+
+import { FilterContextPool } from 'models/FilterContextPool';
+import { PropertyType } from 'models/Filters';
 import ModelRecord from 'models/ModelRecord';
+import routes, { GetRouteParams } from 'routes';
 import { IColumnMetaData } from 'store/dashboard-config';
 import { fetchExperimentRuns } from 'store/experiment-runs';
 import { IApplicationState, IConnectedReduxProps } from 'store/store';
-import { FilterContextPool } from 'models/FilterContextPool';
-import { PropertyType } from 'models/Filters';
-import routes, { GetRouteParams } from 'routes';
 
 import loader from '../images/loader.gif';
 import styles from './ExperimentRuns.module.css';
 import './ExperimentRuns.module.css';
 
-<<<<<<< HEAD
-import { DisplayedColumnsChangedEvent, GridReadyEvent } from 'ag-grid-community';
-import { FilterContextPool } from '../../models/FilterContextPool';
-import { PropertyType } from '../../models/Filters';
-import routes, { GetRouteParams } from '../../routes';
-=======
->>>>>>> b0dfa8bc
 import { defaultColDefinitions, returnColumnDefs } from './columnDefinitions/Definitions';
 import DashboardConfig from './DashboardConfig/DashboardConfig';
 
