--- conflicted
+++ resolved
@@ -13,22 +13,15 @@
 import styles from './ExperimentRuns.module.css';
 import './ExperimentRuns.module.css';
 
-<<<<<<< HEAD
+import routes, { GetRouteParams } from '../../routes';
 import { GridReadyEvent } from 'ag-grid-community';
-=======
-import routes, { GetRouteParams } from '../../routes';
-import { GridReadyEvent, DisplayedColumnsChangedEvent } from 'ag-grid-community';
->>>>>>> 2e85b606
 import { FilterContextPool } from '../../models/FilterContextPool';
 import { PropertyType } from '../../models/Filters';
 import { defaultColDefinitions, returnColumnDefs } from './columnDefinitions/Definitions';
 import DashboardConfig from './DashboardConfig/DashboardConfig';
-
-<<<<<<< HEAD
-let currentProjectID: any;
-=======
+import ExpSubMenu from '../ExpSubMenu/ExpSubMenu';
+
 let currentProjectID: string;
->>>>>>> 2e85b606
 const locationRegEx = /\/project\/[a-z0-9\-]+\/exp-runs/gim;
 FilterContextPool.registerContext({
   metadata: [{ propertyName: 'Name', type: PropertyType.STRING }, { propertyName: 'Tag', type: PropertyType.STRING }],
@@ -114,6 +107,7 @@
       <img src={loader} className={styles.loader} />
     ) : data ? (
       <div>
+        <ExpSubMenu projectId={currentProjectID} active="exp-runs" />
         <DashboardConfig />
         <div className={`ag-theme-material ${styles.aggrid_wrapper}`}>
           <AgGridReact
