--- conflicted
+++ resolved
@@ -1,9 +1,8 @@
 import * as React from 'react';
 import { Link } from 'react-router-dom';
-<<<<<<< HEAD
-=======
-import routes from '../../../routes';
->>>>>>> 97508fbe
+
+import routes from 'routes';
+
 import styles from './ColumnDefs.module.css';
 
 class ArtifactsColDef extends React.Component<any> {
