<<<<<<< HEAD
export interface IMetric {
  key: string;
  value: string;
}

export class Metric implements IMetric {
  public readonly key: string;
  public readonly value: string;
  constructor(key: string, value: string) {
    this.key = key;
    this.value = value;
=======
import { JsonObject, JsonProperty } from 'json2typescript';

import { AnyToStringOrNumberConverter } from '../utils/MapperConverters';

export interface IMetric {
  key: string;
  value: number | string;
}

@JsonObject('metric')
export class Metric implements IMetric {
  @JsonProperty('key', String)
  public readonly key: string;
  @JsonProperty('value', AnyToStringOrNumberConverter)
  public readonly value: number | string;

  constructor(key?: string, value?: number | string) {
    this.key = key || '';
    this.value = value || '' || 0;
>>>>>>> 02f3aa35
  }
}<|MERGE_RESOLUTION|>--- conflicted
+++ resolved
@@ -1,16 +1,3 @@
-<<<<<<< HEAD
-export interface IMetric {
-  key: string;
-  value: string;
-}
-
-export class Metric implements IMetric {
-  public readonly key: string;
-  public readonly value: string;
-  constructor(key: string, value: string) {
-    this.key = key;
-    this.value = value;
-=======
 import { JsonObject, JsonProperty } from 'json2typescript';
 
 import { AnyToStringOrNumberConverter } from '../utils/MapperConverters';
@@ -30,6 +17,5 @@
   constructor(key?: string, value?: number | string) {
     this.key = key || '';
     this.value = value || '' || 0;
->>>>>>> 02f3aa35
   }
 }