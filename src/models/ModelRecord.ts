--- conflicted
+++ resolved
@@ -1,10 +1,6 @@
 import { JsonObject, JsonProperty } from 'json2typescript';
-<<<<<<< HEAD
-import { StringToDateConverter } from '../utils/MapperConverters';
-=======
 
 import { StringToDateConverter } from 'utils/MapperConverters';
->>>>>>> 1a6a5130
 import { Artifact, IArtifact } from './Artifact';
 import { Dataset, IDataset } from './Dataset';
 import { PropertyType } from './Filters';
