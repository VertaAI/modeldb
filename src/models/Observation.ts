--- conflicted
+++ resolved
@@ -4,23 +4,12 @@
 import { StringToDateConverter } from '../utils/MapperConverters';
 
 export interface IObservation {
-<<<<<<< HEAD
-  attribute: IDataAttribute;
-=======
   attribute: DataAttribute;
->>>>>>> 02f3aa35
   timestamp: Date;
 }
 
 @JsonObject('observation')
 export class Observation implements IObservation {
-<<<<<<< HEAD
-  public readonly attribute: IDataAttribute;
-  public readonly timestamp: Date;
-  constructor(attribute: IDataAttribute, timestamp: Date) {
-    this.attribute = attribute;
-    this.timestamp = timestamp;
-=======
   @JsonProperty('attribute', DataAttribute)
   public readonly attribute: DataAttribute;
   @JsonProperty('timestamp', StringToDateConverter)
@@ -29,6 +18,5 @@
   constructor(attribute?: DataAttribute, timestamp?: Date) {
     this.attribute = attribute || new DataAttribute();
     this.timestamp = timestamp || new Date();
->>>>>>> 02f3aa35
   }
 }