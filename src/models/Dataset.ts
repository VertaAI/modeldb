--- conflicted
+++ resolved
@@ -12,13 +12,6 @@
   public readonly key: string;
   @JsonProperty('path', String)
   public readonly path: string;
-<<<<<<< HEAD
-  public readonly artifactType: string;
-  constructor(key: string, path: string, artifactType: string) {
-    this.key = key;
-    this.path = path;
-    this.artifactType = artifactType;
-=======
   @JsonProperty('artifact_type', String)
   public readonly type: string;
 
@@ -26,6 +19,5 @@
     this.key = key || '';
     this.path = path || '';
     this.type = type || '';
->>>>>>> 8d190caf
   }
 }