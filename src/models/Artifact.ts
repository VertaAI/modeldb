--- conflicted
+++ resolved
@@ -12,15 +12,6 @@
   public readonly key: string;
   @JsonProperty('path', String)
   public readonly path: string;
-<<<<<<< HEAD
-  public readonly artifactType: string = 'IMAGE';
-  constructor(key: string, path: string, artifactType: string) {
-    this.key = key;
-    this.path = path;
-    if (artifactType !== undefined) {
-      this.artifactType = artifactType;
-    }
-=======
   @JsonProperty('artifact_type', String, true)
   public readonly artifactType: string;
 
@@ -28,6 +19,5 @@
     this.key = key || '';
     this.path = path || '';
     this.artifactType = artifactType || '';
->>>>>>> 8d190caf
   }
 }