<project xmlns="http://maven.apache.org/POM/4.0.0"
         xmlns:xsi="http://www.w3.org/2001/XMLSchema-instance"
         xsi:schemaLocation="http://maven.apache.org/POM/4.0.0 http://maven.apache.org/maven-v4_0_0.xsd">
    <modelVersion>4.0.0</modelVersion>
    <parent>
        <groupId>org.springframework.boot</groupId>
        <artifactId>spring-boot-starter-parent</artifactId>
        <version>2.7.3</version>
        <relativePath/> <!-- lookup parent from repository -->
    </parent>
    <groupId>ai.verta.modeldb</groupId>
    <artifactId>modeldb-parent</artifactId>
    <packaging>pom</packaging>
    <version>1.0-SNAPSHOT</version>
    <name>modeldb-parent</name>
    <url>http://maven.apache.org</url>

    <properties>
        <hibernate.version>5.6.11.Final</hibernate.version>
        <log4j.version>2.18.0</log4j.version>
        <grpc.version>1.49.0</grpc.version>
        <postgres.version>42.5.0</postgres.version>
        <liquibase.version>4.15.0</liquibase.version>
        <prometheus.version>0.16.0</prometheus.version>
        <protobuf.version>3.21.5</protobuf.version>
        <aws.version>1.12.298</aws.version>
        <jackson.version>2.13.4</jackson.version>
        <jaegertracing.version>1.8.1</jaegertracing.version>
        <os-maven-plugin.version>1.7.0</os-maven-plugin.version>
        <otel.core.version>1.17.0</otel.core.version>
        <otel.instrumentation.version>1.16.0-alpha</otel.instrumentation.version>
        <springframework.version>5.3.22</springframework.version>

        <junit-jupiter.version>5.9.0</junit-jupiter.version>
        <jacoco.version>0.8.8</jacoco.version>
        <sonar.java.coveragePlugin>jacoco</sonar.java.coveragePlugin>
        <sonar.core.codeCoveragePlugin>jacoco</sonar.core.codeCoveragePlugin>
        <sonar.coverage.jacoco.xmlReportPaths>${project.build.directory}/coverage-reports/jacoco.xml</sonar.coverage.jacoco.xmlReportPaths>
        <sonar.language>java</sonar.language>
    </properties>

    <modules>
        <module>backend/common</module>
        <module>backend</module>
    </modules>


    <dependencyManagement>
        <dependencies>
            <dependency>
                <groupId>com.fasterxml.jackson</groupId>
                <artifactId>jackson-bom</artifactId>
                <version>${jackson.version}</version>
                <scope>import</scope>
                <type>pom</type>
            </dependency>
            <dependency>
                <groupId>com.h2database</groupId>
                <artifactId>h2</artifactId>
                <version>2.1.214</version>
            </dependency>
            <dependency>
                <groupId>io.opentelemetry</groupId>
                <artifactId>opentelemetry-bom</artifactId>
                <version>${otel.core.version}</version>
                <type>pom</type>
                <scope>import</scope>
            </dependency>
            <dependency>
                <groupId>io.opentelemetry</groupId>
                <artifactId>opentelemetry-bom-alpha</artifactId>
                <version>${otel.core.version}-alpha</version>
                <type>pom</type>
                <scope>import</scope>
            </dependency>
            <dependency>
                <groupId>io.opentelemetry.instrumentation</groupId>
                <artifactId>opentelemetry-spring-webmvc-3.1</artifactId>
                <version>${otel.instrumentation.version}</version>
            </dependency>

            <!-- PRISMA-2022-0239 - https://github.com/square/okhttp/issues/6738 -->
            <dependency>
                <groupId>com.squareup.okhttp3</groupId>
                <artifactId>okhttp</artifactId>
                <version>4.9.3</version>
            </dependency>
            <dependency>
                <groupId>org.jetbrains.kotlin</groupId>
                <artifactId>kotlin-stdlib</artifactId>
                <version>1.7.10</version>
            </dependency>
            <dependency>
                <groupId>org.apache.logging.log4j</groupId>
                <artifactId>log4j-bom</artifactId>
                <version>${log4j.version}</version>
                <type>pom</type>
                <scope>import</scope>
            </dependency>
            <dependency>
                <groupId>org.springframework</groupId>
                <artifactId>spring-framework-bom</artifactId>
                <version>${springframework.version}</version>
                <scope>import</scope>
                <type>pom</type>
            </dependency>
            <!-- https://mvnrepository.com/artifact/junit/junit -->
            <dependency>
                <groupId>org.junit</groupId>
                <artifactId>junit-bom</artifactId>
                <version>${junit-jupiter.version}</version>
                <scope>import</scope>
                <type>pom</type>
            </dependency>
            <dependency>
                <groupId>org.yaml</groupId>
                <artifactId>snakeyaml</artifactId>
                <version>1.31</version>
            </dependency>
            <!-- PRISMA-2022-0239 -->
            <!-- The main transport implementation based on Netty, for both the client
                and the server (https://grpc.io/grpc-java/javadoc/io/grpc/netty/package-summary.html) -->
            <dependency>
                <groupId>io.grpc</groupId>
                <artifactId>grpc-netty-shaded</artifactId>
                <version>${grpc.version}</version>
            </dependency>
            <!-- API for gRPC over Protocol Buffers, including tools for serializing
                and de-serializing protobuf messages (https://grpc.io/grpc-java/javadoc/io/grpc/protobuf/package-summary.html) -->
            <dependency>
                <groupId>io.grpc</groupId>
                <artifactId>grpc-protobuf</artifactId>
                <version>${grpc.version}</version>
            </dependency>
            <!-- API for the Stub layer (https://grpc.io/grpc-java/javadoc/io/grpc/stub/package-summary.html) -->
            <dependency>
                <groupId>io.grpc</groupId>
                <artifactId>grpc-stub</artifactId>
                <version>${grpc.version}</version>
            </dependency>
            <dependency> <!-- necessary for Java 9+ -->
                <groupId>org.apache.tomcat</groupId>
                <artifactId>annotations-api</artifactId>
                <version>6.0.53</version>
                <scope>provided</scope>
            </dependency>
            <!-- https://mvnrepository.com/artifact/io.grpc/grpc-services -->
            <dependency>
                <groupId>io.grpc</groupId>
                <artifactId>grpc-services</artifactId>
                <version>${grpc.version}</version>
            </dependency>
            <!-- https://mvnrepository.com/artifact/com.google.api.grpc/googleapis-common-protos -->
            <dependency>
                <groupId>com.google.api.grpc</groupId>
                <artifactId>googleapis-common-protos</artifactId>
                <version>0.0.3</version>
            </dependency>
            <!-- Provide Utils for grpc like using jsonFormat this utils you can convert
                json to protobuf object. (https://mvnrepository.com/artifact/com.google.protobuf/protobuf-java-util) -->
            <dependency>
                <groupId>com.google.protobuf</groupId>
                <artifactId>protobuf-java-util</artifactId>
                <version>${protobuf.version}</version>
            </dependency>
            <dependency>
                <groupId>com.google.protobuf</groupId>
                <artifactId>protobuf-java</artifactId>
                <version>${protobuf.version}</version>
            </dependency>
            <!-- Use for read .yaml file configuration (site : https://yaml.org/) -->
            <dependency>
                <groupId>com.pholser</groupId>
                <artifactId>junit-quickcheck-core</artifactId>
                <version>1.0</version>
            </dependency>
            <!-- https://mvnrepository.com/artifact/com.pholser/junit-quickcheck-generators -->
            <dependency>
                <groupId>com.pholser</groupId>
                <artifactId>junit-quickcheck-generators</artifactId>
                <version>1.0</version>
            </dependency>
            <!-- https://mvnrepository.com/artifact/org.sonarsource.scanner.maven/sonar-maven-plugin -->
            <dependency>
                <groupId>org.sonarsource.scanner.maven</groupId>
                <artifactId>sonar-maven-plugin</artifactId>
                <version>3.9.1.2184</version>
            </dependency>

            <!-- HibernateFinal 5.4.1 -->
            <dependency>
                <groupId>org.hibernate</groupId>
                <artifactId>hibernate-core</artifactId>
                <version>${hibernate.version}</version>
            </dependency>
            <!-- Hibernate hikari connection pool -->
            <dependency>
                <groupId>org.hibernate</groupId>
                <artifactId>hibernate-hikaricp</artifactId>
                <version>${hibernate.version}</version>
            </dependency>
            <dependency>
                <groupId>com.zaxxer</groupId>
                <artifactId>HikariCP</artifactId>
                <version>5.0.1</version>
            </dependency>
            <dependency>
                <groupId>org.jdbi</groupId>
                <artifactId>jdbi3-core</artifactId>
                <version>3.32.0</version>
            </dependency>

            <!-- https://mvnrepository.com/artifact/org.postgresql/postgresql -->
            <dependency>
                <groupId>org.postgresql</groupId>
                <artifactId>postgresql</artifactId>
                <version>${postgres.version}</version>
            </dependency>

            <!-- https://mvnrepository.com/artifact/com.amazonaws/aws-java-sdk-s3 -->
            <dependency>
                <groupId>com.amazonaws</groupId>
                <artifactId>aws-java-sdk-s3</artifactId>
                <version>${aws.version}</version>
            </dependency>
            <!-- https://mvnrepository.com/artifact/com.amazonaws/aws-java-sdk-core -->
            <dependency>
                <groupId>com.amazonaws</groupId>
                <artifactId>aws-java-sdk-sts</artifactId>
                <version>${aws.version}</version>
            </dependency>


            <!-- https://mvnrepository.com/artifact/com.google.cloud/google-cloud-storage -->
            <dependency>
                <groupId>com.google.cloud</groupId>
                <artifactId>google-cloud-storage</artifactId>
                <version>2.11.3</version>
            </dependency>
            <!-- pin this dependency of ^^^ to upgrade for a CVE (https://snyk.io/vuln/SNYK-JAVA-COMGOOGLEOAUTHCLIENT-2807808) -->
            <dependency>
                <groupId>com.google.oauth-client</groupId>
                <artifactId>google-oauth-client</artifactId>
                <version>1.34.1</version>
            </dependency>
            <!-- https://mvnrepository.com/artifact/org.liquibase/liquibase-core -->
            <dependency>
                <groupId>org.liquibase</groupId>
                <artifactId>liquibase-core</artifactId>
                <version>${liquibase.version}</version>
            </dependency>

            <!-- https://mvnrepository.com/artifact/io.prometheus/simpleclient_servlet -->
            <dependency>
                <groupId>io.prometheus</groupId>
                <artifactId>simpleclient_servlet</artifactId>
                <version>${prometheus.version}</version>
            </dependency>
            <dependency>
                <groupId>io.prometheus</groupId>
                <artifactId>simpleclient_spring_boot</artifactId>
                <version>${prometheus.version}</version>
            </dependency>
            <!-- https://mvnrepository.com/artifact/io.prometheus/simpleclient_hotspot -->
            <dependency>
                <groupId>io.prometheus</groupId>
                <artifactId>simpleclient_hotspot</artifactId>
                <version>${prometheus.version}</version>
            </dependency>
            <dependency>
                <groupId>io.prometheus</groupId>
                <artifactId>simpleclient_hibernate</artifactId>
                <version>${prometheus.version}</version>
            </dependency>
            <!-- https://mvnrepository.com/artifact/io.prometheus.jmx/collector -->
            <dependency>
                <groupId>io.prometheus.jmx</groupId>
                <artifactId>collector</artifactId>
                <version>0.17.0</version>
            </dependency>
            <!-- https://mvnrepository.com/artifact/org.mariadb.jdbc/mariadb-java-client -->
            <dependency>
            <groupId>org.mariadb.jdbc</groupId>
            <artifactId>mariadb-java-client</artifactId>
            <version>3.0.7</version>
            </dependency>
            <dependency>
                <groupId>io.jaegertracing</groupId>
                <artifactId>jaeger-core</artifactId>
                <version>${jaegertracing.version}</version>
            </dependency>
            <dependency>
                <groupId>io.jaegertracing</groupId>
                <artifactId>jaeger-thrift</artifactId>
                <version>${jaegertracing.version}</version>
            </dependency>
            <dependency>
                <groupId>io.jaegertracing</groupId>
                <artifactId>jaeger-client</artifactId>
                <version>${jaegertracing.version}</version>
            </dependency>
            <dependency>
                <groupId>io.opentracing.contrib</groupId>
                <artifactId>opentracing-grpc</artifactId>
                <version>0.2.3</version>
            </dependency>
            <dependency>
                <groupId>io.opentracing.contrib</groupId>
                <artifactId>opentracing-jdbc</artifactId>
                <version>0.2.15</version>
            </dependency>
            <dependency>
                <groupId>com.oblac</groupId>
                <artifactId>nomen-est-omen</artifactId>
                <version>2.1.0</version>
            </dependency>
            <!-- https://mvnrepository.com/artifact/com.microsoft.sqlserver/mssql-jdbc -->
            <dependency>
                <groupId>com.microsoft.sqlserver</groupId>
                <artifactId>mssql-jdbc</artifactId>
                <version>9.5.0-SNAPSHOT.jre8-preview</version>
            </dependency>
            <!-- Snyk abatements -->
            <dependency>
<<<<<<< HEAD
                <groupId>org.glassfish</groupId>
                <artifactId>jakarta.el</artifactId>
                <version>3.0.4</version>
=======
                <groupId>org.apache.tomcat.embed</groupId>
                <artifactId>tomcat-embed-core</artifactId>
                <version>9.0.65</version>
>>>>>>> 1a5227b8
            </dependency>
            <dependency>
                <groupId>com.google.code.gson</groupId>
                <artifactId>gson</artifactId>
                <version>2.9.1</version>
            </dependency>
        </dependencies>
    </dependencyManagement>

    <dependencies>
        <dependency>
            <groupId>org.junit.jupiter</groupId>
            <artifactId>junit-jupiter-api</artifactId>
            <scope>test</scope>
        </dependency>
        <dependency>
            <groupId>org.junit.jupiter</groupId>
            <artifactId>junit-jupiter-engine</artifactId>
            <scope>test</scope>
        </dependency>
        <dependency>
            <groupId>org.junit.vintage</groupId>
            <artifactId>junit-vintage-engine</artifactId>
            <scope>test</scope>
        </dependency>
        <dependency>
            <groupId>org.junit.platform</groupId>
            <artifactId>junit-platform-suite-engine</artifactId>
            <scope>test</scope>
        </dependency>
    </dependencies>

    <build>
        <pluginManagement>
            <plugins>
                <plugin>
                    <groupId>org.xolstice.maven.plugins</groupId>
                    <artifactId>protobuf-maven-plugin</artifactId>
                    <version>0.6.1</version>
                    <configuration>
                        <protocArtifact>com.google.protobuf:protoc:${protobuf.version}:exe:${os.detected.classifier}</protocArtifact>
                        <pluginId>grpc-java</pluginId>
                        <pluginArtifact>io.grpc:protoc-gen-grpc-java:${grpc.version}:exe:${os.detected.classifier}</pluginArtifact>
                        <checkStaleness>true</checkStaleness>
                    </configuration>
                    <executions>
                        <execution>
                            <goals>
                                <goal>compile</goal>
                                <goal>compile-custom</goal>
                            </goals>
                        </execution>
                    </executions>
                </plugin>
                <plugin>
                    <groupId>com.diffplug.spotless</groupId>
                    <artifactId>spotless-maven-plugin</artifactId>
                    <version>2.25.0</version>
                    <configuration>
                        <java>
                            <googleJavaFormat>
                                <version>1.7</version>
                                <style>GOOGLE</style>
                            </googleJavaFormat>
                        </java>
                    </configuration>
                    <executions>
                        <execution>
                            <id>spotless-apply</id>
                            <goals>
                                <!-- can be disabled using -Dspotless.check.skip=true -->
                                <goal>apply</goal>
                            </goals>
                            <phase>process-sources</phase>
                        </execution>
                    </executions>
                </plugin>
                <plugin>
                    <groupId>org.apache.maven.plugins</groupId>
                    <artifactId>maven-compiler-plugin</artifactId>
                    <version>3.10.1</version>
                    <configuration>
                        <source>11</source>
                        <target>11</target>
                        <release>11</release>
                    </configuration>
                </plugin>
                <plugin>
                    <groupId>org.apache.maven.plugins</groupId>
                    <artifactId>maven-surefire-plugin</artifactId>
                    <version>3.0.0-M7</version>
                </plugin>
                    <plugin>
                    <groupId>org.codehaus.mojo</groupId>
                    <artifactId>build-helper-maven-plugin</artifactId>
                    <version>3.3.0</version>
                </plugin>
                <plugin>
                    <groupId>org.apache.maven.plugins</groupId>
                    <artifactId>maven-jar-plugin</artifactId>
                    <version>3.2.2</version>
                </plugin>
                <plugin>
                    <!-- Use for generating code coverage report using jacoco plugin -->
                    <groupId>org.jacoco</groupId>
                    <artifactId>jacoco-maven-plugin</artifactId>
                    <version>${jacoco.version}</version>
                </plugin>
                <plugin>
                    <groupId>org.codehaus.mojo</groupId>
                    <artifactId>versions-maven-plugin</artifactId>
                    <version>2.12.0</version>
                </plugin>
            </plugins>
        </pluginManagement>

        <!-- follow gRPC git repo URL link for plugin (kr.motd.maven, protobuf-maven-plugin)
            https://github.com/grpc/grpc-java At the maven build time this plugin converted
            .proto implementation of service to java code. -->
        <extensions>
            <extension>
                <groupId>kr.motd.maven</groupId>
                <artifactId>os-maven-plugin</artifactId>
                <version>${os-maven-plugin.version}</version>
            </extension>
        </extensions>
    </build>
</project><|MERGE_RESOLUTION|>--- conflicted
+++ resolved
@@ -321,17 +321,6 @@
                 <version>9.5.0-SNAPSHOT.jre8-preview</version>
             </dependency>
             <!-- Snyk abatements -->
-            <dependency>
-<<<<<<< HEAD
-                <groupId>org.glassfish</groupId>
-                <artifactId>jakarta.el</artifactId>
-                <version>3.0.4</version>
-=======
-                <groupId>org.apache.tomcat.embed</groupId>
-                <artifactId>tomcat-embed-core</artifactId>
-                <version>9.0.65</version>
->>>>>>> 1a5227b8
-            </dependency>
             <dependency>
                 <groupId>com.google.code.gson</groupId>
                 <artifactId>gson</artifactId>
