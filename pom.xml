<project xmlns="http://maven.apache.org/POM/4.0.0"
         xmlns:xsi="http://www.w3.org/2001/XMLSchema-instance"
         xsi:schemaLocation="http://maven.apache.org/POM/4.0.0 http://maven.apache.org/maven-v4_0_0.xsd">
    <modelVersion>4.0.0</modelVersion>
    <parent>
        <groupId>org.springframework.boot</groupId>
        <artifactId>spring-boot-starter-parent</artifactId>
        <version>2.4.13</version>
        <relativePath/> <!-- lookup parent from repository -->
    </parent>
    <groupId>ai.verta.modeldb</groupId>
    <artifactId>modeldb-parent</artifactId>
    <packaging>pom</packaging>
    <version>1.0-SNAPSHOT</version>
    <name>modeldb-parent</name>
    <url>http://maven.apache.org</url>

    <properties>
        <hibernate.version>5.6.5.Final</hibernate.version>
        <log4j.version>2.17.1</log4j.version>
        <grpc.version>1.41.2</grpc.version>
        <postgres.version>42.3.3</postgres.version>
        <liquibase.version>4.6.0</liquibase.version>
        <prometheus.version>0.15.0</prometheus.version>
        <protobuf.version>3.19.2</protobuf.version>
<<<<<<< HEAD
        <aws.version>1.12.174</aws.version>
        <jackson.version>2.12.6</jackson.version>
        <jaegertracing.version>1.8.0</jaegertracing.version>
=======
        <aws.version>1.12.180</aws.version>
        <jackson.version>2.13.2</jackson.version>
>>>>>>> 2f7afe6e
        <os-maven-plugin.version>1.6.2</os-maven-plugin.version>

        <jacoco.version>0.8.6</jacoco.version>
        <sonar.java.coveragePlugin>jacoco</sonar.java.coveragePlugin>
        <sonar.core.codeCoveragePlugin>jacoco</sonar.core.codeCoveragePlugin>
        <sonar.coverage.jacoco.xmlReportPaths>${project.build.directory}/coverage-reports/jacoco.xml</sonar.coverage.jacoco.xmlReportPaths>
        <sonar.language>java</sonar.language>
    </properties>

    <modules>
        <module>backend/common</module>
        <module>backend</module>
    </modules>


    <dependencyManagement>
        <dependencies>
            <dependency>
                <groupId>com.fasterxml.jackson.core</groupId>
                <artifactId>jackson-core</artifactId>
                <version>${jackson.version}</version>
            </dependency>
            <dependency>
                <groupId>com.fasterxml.jackson.core</groupId>
                <artifactId>jackson-databind</artifactId>
                <version>${jackson.version}</version>
            </dependency>
            <dependency>
                <groupId>com.fasterxml.jackson.core</groupId>
                <artifactId>jackson-annotations</artifactId>
                <version>${jackson.version}</version>
            </dependency>
            <dependency>
                <groupId>com.fasterxml.jackson.module</groupId>
                <artifactId>jackson-module-jaxb-annotations</artifactId>
                <version>${jackson.version}</version>
            </dependency>

            <!-- https://mvnrepository.com/artifact/junit/junit -->
            <dependency>
                <groupId>junit</groupId>
                <artifactId>junit</artifactId>
                <version>4.13.2</version>
            </dependency>
            <dependency>
                <groupId>org.yaml</groupId>
                <artifactId>snakeyaml</artifactId>
                <version>1.26</version>
            </dependency>

            <!-- The main transport implementation based on Netty, for both the client
                and the server (https://grpc.io/grpc-java/javadoc/io/grpc/netty/package-summary.html) -->
            <dependency>
                <groupId>io.grpc</groupId>
                <artifactId>grpc-netty-shaded</artifactId>
                <version>${grpc.version}</version>
            </dependency>
            <!-- API for gRPC over Protocol Buffers, including tools for serializing
                and de-serializing protobuf messages (https://grpc.io/grpc-java/javadoc/io/grpc/protobuf/package-summary.html) -->
            <dependency>
                <groupId>io.grpc</groupId>
                <artifactId>grpc-protobuf</artifactId>
                <version>${grpc.version}</version>
            </dependency>
            <!-- API for the Stub layer (https://grpc.io/grpc-java/javadoc/io/grpc/stub/package-summary.html) -->
            <dependency>
                <groupId>io.grpc</groupId>
                <artifactId>grpc-stub</artifactId>
                <version>${grpc.version}</version>
            </dependency>
            <dependency> <!-- necessary for Java 9+ -->
                <groupId>org.apache.tomcat</groupId>
                <artifactId>annotations-api</artifactId>
                <version>6.0.53</version>
                <scope>provided</scope>
            </dependency>
            <!-- https://mvnrepository.com/artifact/io.grpc/grpc-services -->
            <dependency>
                <groupId>io.grpc</groupId>
                <artifactId>grpc-services</artifactId>
                <version>${grpc.version}</version>
            </dependency>
            <!-- https://mvnrepository.com/artifact/com.google.api.grpc/googleapis-common-protos -->
            <dependency>
                <groupId>com.google.api.grpc</groupId>
                <artifactId>googleapis-common-protos</artifactId>
                <version>0.0.3</version>
            </dependency>
            <!-- Provide Utils for grpc like using jsonFormat this utils you can convert
                json to protobuf object. (https://mvnrepository.com/artifact/com.google.protobuf/protobuf-java-util) -->
            <dependency>
                <groupId>com.google.protobuf</groupId>
                <artifactId>protobuf-java-util</artifactId>
                <version>${protobuf.version}</version>
            </dependency>
            <dependency>
                <groupId>com.google.protobuf</groupId>
                <artifactId>protobuf-java</artifactId>
                <version>${protobuf.version}</version>
            </dependency>
            <!-- Use for read .yaml file configuration (site : https://yaml.org/) -->
            <dependency>
                <groupId>com.pholser</groupId>
                <artifactId>junit-quickcheck-core</artifactId>
                <version>1.0</version>
            </dependency>
            <!-- https://mvnrepository.com/artifact/com.pholser/junit-quickcheck-generators -->
            <dependency>
                <groupId>com.pholser</groupId>
                <artifactId>junit-quickcheck-generators</artifactId>
                <version>1.0</version>
            </dependency>
            <!-- https://mvnrepository.com/artifact/org.sonarsource.scanner.maven/sonar-maven-plugin -->
            <dependency>
                <groupId>org.sonarsource.scanner.maven</groupId>
                <artifactId>sonar-maven-plugin</artifactId>
                <version>3.6.1.1688</version>
            </dependency>

            <!-- HibernateFinal 5.4.1 -->
            <dependency>
                <groupId>org.hibernate</groupId>
                <artifactId>hibernate-core</artifactId>
                <version>${hibernate.version}</version>
            </dependency>
            <!-- Hibernate hikari connection pool -->
            <dependency>
                <groupId>org.hibernate</groupId>
                <artifactId>hibernate-hikaricp</artifactId>
                <version>${hibernate.version}</version>
            </dependency>
            <dependency>
                <groupId>com.zaxxer</groupId>
                <artifactId>HikariCP</artifactId>
                <version>4.0.3</version>
            </dependency>
            <dependency>
                <groupId>org.jdbi</groupId>
                <artifactId>jdbi3-core</artifactId>
                <version>3.27.1</version>
            </dependency>
            <dependency>
                <groupId>io.opentracing.contrib</groupId>
                <artifactId>opentracing-jdbi3</artifactId>
                <version>0.6.2</version>
            </dependency>

            <!-- https://mvnrepository.com/artifact/org.postgresql/postgresql -->
            <dependency>
                <groupId>org.postgresql</groupId>
                <artifactId>postgresql</artifactId>
                <version>${postgres.version}</version>
            </dependency>

            <!-- https://mvnrepository.com/artifact/com.amazonaws/aws-java-sdk-s3 -->
            <dependency>
                <groupId>com.amazonaws</groupId>
                <artifactId>aws-java-sdk-s3</artifactId>
                <version>${aws.version}</version>
            </dependency>
            <!-- https://mvnrepository.com/artifact/com.amazonaws/aws-java-sdk-core -->
            <dependency>
                <groupId>com.amazonaws</groupId>
                <artifactId>aws-java-sdk-sts</artifactId>
                <version>${aws.version}</version>
            </dependency>


            <!-- https://mvnrepository.com/artifact/com.google.cloud/google-cloud-storage -->
            <dependency>
                <groupId>com.google.cloud</groupId>
                <artifactId>google-cloud-storage</artifactId>
                <version>1.117.1</version>
            </dependency>
            <!-- https://mvnrepository.com/artifact/org.apache.logging.log4j/log4j-slf4j-impl -->
            <dependency>
                <groupId>org.apache.logging.log4j</groupId>
                <artifactId>log4j-slf4j-impl</artifactId>
                <version>${log4j.version}</version>
            </dependency>
            <dependency>
                <groupId>org.apache.logging.log4j</groupId>
                <artifactId>log4j-layout-template-json</artifactId>
                <version>${log4j.version}</version>
            </dependency>
            <dependency>
                <groupId>org.apache.logging.log4j</groupId>
                <artifactId>log4j-api</artifactId>
                <version>${log4j.version}</version>
            </dependency>
            <dependency>
                <groupId>org.apache.logging.log4j</groupId>
                <artifactId>log4j-core</artifactId>
                <version>${log4j.version}</version>
            </dependency>
            <!-- https://mvnrepository.com/artifact/org.liquibase/liquibase-core -->
            <dependency>
                <groupId>org.liquibase</groupId>
                <artifactId>liquibase-core</artifactId>
                <version>${liquibase.version}</version>
            </dependency>

            <!-- Start Snyk vulnerability mitigation -->
            <dependency>
                <groupId>org.springframework</groupId>
                <artifactId>spring-web</artifactId>
                <version>5.3.16</version>
            </dependency>
            <dependency>
                <groupId>org.springframework</groupId>
                <artifactId>spring-webmvc</artifactId>
                <version>5.3.16</version>
            </dependency>
            <dependency>
                <groupId>org.springframework</groupId>
                <artifactId>spring-core</artifactId>
                <version>5.3.16</version>
            </dependency>
            <!-- End Snyk vulnerability mitigation -->

            <!-- https://mvnrepository.com/artifact/io.prometheus/simpleclient_servlet -->
            <dependency>
                <groupId>io.prometheus</groupId>
                <artifactId>simpleclient_servlet</artifactId>
                <version>${prometheus.version}</version>
            </dependency>
            <dependency>
                <groupId>io.prometheus</groupId>
                <artifactId>simpleclient_spring_boot</artifactId>
                <version>${prometheus.version}</version>
            </dependency>
            <!-- https://mvnrepository.com/artifact/io.prometheus/simpleclient_hotspot -->
            <dependency>
                <groupId>io.prometheus</groupId>
                <artifactId>simpleclient_hotspot</artifactId>
                <version>${prometheus.version}</version>
            </dependency>
            <dependency>
                <groupId>io.prometheus</groupId>
                <artifactId>simpleclient_hibernate</artifactId>
                <version>${prometheus.version}</version>
            </dependency>
            <!-- https://mvnrepository.com/artifact/io.prometheus.jmx/collector -->
            <dependency>
                <groupId>io.prometheus.jmx</groupId>
                <artifactId>collector</artifactId>
                <version>0.15.0</version>
            </dependency>
            <!-- https://mvnrepository.com/artifact/org.mariadb.jdbc/mariadb-java-client -->
            <dependency>
            <groupId>org.mariadb.jdbc</groupId>
            <artifactId>mariadb-java-client</artifactId>
            <version>2.7.4</version>
            </dependency>
            <dependency>
                <groupId>io.jaegertracing</groupId>
                <artifactId>jaeger-core</artifactId>
                <version>${jaegertracing.version}</version>
            </dependency>
            <dependency>
                <groupId>io.jaegertracing</groupId>
                <artifactId>jaeger-thrift</artifactId>
                <version>${jaegertracing.version}</version>
            </dependency>
            <dependency>
                <groupId>io.jaegertracing</groupId>
                <artifactId>jaeger-client</artifactId>
                <version>${jaegertracing.version}</version>
            </dependency>
            <dependency>
                <groupId>io.opentracing.contrib</groupId>
                <artifactId>opentracing-grpc</artifactId>
                <version>0.2.3</version>
            </dependency>
            <dependency>
                <groupId>io.opentracing.contrib</groupId>
                <artifactId>opentracing-jdbc</artifactId>
                <version>0.2.15</version>
            </dependency>
            <dependency>
                <groupId>com.oblac</groupId>
                <artifactId>nomen-est-omen</artifactId>
                <version>2.0.0</version>
            </dependency>
            <!-- https://mvnrepository.com/artifact/com.microsoft.sqlserver/mssql-jdbc -->
            <dependency>
                <groupId>com.microsoft.sqlserver</groupId>
                <artifactId>mssql-jdbc</artifactId>
                <version>9.5.0-SNAPSHOT.jre8-preview</version>
            </dependency>
            <dependency>
                <groupId>org.junit.platform</groupId>
                <artifactId>junit-platform-runner</artifactId>
                <version>1.0.0-M2</version>
                <scope>test</scope>
            </dependency>
            <dependency>
                <groupId>org.junit.jupiter</groupId>
                <artifactId>junit-jupiter-engine</artifactId>
                <version>5.4.0</version>
                <scope>test</scope>
            </dependency>

            <!-- Snyk abatements -->
            <dependency>
                <groupId>org.apache.tomcat.embed</groupId>
                <artifactId>tomcat-embed-core</artifactId>
                <version>9.0.58</version>
            </dependency>
            <dependency>
                <groupId>org.glassfish</groupId>
                <artifactId>jakarta.el</artifactId>
                <version>3.0.4</version>
            </dependency>
            <dependency>
                <groupId>com.google.code.gson</groupId>
                <artifactId>gson</artifactId>
                <version>2.8.9</version>
            </dependency>
        </dependencies>
    </dependencyManagement>

    <build>
        <pluginManagement>
            <plugins>
                <plugin>
                    <groupId>org.xolstice.maven.plugins</groupId>
                    <artifactId>protobuf-maven-plugin</artifactId>
                    <version>0.6.1</version>
                    <configuration>
                        <protocArtifact>com.google.protobuf:protoc:${protobuf.version}:exe:${os.detected.classifier}</protocArtifact>
                        <pluginId>grpc-java</pluginId>
                        <pluginArtifact>io.grpc:protoc-gen-grpc-java:${grpc.version}:exe:${os.detected.classifier}</pluginArtifact>
                        <checkStaleness>true</checkStaleness>
                    </configuration>
                    <executions>
                        <execution>
                            <goals>
                                <goal>compile</goal>
                                <goal>compile-custom</goal>
                            </goals>
                        </execution>
                    </executions>
                </plugin>
                <plugin>
                    <groupId>com.diffplug.spotless</groupId>
                    <artifactId>spotless-maven-plugin</artifactId>
                    <version>2.20.0</version>
                    <configuration>
                        <java>
                            <googleJavaFormat>
                                <version>1.7</version>
                                <style>GOOGLE</style>
                            </googleJavaFormat>
                        </java>
                    </configuration>
                    <executions>
                        <execution>
                            <id>spotless-apply</id>
                            <goals>
                                <!-- can be disabled using -Dspotless.check.skip=true -->
                                <goal>apply</goal>
                            </goals>
                            <phase>process-sources</phase>
                        </execution>
                    </executions>
                </plugin>
                <plugin>
                    <groupId>org.apache.maven.plugins</groupId>
                    <artifactId>maven-compiler-plugin</artifactId>
                    <version>3.8.1</version>
                    <configuration>
                        <source>11</source>
                        <target>11</target>
                        <release>11</release>
                    </configuration>
                </plugin>
                <plugin>
                    <groupId>org.apache.maven.plugins</groupId>
                    <artifactId>maven-surefire-plugin</artifactId>
                    <version>3.0.0-M5</version>
                </plugin>
                    <plugin>
                    <groupId>org.codehaus.mojo</groupId>
                    <artifactId>build-helper-maven-plugin</artifactId>
                    <version>3.2.0</version>
                </plugin>
                <plugin>
                    <groupId>org.apache.maven.plugins</groupId>
                    <artifactId>maven-jar-plugin</artifactId>
                    <version>3.2.0</version>
                </plugin>
                <plugin>
                    <!-- Use for generating code coverage report using jacoco plugin -->
                    <groupId>org.jacoco</groupId>
                    <artifactId>jacoco-maven-plugin</artifactId>
                    <version>${jacoco.version}</version>
                </plugin>
                <plugin>
                    <groupId>org.codehaus.mojo</groupId>
                    <artifactId>versions-maven-plugin</artifactId>
                    <version>2.8.1</version>
                </plugin>
            </plugins>
        </pluginManagement>

        <!-- follow gRPC git repo URL link for plugin (kr.motd.maven, protobuf-maven-plugin)
            https://github.com/grpc/grpc-java At the maven build time this plugin converted
            .proto implementation of service to java code. -->
        <extensions>
            <extension>
                <groupId>kr.motd.maven</groupId>
                <artifactId>os-maven-plugin</artifactId>
                <version>${os-maven-plugin.version}</version>
            </extension>
        </extensions>
    </build>
</project><|MERGE_RESOLUTION|>--- conflicted
+++ resolved
@@ -23,14 +23,9 @@
         <liquibase.version>4.6.0</liquibase.version>
         <prometheus.version>0.15.0</prometheus.version>
         <protobuf.version>3.19.2</protobuf.version>
-<<<<<<< HEAD
-        <aws.version>1.12.174</aws.version>
-        <jackson.version>2.12.6</jackson.version>
-        <jaegertracing.version>1.8.0</jaegertracing.version>
-=======
         <aws.version>1.12.180</aws.version>
         <jackson.version>2.13.2</jackson.version>
->>>>>>> 2f7afe6e
+        <jaegertracing.version>1.8.0</jaegertracing.version>
         <os-maven-plugin.version>1.6.2</os-maven-plugin.version>
 
         <jacoco.version>0.8.6</jacoco.version>
