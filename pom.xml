<project xmlns="http://maven.apache.org/POM/4.0.0"
         xmlns:xsi="http://www.w3.org/2001/XMLSchema-instance"
         xsi:schemaLocation="http://maven.apache.org/POM/4.0.0 http://maven.apache.org/maven-v4_0_0.xsd">
    <modelVersion>4.0.0</modelVersion>
    <parent>
        <groupId>org.springframework.boot</groupId>
        <artifactId>spring-boot-starter-parent</artifactId>
        <version>2.4.13</version>
        <relativePath/> <!-- lookup parent from repository -->
    </parent>
    <groupId>ai.verta.modeldb</groupId>
    <artifactId>modeldb-parent</artifactId>
    <packaging>pom</packaging>
    <version>1.0-SNAPSHOT</version>
    <name>modeldb-parent</name>
    <url>http://maven.apache.org</url>

    <properties>
        <hibernate.version>5.6.5.Final</hibernate.version>
<<<<<<< HEAD
        <log4j.version>2.17.2</log4j.version>
        <grpc.version>1.41.2</grpc.version>
=======
        <log4j.version>2.17.1</log4j.version>
        <grpc.version>1.45.0</grpc.version>
>>>>>>> 2f49c71e
        <postgres.version>42.3.3</postgres.version>
        <liquibase.version>4.9.1</liquibase.version>
        <prometheus.version>0.15.0</prometheus.version>
        <protobuf.version>3.19.2</protobuf.version>
        <aws.version>1.12.187</aws.version>
        <jackson.version>2.13.2</jackson.version>
        <jaegertracing.version>1.8.0</jaegertracing.version>
        <os-maven-plugin.version>1.6.2</os-maven-plugin.version>
        <springframework.version>5.3.18</springframework.version>

        <jacoco.version>0.8.6</jacoco.version>
        <sonar.java.coveragePlugin>jacoco</sonar.java.coveragePlugin>
        <sonar.core.codeCoveragePlugin>jacoco</sonar.core.codeCoveragePlugin>
        <sonar.coverage.jacoco.xmlReportPaths>${project.build.directory}/coverage-reports/jacoco.xml</sonar.coverage.jacoco.xmlReportPaths>
        <sonar.language>java</sonar.language>
    </properties>

    <modules>
        <module>backend/common</module>
        <module>backend</module>
    </modules>


    <dependencyManagement>
        <dependencies>
            <dependency>
                <groupId>com.fasterxml.jackson.core</groupId>
                <artifactId>jackson-core</artifactId>
                <version>${jackson.version}</version>
            </dependency>
            <dependency>
                <groupId>com.fasterxml.jackson.core</groupId>
                <artifactId>jackson-databind</artifactId>
                <version>${jackson.version}.2</version>
            </dependency>
            <dependency>
                <groupId>com.fasterxml.jackson.core</groupId>
                <artifactId>jackson-annotations</artifactId>
                <version>${jackson.version}</version>
            </dependency>
            <dependency>
                <groupId>com.fasterxml.jackson.module</groupId>
                <artifactId>jackson-module-jaxb-annotations</artifactId>
                <version>${jackson.version}</version>
            </dependency>

            <!-- https://mvnrepository.com/artifact/junit/junit -->
            <dependency>
                <groupId>junit</groupId>
                <artifactId>junit</artifactId>
                <version>4.13.2</version>
            </dependency>
            <dependency>
                <groupId>org.yaml</groupId>
                <artifactId>snakeyaml</artifactId>
                <version>1.26</version>
            </dependency>

            <!-- The main transport implementation based on Netty, for both the client
                and the server (https://grpc.io/grpc-java/javadoc/io/grpc/netty/package-summary.html) -->
            <dependency>
                <groupId>io.grpc</groupId>
                <artifactId>grpc-netty-shaded</artifactId>
                <version>${grpc.version}</version>
            </dependency>
            <!-- API for gRPC over Protocol Buffers, including tools for serializing
                and de-serializing protobuf messages (https://grpc.io/grpc-java/javadoc/io/grpc/protobuf/package-summary.html) -->
            <dependency>
                <groupId>io.grpc</groupId>
                <artifactId>grpc-protobuf</artifactId>
                <version>${grpc.version}</version>
            </dependency>
            <!-- API for the Stub layer (https://grpc.io/grpc-java/javadoc/io/grpc/stub/package-summary.html) -->
            <dependency>
                <groupId>io.grpc</groupId>
                <artifactId>grpc-stub</artifactId>
                <version>${grpc.version}</version>
            </dependency>
            <dependency> <!-- necessary for Java 9+ -->
                <groupId>org.apache.tomcat</groupId>
                <artifactId>annotations-api</artifactId>
                <version>6.0.53</version>
                <scope>provided</scope>
            </dependency>
            <!-- https://mvnrepository.com/artifact/io.grpc/grpc-services -->
            <dependency>
                <groupId>io.grpc</groupId>
                <artifactId>grpc-services</artifactId>
                <version>${grpc.version}</version>
            </dependency>
            <!-- https://mvnrepository.com/artifact/com.google.api.grpc/googleapis-common-protos -->
            <dependency>
                <groupId>com.google.api.grpc</groupId>
                <artifactId>googleapis-common-protos</artifactId>
                <version>0.0.3</version>
            </dependency>
            <!-- Provide Utils for grpc like using jsonFormat this utils you can convert
                json to protobuf object. (https://mvnrepository.com/artifact/com.google.protobuf/protobuf-java-util) -->
            <dependency>
                <groupId>com.google.protobuf</groupId>
                <artifactId>protobuf-java-util</artifactId>
                <version>${protobuf.version}</version>
            </dependency>
            <dependency>
                <groupId>com.google.protobuf</groupId>
                <artifactId>protobuf-java</artifactId>
                <version>${protobuf.version}</version>
            </dependency>
            <!-- Use for read .yaml file configuration (site : https://yaml.org/) -->
            <dependency>
                <groupId>com.pholser</groupId>
                <artifactId>junit-quickcheck-core</artifactId>
                <version>1.0</version>
            </dependency>
            <!-- https://mvnrepository.com/artifact/com.pholser/junit-quickcheck-generators -->
            <dependency>
                <groupId>com.pholser</groupId>
                <artifactId>junit-quickcheck-generators</artifactId>
                <version>1.0</version>
            </dependency>
            <!-- https://mvnrepository.com/artifact/org.sonarsource.scanner.maven/sonar-maven-plugin -->
            <dependency>
                <groupId>org.sonarsource.scanner.maven</groupId>
                <artifactId>sonar-maven-plugin</artifactId>
                <version>3.9.1.2184</version>
            </dependency>

            <!-- HibernateFinal 5.4.1 -->
            <dependency>
                <groupId>org.hibernate</groupId>
                <artifactId>hibernate-core</artifactId>
                <version>${hibernate.version}</version>
            </dependency>
            <!-- Hibernate hikari connection pool -->
            <dependency>
                <groupId>org.hibernate</groupId>
                <artifactId>hibernate-hikaricp</artifactId>
                <version>${hibernate.version}</version>
            </dependency>
            <dependency>
                <groupId>com.zaxxer</groupId>
                <artifactId>HikariCP</artifactId>
                <version>4.0.3</version>
            </dependency>
            <dependency>
                <groupId>org.jdbi</groupId>
                <artifactId>jdbi3-core</artifactId>
                <version>3.27.1</version>
            </dependency>
            <dependency>
                <groupId>io.opentracing.contrib</groupId>
                <artifactId>opentracing-jdbi3</artifactId>
                <version>0.6.2</version>
            </dependency>

            <!-- https://mvnrepository.com/artifact/org.postgresql/postgresql -->
            <dependency>
                <groupId>org.postgresql</groupId>
                <artifactId>postgresql</artifactId>
                <version>${postgres.version}</version>
            </dependency>

            <!-- https://mvnrepository.com/artifact/com.amazonaws/aws-java-sdk-s3 -->
            <dependency>
                <groupId>com.amazonaws</groupId>
                <artifactId>aws-java-sdk-s3</artifactId>
                <version>${aws.version}</version>
            </dependency>
            <!-- https://mvnrepository.com/artifact/com.amazonaws/aws-java-sdk-core -->
            <dependency>
                <groupId>com.amazonaws</groupId>
                <artifactId>aws-java-sdk-sts</artifactId>
                <version>${aws.version}</version>
            </dependency>


            <!-- https://mvnrepository.com/artifact/com.google.cloud/google-cloud-storage -->
            <dependency>
                <groupId>com.google.cloud</groupId>
                <artifactId>google-cloud-storage</artifactId>
                <version>1.118.1</version>
            </dependency>
            <!-- https://mvnrepository.com/artifact/org.apache.logging.log4j/log4j-slf4j-impl -->
            <dependency>
                <groupId>org.apache.logging.log4j</groupId>
                <artifactId>log4j-slf4j-impl</artifactId>
                <version>${log4j.version}</version>
            </dependency>
            <dependency>
                <groupId>org.apache.logging.log4j</groupId>
                <artifactId>log4j-layout-template-json</artifactId>
                <version>${log4j.version}</version>
            </dependency>
            <dependency>
                <groupId>org.apache.logging.log4j</groupId>
                <artifactId>log4j-api</artifactId>
                <version>${log4j.version}</version>
            </dependency>
            <dependency>
                <groupId>org.apache.logging.log4j</groupId>
                <artifactId>log4j-core</artifactId>
                <version>${log4j.version}</version>
            </dependency>
            <!-- https://mvnrepository.com/artifact/org.liquibase/liquibase-core -->
            <dependency>
                <groupId>org.liquibase</groupId>
                <artifactId>liquibase-core</artifactId>
                <version>${liquibase.version}</version>
            </dependency>

            <!-- Start Snyk vulnerability mitigation -->
            <dependency>
                <groupId>org.springframework</groupId>
                <artifactId>spring-web</artifactId>
                <version>${springframework.version}</version>
            </dependency>
            <dependency>
                <groupId>org.springframework</groupId>
                <artifactId>spring-webmvc</artifactId>
                <version>${springframework.version}</version>
            </dependency>
            <dependency>
                <groupId>org.springframework</groupId>
                <artifactId>spring-core</artifactId>
                <version>${springframework.version}</version>
            </dependency>
            <dependency>
                <groupId>org.springframework</groupId>
                <artifactId>spring-beans</artifactId>
                <version>${springframework.version}</version>
            </dependency>
            <dependency>
                <groupId>org.springframework</groupId>
                <artifactId>spring-expression</artifactId>
                <version>${springframework.version}</version>
            </dependency>

            <!-- https://mvnrepository.com/artifact/io.prometheus/simpleclient_servlet -->
            <dependency>
                <groupId>io.prometheus</groupId>
                <artifactId>simpleclient_servlet</artifactId>
                <version>${prometheus.version}</version>
            </dependency>
            <dependency>
                <groupId>io.prometheus</groupId>
                <artifactId>simpleclient_spring_boot</artifactId>
                <version>${prometheus.version}</version>
            </dependency>
            <!-- https://mvnrepository.com/artifact/io.prometheus/simpleclient_hotspot -->
            <dependency>
                <groupId>io.prometheus</groupId>
                <artifactId>simpleclient_hotspot</artifactId>
                <version>${prometheus.version}</version>
            </dependency>
            <dependency>
                <groupId>io.prometheus</groupId>
                <artifactId>simpleclient_hibernate</artifactId>
                <version>${prometheus.version}</version>
            </dependency>
            <!-- https://mvnrepository.com/artifact/io.prometheus.jmx/collector -->
            <dependency>
                <groupId>io.prometheus.jmx</groupId>
                <artifactId>collector</artifactId>
                <version>0.15.0</version>
            </dependency>
            <!-- https://mvnrepository.com/artifact/org.mariadb.jdbc/mariadb-java-client -->
            <dependency>
            <groupId>org.mariadb.jdbc</groupId>
            <artifactId>mariadb-java-client</artifactId>
            <version>2.7.4</version>
            </dependency>
            <dependency>
                <groupId>io.jaegertracing</groupId>
                <artifactId>jaeger-core</artifactId>
                <version>${jaegertracing.version}</version>
            </dependency>
            <dependency>
                <groupId>io.jaegertracing</groupId>
                <artifactId>jaeger-thrift</artifactId>
                <version>${jaegertracing.version}</version>
            </dependency>
            <dependency>
                <groupId>io.jaegertracing</groupId>
                <artifactId>jaeger-client</artifactId>
                <version>${jaegertracing.version}</version>
            </dependency>
            <dependency>
                <groupId>io.opentracing.contrib</groupId>
                <artifactId>opentracing-grpc</artifactId>
                <version>0.2.3</version>
            </dependency>
            <dependency>
                <groupId>io.opentracing.contrib</groupId>
                <artifactId>opentracing-jdbc</artifactId>
                <version>0.2.15</version>
            </dependency>
            <dependency>
                <groupId>com.oblac</groupId>
                <artifactId>nomen-est-omen</artifactId>
                <version>2.0.0</version>
            </dependency>
            <!-- https://mvnrepository.com/artifact/com.microsoft.sqlserver/mssql-jdbc -->
            <dependency>
                <groupId>com.microsoft.sqlserver</groupId>
                <artifactId>mssql-jdbc</artifactId>
                <version>9.5.0-SNAPSHOT.jre8-preview</version>
            </dependency>
            <dependency>
                <groupId>org.junit.platform</groupId>
                <artifactId>junit-platform-runner</artifactId>
                <version>1.0.0-M2</version>
                <scope>test</scope>
            </dependency>
            <dependency>
                <groupId>org.junit.jupiter</groupId>
                <artifactId>junit-jupiter-engine</artifactId>
                <version>5.4.0</version>
                <scope>test</scope>
            </dependency>

            <!-- Snyk abatements -->
            <dependency>
                <groupId>org.apache.tomcat.embed</groupId>
                <artifactId>tomcat-embed-core</artifactId>
                <version>9.0.58</version>
            </dependency>
            <dependency>
                <groupId>org.glassfish</groupId>
                <artifactId>jakarta.el</artifactId>
                <version>3.0.4</version>
            </dependency>
            <dependency>
                <groupId>com.google.code.gson</groupId>
                <artifactId>gson</artifactId>
                <version>2.8.9</version>
            </dependency>
        </dependencies>
    </dependencyManagement>

    <build>
        <pluginManagement>
            <plugins>
                <plugin>
                    <groupId>org.xolstice.maven.plugins</groupId>
                    <artifactId>protobuf-maven-plugin</artifactId>
                    <version>0.6.1</version>
                    <configuration>
                        <protocArtifact>com.google.protobuf:protoc:${protobuf.version}:exe:${os.detected.classifier}</protocArtifact>
                        <pluginId>grpc-java</pluginId>
                        <pluginArtifact>io.grpc:protoc-gen-grpc-java:${grpc.version}:exe:${os.detected.classifier}</pluginArtifact>
                        <checkStaleness>true</checkStaleness>
                    </configuration>
                    <executions>
                        <execution>
                            <goals>
                                <goal>compile</goal>
                                <goal>compile-custom</goal>
                            </goals>
                        </execution>
                    </executions>
                </plugin>
                <plugin>
                    <groupId>com.diffplug.spotless</groupId>
                    <artifactId>spotless-maven-plugin</artifactId>
                    <version>2.20.0</version>
                    <configuration>
                        <java>
                            <googleJavaFormat>
                                <version>1.7</version>
                                <style>GOOGLE</style>
                            </googleJavaFormat>
                        </java>
                    </configuration>
                    <executions>
                        <execution>
                            <id>spotless-apply</id>
                            <goals>
                                <!-- can be disabled using -Dspotless.check.skip=true -->
                                <goal>apply</goal>
                            </goals>
                            <phase>process-sources</phase>
                        </execution>
                    </executions>
                </plugin>
                <plugin>
                    <groupId>org.apache.maven.plugins</groupId>
                    <artifactId>maven-compiler-plugin</artifactId>
                    <version>3.8.1</version>
                    <configuration>
                        <source>11</source>
                        <target>11</target>
                        <release>11</release>
                    </configuration>
                </plugin>
                <plugin>
                    <groupId>org.apache.maven.plugins</groupId>
                    <artifactId>maven-surefire-plugin</artifactId>
                    <version>3.0.0-M5</version>
                </plugin>
                    <plugin>
                    <groupId>org.codehaus.mojo</groupId>
                    <artifactId>build-helper-maven-plugin</artifactId>
                    <version>3.2.0</version>
                </plugin>
                <plugin>
                    <groupId>org.apache.maven.plugins</groupId>
                    <artifactId>maven-jar-plugin</artifactId>
                    <version>3.2.0</version>
                </plugin>
                <plugin>
                    <!-- Use for generating code coverage report using jacoco plugin -->
                    <groupId>org.jacoco</groupId>
                    <artifactId>jacoco-maven-plugin</artifactId>
                    <version>${jacoco.version}</version>
                </plugin>
                <plugin>
                    <groupId>org.codehaus.mojo</groupId>
                    <artifactId>versions-maven-plugin</artifactId>
                    <version>2.8.1</version>
                </plugin>
            </plugins>
        </pluginManagement>

        <!-- follow gRPC git repo URL link for plugin (kr.motd.maven, protobuf-maven-plugin)
            https://github.com/grpc/grpc-java At the maven build time this plugin converted
            .proto implementation of service to java code. -->
        <extensions>
            <extension>
                <groupId>kr.motd.maven</groupId>
                <artifactId>os-maven-plugin</artifactId>
                <version>${os-maven-plugin.version}</version>
            </extension>
        </extensions>
    </build>
</project><|MERGE_RESOLUTION|>--- conflicted
+++ resolved
@@ -17,13 +17,8 @@
 
     <properties>
         <hibernate.version>5.6.5.Final</hibernate.version>
-<<<<<<< HEAD
         <log4j.version>2.17.2</log4j.version>
-        <grpc.version>1.41.2</grpc.version>
-=======
-        <log4j.version>2.17.1</log4j.version>
         <grpc.version>1.45.0</grpc.version>
->>>>>>> 2f49c71e
         <postgres.version>42.3.3</postgres.version>
         <liquibase.version>4.9.1</liquibase.version>
         <prometheus.version>0.15.0</prometheus.version>
